package UR::Object::View::Default::Xml;

use strict;
use warnings;
use IO::File;
use XML::Dumper;

class UR::Object::View::Default::Xml {
    is => 'UR::Object::View::Default::Text',
    has_constant => [
        toolkit     => { value => 'xml' },
    ]
};

sub xsl_template_files {
    my $self = shift;  #usually this is a view without a subject attached
    my $output_format = shift;
    my $root_path = shift;

    my $perspective = lc($self->perspective);

    my @possible_xsl_names = map {
       $_ =~ s/::/_/g;
       "/$output_format/$perspective/" . lc($_) . '.xsl';
    } $self->all_subject_classes_ancestry;

    my @found_xsl_names = grep { 
        -e $root_path . $_ 
    } @possible_xsl_names;

    return @found_xsl_names;
}

sub _generate_content {
    my $self = shift;

    my $subject = $self->subject();
    return '' unless $subject;

    # the header line is the class followed by the id
    my $text = '<object type="' . $self->subject_class_name . '"';
    my $subject_id_txt = $subject->id;
<<<<<<< HEAD
    $subject_id_txt = "'$subject_id_txt'" if $subject_id_txt =~ /\s/;
    $text .= " id=$subject_id_txt>\n";
    
    # Don't recurse back into something we're already in the process of showing
    unless ($self->_subject_is_used_in_an_encompassing_view()) {

        # the content for any given aspect is handled separately
        my @aspects = $self->aspects;
        for my $aspect (sort { $a->number <=> $b->number } @aspects) {
            next if $aspect->name eq 'id';
            my $aspect_text = $self->_generate_content_for_aspect($aspect);
            $text .= $aspect_text;
        }
    }
=======
    $subject_id_txt =~ s/\t/%09/g;
    $text .= " id=\"$subject_id_txt\">\n";
    $text .= "  <display_name>" . $subject->__display_name__ . "</display_name>\n"; 
    $text .= "  <label_name>" . $subject->__label_name__ . "</label_name>\n";

    $text .= "  <types>\n";
    foreach my $c ($self->subject_class_name,$subject->__meta__->ancestry_class_names) {
        $text .= "    <isa type=\"$c\"/>\n";
    }
    $text .= "  </types>\n";

    # the content for any given aspect is handled separately
    my @aspects = $self->aspects;
>>>>>>> e38fc98a

    if (@aspects) {
#        $text .= ">\n";
        for my $aspect (sort { $a->number <=> $b->number } @aspects) {
            next if $aspect->name eq 'id';
            my $aspect_text = $self->_generate_content_for_aspect($aspect);
            $text .= $aspect_text;
        }
    }
        $text .= "</object>\n";
#    }
#    else {
#        $text .= "/>\n";
#    }

    return $text;
}

sub _generate_content_for_aspect {
    # This does two odd things:
    # 1. It gets the value(s) for an aspect, then expects to just print them
    #    unless there is a delegate view.  In which case, it replaces them 
    #    with the delegate's content.
    # 2. In cases where more than one value is returned, it recycles the same
    #    view and keeps the content.
    # 
    # These shortcuts make it hard to abstract out logic from toolkit-specifics

    my $self = shift;
    my $aspect = shift;

    my $subject = $self->subject;  
    my $aspect_name = $aspect->name;
    my $indent_text = $self->indent_text;
    
    my $aspect_meta = $self->subject_class_name->__meta__->property($aspect_name);

    my @value;
    eval {
        @value = $subject->$aspect_name;
        if (@value == 1 and ref($value[0]) eq 'ARRAY') {
            @value = @{$value[0]};
        }
    };
    if ($@) {
#        @value = ('(exception)');

        my ($file,$line) = ($@ =~ /at (.*?) line (\d+)$/m);

        my $aspect_text = '';

        $aspect_text .= $indent_text . "<aspect name=\"$aspect_name\">\n";
        $aspect_text .= $indent_text . $indent_text . "<exception file=\"$file\" line=\"$line\"><![CDATA[$@]]></exception>\n";
        $aspect_text .= $indent_text . "</aspect>\n";
        return $aspect_text;
    }
    
    if (@value == 0) {
        return ''; 
    }
        
    if (Scalar::Util::blessed($value[0])) {
        unless ($aspect->delegate_view) {
            $aspect->generate_delegate_view;
        }
    }
    
    # Delegate to a subordinate view if needed.
    # This means we replace the value(s) with their
    # subordinate widget content.
    my $aspect_text = '';
    if (my $delegate_view = $aspect->delegate_view) {
        $aspect_text .= $self->_indent($indent_text,"<aspect name=\"$aspect_name\">\n");
        foreach my $value ( @value ) {
            $delegate_view->subject($value);
            $delegate_view->_update_view_from_subject();
            $value = $delegate_view->content();
            $value = $self->_indent($indent_text . $indent_text,$value);
            $aspect_text .= $value;
        }
        $aspect_text .= $self->_indent($indent_text,"</aspect>\n");
    }
    else {
        $aspect_text .= $indent_text . "<aspect name=\"$aspect_name\">";
#        if (@value < 2) {
#            if ($value[0] !~ /\n/) {
#                # single value, no newline
#                $aspect_text .= $value[0];
#            }
#            else {
#                # single value with newlines
#                $aspect_text .= 
#                    "\n" 
#                    . $self->_indent($indent_text . $indent_text, $value[0]) 
#            }
#        }
#        else {
        {
            $aspect_text .= "\n";

#            my $d = XML::Dumper->new;

#            $aspect_text .= $self->_indent($indent_text . $indent_text, $d->pl2xml(\@value));
            for my $value (@value) {

                if (ref($value)) {
                    my $d = XML::Dumper->new;
                    my $xmlrep = $d->pl2xml($value);

                    $aspect_text .= $self->_indent($indent_text . $indent_text, $xmlrep); 
                } else {
                    $aspect_text .= $indent_text . $indent_text . "<value>\n";
                    $aspect_text .= $self->_indent($indent_text . $indent_text, $value);
                    $aspect_text .= $indent_text . $indent_text . "</value>\n";
                }
#                if ($value !~ /\n/) {
#                    # multi-value no newline(s)
#                    $aspect_text .= $indent_text . $indent_text . "<value>$value</value>\n";
#                }
#                else {
                    # multi-value with newline(s)
#                    $aspect_text .= $self->_indent($indent_text . $indent_text, $value) 
#                }
            }
            $aspect_text .= $indent_text;
        }
        $aspect_text .= "</aspect>\n";
    }



    return $aspect_text;
}

sub _indent {
    my ($self,$indent,$value) = @_;
    chomp $value;
    my @rows = split(/\n/,$value);
    my $value_indented = join("\n", map { $indent . $_ } @rows);
    chomp $value_indented;
    return $value_indented . "\n";
}

1;


=pod

=head1 NAME

UR::Object::View::Default::Xml - represent object state in XML format 

=head1 SYNOPSIS

  $o = Acme::Product->get(1234);

  $v = $o->create_view(
      toolkit => 'xml',
      aspects => [
        'id',
        'name',
        'qty_on_hand',
        'outstanding_orders' => [   
          'id',
          'status',
          'customer' => [
            'id',
            'name',
          ]
        ],
      ],
  );

  $xml1 = $v->content;

  $o->qty_on_hand(200);
  
  $xml2 = $v->content;

=head1 DESCRIPTION

This class implements basic XML views of objects.  It has standard behavior for all text views.

=head1 SEE ALSO

UR::Object::View::Default::Text, UR::Object::View, UR::Object::View::Toolkit::XML, UR::Object::View::Toolkit::Text, UR::Object

=cut
<|MERGE_RESOLUTION|>--- conflicted
+++ resolved
@@ -40,22 +40,6 @@
     # the header line is the class followed by the id
     my $text = '<object type="' . $self->subject_class_name . '"';
     my $subject_id_txt = $subject->id;
-<<<<<<< HEAD
-    $subject_id_txt = "'$subject_id_txt'" if $subject_id_txt =~ /\s/;
-    $text .= " id=$subject_id_txt>\n";
-    
-    # Don't recurse back into something we're already in the process of showing
-    unless ($self->_subject_is_used_in_an_encompassing_view()) {
-
-        # the content for any given aspect is handled separately
-        my @aspects = $self->aspects;
-        for my $aspect (sort { $a->number <=> $b->number } @aspects) {
-            next if $aspect->name eq 'id';
-            my $aspect_text = $self->_generate_content_for_aspect($aspect);
-            $text .= $aspect_text;
-        }
-    }
-=======
     $subject_id_txt =~ s/\t/%09/g;
     $text .= " id=\"$subject_id_txt\">\n";
     $text .= "  <display_name>" . $subject->__display_name__ . "</display_name>\n"; 
@@ -66,24 +50,19 @@
         $text .= "    <isa type=\"$c\"/>\n";
     }
     $text .= "  </types>\n";
-
-    # the content for any given aspect is handled separately
-    my @aspects = $self->aspects;
->>>>>>> e38fc98a
-
-    if (@aspects) {
-#        $text .= ">\n";
-        for my $aspect (sort { $a->number <=> $b->number } @aspects) {
-            next if $aspect->name eq 'id';
-            my $aspect_text = $self->_generate_content_for_aspect($aspect);
-            $text .= $aspect_text;
-        }
-    }
-        $text .= "</object>\n";
-#    }
-#    else {
-#        $text .= "/>\n";
-#    }
+   
+    unless ($self->_subject_is_used_in_an_encompassing_view()) {
+        # the content for any given aspect is handled separately
+        my @aspects = $self->aspects;
+        if (@aspects) {
+            for my $aspect (sort { $a->number <=> $b->number } @aspects) {
+                next if $aspect->name eq 'id';
+                my $aspect_text = $self->_generate_content_for_aspect($aspect);
+                $text .= $aspect_text;
+            }
+        }
+    }
+    $text .= "</object>\n";
 
     return $text;
 }
