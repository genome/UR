package UR::Object::View::Default::Xml;

use strict;
use warnings;
require UR;
our $VERSION = "0.31"; # UR $VERSION;
use IO::File;
use XML::Dumper;
use XML::LibXML;

class UR::Object::View::Default::Xml {
    is => 'UR::Object::View::Default::Text',
    has_constant => [
        toolkit     => { value => 'xml' },
    ],
    has => [
        _xml_doc    => { is => 'XML::LibXML::Document', doc => 'The LibXML document used to create the content for this view', is_transient => 1 }
    ],
};

sub xsl_template_files {
    my $self = shift;  #usually this is a view without a subject attached
    my $output_format = shift;
    my $root_path = shift;
    my $perspective = shift || lc($self->perspective);

    my @xsl_names = map {
       $_ =~ s/::/_/g;
       my $pf = "/$output_format/$perspective/" . lc($_) . '.xsl';
       my $df = "/$output_format/default/" . lc($_) . '.xsl';

       -e $root_path . $pf ? $pf : (-e $root_path . $df ? $df : undef)
    } $self->all_subject_classes_ancestry;

    my @found_xsl_names = grep {
        defined
    } @xsl_names;

    return @found_xsl_names;
}

sub _generate_content {
    my $self = shift;

    my $subject = $self->subject();
    return '' unless $subject;

    my $xml_doc = XML::LibXML->createDocument();
    $self->_xml_doc($xml_doc);

    # the header line is the class followed by the id
    my $object = $xml_doc->createElement('object');
    $xml_doc->setDocumentElement($object);

    $object->addChild( $xml_doc->createAttribute('type', $self->subject_class_name) );

    $object->addChild( $xml_doc->createAttribute('id', $subject->id ) );

    my $display_name = $object->addChild( $xml_doc->createElement('display_name') );
    $display_name->addChild( $xml_doc->createTextNode($subject->__display_name__) );

    my $label_name = $object->addChild( $xml_doc->createElement('label_name' ));
    $label_name->addChild( $xml_doc->createTextNode($subject->__label_name__) );

    my $types = $object->addChild( $xml_doc->createElement('types') );
    foreach my $c ($self->subject_class_name,$subject->__meta__->ancestry_class_names) {
        my $isa = $types->addChild( $xml_doc->createElement('isa') );
        $isa->addChild( $xml_doc->createAttribute('type', $c) );
    }

    unless ($self->_subject_is_used_in_an_encompassing_view()) {
        # the content for any given aspect is handled separately
        my @aspects = $self->aspects;
        if (@aspects) {
            for my $aspect (sort { $a->number <=> $b->number } @aspects) {
                next if $aspect->name eq 'id';

                my $aspect_node = $self->_generate_content_for_aspect($aspect);

                $object->addChild( $aspect_node ) if $aspect_node; #If aspect has no values, it won't be included
            }
        }
    }

#From the XML::LibXML documentation:
#If $format is 1, libxml2 will add ignorable white spaces, so the nodes content is easier to read. Existing text nodes will not be altered
#If $format is 2 (or higher), libxml2 will act as $format == 1 but it add a leading and a trailing line break to each text node.

    my $doc_string = $xml_doc->toString(1);

    # remove invalid XML entities
    $doc_string =~ s/[^\x09\x0A\x0D\x20-\x{D7FF}\x{E000}-\x{FFFD}\x{10000}-\x{10FFFF}]//go;

    return $doc_string;

}

sub _generate_content_for_aspect {
    # This does two odd things:
    # 1. It gets the value(s) for an aspect, then expects to just print them
    #    unless there is a delegate view.  In which case, it replaces them
    #    with the delegate's content.
    # 2. In cases where more than one value is returned, it recycles the same
    #    view and keeps the content.
    #
    # These shortcuts make it hard to abstract out logic from toolkit-specifics

    my $self = shift;
    my $aspect = shift;

    my $subject = $self->subject;
    my $xml_doc = $self->_xml_doc;
    my $aspect_name = $aspect->name;

    my $aspect_node = $xml_doc->createElement('aspect');
    $aspect_node->addChild( $xml_doc->createAttribute('name', $aspect_name) );

    my @value;
    eval {
        @value = $subject->$aspect_name;
    };
    if ($@) {
        my ($file,$line) = ($@ =~ /at (.*?) line (\d+)$/m);

        my $exception = $aspect_node->addChild( $xml_doc->createElement('exception') );
        $exception->addChild( $xml_doc->createAttribute('file', $file) );
        $exception->addChild( $xml_doc->createAttribute('line', $line) );
        $exception->addChild( $xml_doc->createCDATASection($@) );

        return $aspect_node;
    }

    if (@value == 0) {
        return;
    }

    unless ($aspect->delegate_view) {
        $aspect->generate_delegate_view;
    }

    # Delegate to a subordinate view if needed.
    # This means we replace the value(s) with their
    # subordinate widget content.
<<<<<<< HEAD
    if (my $delegate_view = $aspect->delegate_view) {
        foreach my $value ( @value ) {
            if (Scalar::Util::blessed($value)) {
                $delegate_view->subject($value);
            } else {
                $delegate_view->subject_id($value);
            }
            $delegate_view->_update_view_from_subject();

            if ($delegate_view->can('_xml_doc') and $delegate_view->_xml_doc) {
                my $delegate_xml_doc = $delegate_view->_xml_doc;
                my $delegate_root = $delegate_xml_doc->documentElement;
                #cloneNode($deep = 1)
                $aspect_node->addChild( $delegate_root->cloneNode(1) );
            } else {
                my $delegate_text = $delegate_view->content() ? $delegate_view->content() : '';

                #The delegate view may not be XML at all--wrap it in our aspect tag so that it parses
                #(assuming that whatever delegate was selected properly escapes anything that needs escaping)
                my $aspect_text = "<aspect name=\"$aspect_name\">\n$delegate_text\n</aspect>";
                my $parser = XML::LibXML->new;
                my $delegate_xml_doc = $parser->parse_string($aspect_text);
                $aspect_node = $delegate_xml_doc->documentElement;
                $xml_doc->adoptNode( $aspect_node );
            }
=======
    my $delegate_view = $aspect->delegate_view;
    unless ($delegate_view) {
        Carp::confess("No delegate view???");
    }

    foreach my $value ( @value ) {
        if (Scalar::Util::blessed($value)) {
            $delegate_view->subject($value);
        } else {
            $delegate_view->subject_id($value);
>>>>>>> eca461ff
        }
        $delegate_view->_update_view_from_subject();
        
        # merge the delegate view's XML into this one
        if ($delegate_view->can('_xml_doc') and $delegate_view->_xml_doc) {
            # the delegate has XML
            my $delegate_xml_doc = $delegate_view->_xml_doc;
            my $delegate_root = $delegate_xml_doc->documentElement;
            #cloneNode($deep = 1)
            $aspect_node->addChild( $delegate_root->cloneNode(1) );
        } 
        elsif (ref($value)) {
            # the delegate view has no XML object, and the value is a reference
            my $d = XML::Dumper->new;
            my $xmlrep = $d->pl2xml($value);

            my $parser = XML::LibXML->new;
            my $ref_xml_doc = $parser->parse_string($xmlrep);
            my $ref_root = $ref_xml_doc->documentElement;
            $xml_doc->adoptNode( $ref_root );
            $aspect_node->addChild( $ref_root );
        }
        else {
            # no delegate view has no XML object, and the value is a non-reference
            # (this is the old logic for non-delegate views when we didn't have delegate views for primitives)
            my $value_node = $aspect_node->addChild( $xml_doc->createElement('value') );
            unless(defined $value) {
                $value = '';
            }
            my $content = $delegate_view->content;
            $content = '' if not defined $content;
            $value_node->addChild( $xml_doc->createTextNode($content) );
            
            ## old logic for delegate views with no xml doc (unused now) 
            ## the delegate view may not be XML at all--wrap it in our aspect tag so that it parses
            ## (assuming that whatever delegate was selected properly escapes anything that needs escaping)

            # my $delegate_text = $delegate_view->content() ? $delegate_view->content() : '';
            # my $aspect_text = "<aspect name=\"$aspect_name\">\n$delegate_text\n</aspect>";
            # my $parser = XML::LibXML->new;
            # my $delegate_xml_doc = $parser->parse_string($aspect_text);
            # $aspect_node = $delegate_xml_doc->documentElement;
            # $xml_doc->adoptNode( $aspect_node );
        }
    }

    return $aspect_node;
}

# Do not return any aspects by default if we're embedded in another view
# The creator of the view will have to specify them manually
sub _resolve_default_aspects {
    my $self = shift;
    unless ($self->parent_view) {
        return $self->SUPER::_resolve_default_aspects;
    }
    return;
}

1;


=pod

=head1 NAME

UR::Object::View::Default::Xml - represent object state in XML format

=head1 SYNOPSIS

  $o = Acme::Product->get(1234);

  $v = $o->create_view(
      toolkit => 'xml',
      aspects => [
        'id',
        'name',
        'qty_on_hand',
        'outstanding_orders' => [
          'id',
          'status',
          'customer' => [
            'id',
            'name',
          ]
        ],
      ],
  );

  $xml1 = $v->content;

  $o->qty_on_hand(200);

  $xml2 = $v->content;

=head1 DESCRIPTION

This class implements basic XML views of objects.  It has standard behavior for all text views.

=head1 SEE ALSO

UR::Object::View::Default::Text, UR::Object::View, UR::Object::View::Toolkit::XML, UR::Object::View::Toolkit::Text, UR::Object

=cut
<|MERGE_RESOLUTION|>--- conflicted
+++ resolved
@@ -141,33 +141,6 @@
     # Delegate to a subordinate view if needed.
     # This means we replace the value(s) with their
     # subordinate widget content.
-<<<<<<< HEAD
-    if (my $delegate_view = $aspect->delegate_view) {
-        foreach my $value ( @value ) {
-            if (Scalar::Util::blessed($value)) {
-                $delegate_view->subject($value);
-            } else {
-                $delegate_view->subject_id($value);
-            }
-            $delegate_view->_update_view_from_subject();
-
-            if ($delegate_view->can('_xml_doc') and $delegate_view->_xml_doc) {
-                my $delegate_xml_doc = $delegate_view->_xml_doc;
-                my $delegate_root = $delegate_xml_doc->documentElement;
-                #cloneNode($deep = 1)
-                $aspect_node->addChild( $delegate_root->cloneNode(1) );
-            } else {
-                my $delegate_text = $delegate_view->content() ? $delegate_view->content() : '';
-
-                #The delegate view may not be XML at all--wrap it in our aspect tag so that it parses
-                #(assuming that whatever delegate was selected properly escapes anything that needs escaping)
-                my $aspect_text = "<aspect name=\"$aspect_name\">\n$delegate_text\n</aspect>";
-                my $parser = XML::LibXML->new;
-                my $delegate_xml_doc = $parser->parse_string($aspect_text);
-                $aspect_node = $delegate_xml_doc->documentElement;
-                $xml_doc->adoptNode( $aspect_node );
-            }
-=======
     my $delegate_view = $aspect->delegate_view;
     unless ($delegate_view) {
         Carp::confess("No delegate view???");
@@ -178,7 +151,6 @@
             $delegate_view->subject($value);
         } else {
             $delegate_view->subject_id($value);
->>>>>>> eca461ff
         }
         $delegate_view->_update_view_from_subject();
         
