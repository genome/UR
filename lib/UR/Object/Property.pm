--- conflicted
+++ resolved
@@ -215,11 +215,7 @@
                 Carp::croak "Can't resolve property '$property_name' of $class_name: No via meta for '$via'?";
             }
 
-<<<<<<< HEAD
-            if (defined($via_meta->to) and $via_meta->to eq '-filter') {
-=======
             if ($via_meta->to and ($via_meta->to eq '-filter')) {
->>>>>>> 5cfa168f
                 return $via_meta->_get_joins;
             }
 
