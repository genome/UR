--- conflicted
+++ resolved
@@ -150,12 +150,8 @@
     }
 
     my %sections_seen;
-<<<<<<< HEAD
-    my $data_source = UR::DataSource->get($self->data_source_id) if ($self->data_source_id);
-=======
     my $data_source_id = $self->data_source_id;
     my ($data_source) = ($data_source_id ? UR::DataSource->get($data_source_id) : undef);
->>>>>>> af24edeb
     foreach my $section ( ( 'id_by', 'has', 'has_many', 'has_optional', keys(%properties_by_section) ) ) {
         next unless ($properties_by_section{$section});
         next if ($sections_seen{$section});
