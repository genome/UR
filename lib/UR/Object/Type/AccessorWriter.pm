
package UR::Object::Type::AccessorWriter;

package UR::Object::Type;

use strict;
use warnings;
#use warnings FATAL => 'all';

use Carp ();
use Sub::Name ();
use Sub::Install ();

our @CARP_NOT = qw( UR::Object UR::Context );

sub mk_rw_accessor {
    my ($self, $class_name, $accessor_name, $column_name, $property_name, $is_transient) = @_;
    $property_name ||= $accessor_name;

    my $full_name = join( '::', $class_name, $accessor_name );
    my $accessor = Sub::Name::subname $full_name => sub {
        if (@_ > 1) {
            my $old = $_[0]->{ $property_name };
            my $new = $_[1];

            # The accessors may compare undef and an empty
            # string.  For speed, we turn warnings off rather
            # than add extra code to make the warning disappear.
            no warnings;

            if ($old ne $new)
            {
                $_[0]->{ $property_name } = $new;
                $_[0]->__signal_change__( $accessor_name, $old, $new ) unless $is_transient; # FIXME is $is_transient right here?  Maybe is_volitile instead (if at all)?
            }
            return $new;
        }
        return $_[0]->{ $property_name };  # properties with default values are filled in at _create_object()
    };

    Sub::Install::reinstall_sub({
        into => $class_name,
        as   => $accessor_name,
        code => $accessor,
    });

    #$column_name = uc($column_name);

    if ($column_name)
    {
        $column_name = uc($column_name);
        Sub::Install::reinstall_sub({
            into => $class_name,
            as   => $column_name,
            code => $accessor,
        });

        # These are for backward-compatability with old modules.  Remove asap.
        no strict 'refs';

        ${$class_name . '::column_for_property'}
            {$property_name} = $column_name;

        ${$class_name . '::property_for_column'}
            {$property_name} = $accessor_name;
    }
}


sub mk_ro_accessor {
    my ($self, $class_name, $accessor_name, $column_name, $property_name) = @_;
    $property_name ||= $accessor_name;

    my $full_name = join( '::', $class_name, $accessor_name );
    my $accessor = Sub::Name::subname $full_name => sub {
        if (@_ > 1) {
            my $old = $_[0]->{ $property_name};
            my $new = $_[1];

            no warnings;

            if ($old ne $new)
            {
                Carp::croak("Cannot change read-only property $accessor_name for class $class_name!"
                . "  Failed to update " . $_[0]->__display_name__ . " property: $property_name from $old to $new");
            }
            return $new;
        }
        return $_[0]->{ $property_name };
    };

    Sub::Install::reinstall_sub({
        into => $class_name,
        as   => $accessor_name,
        code => $accessor,
    });

    if ($column_name)
    {
        $column_name = uc($column_name);
        Sub::Install::reinstall_sub({
            into => $class_name,
            as   => $column_name,
            code => $accessor,
        });

        # These are for backward-compatability with old modules.  Remove asap.
        no strict 'refs';

        ${$class_name . '::column_for_property'}
            {$property_name} = $column_name;

        ${$class_name . '::property_for_column'}
            {$property_name} = $accessor_name;
    }
}

sub mk_id_based_object_accessor {
    my ($self, $class_name, $accessor_name, $id_by, $r_class_name, $where, $id_class_by) = @_;

    unless (ref($id_by)) {
        $id_by = [ $id_by ];
    }

    my $id_resolver;
    my $id_decomposer;
    my @id;
    my $id;
    my $full_name = join( '::', $class_name, $accessor_name );
    my $concrete_r_class_name = $r_class_name;
    my $accessor = Sub::Name::subname $full_name => sub {
        my $self = shift;
        if (@_ == 1) {
            # This one is to support syntax like this
            # $cd->artist($different_artist);
            # to switch which artist object this cd points to
            my $object_value = shift;
            if (defined $object_value) {
                if ($id_class_by) {
                    $concrete_r_class_name = ($object_value->can('class') ? $object_value->class : ref($object_value));
                    $id_decomposer = undef;
                    $id_resolver = undef;
                    $self->$id_class_by($concrete_r_class_name);
                }
                $id_decomposer ||= $concrete_r_class_name->__meta__->get_composite_id_decomposer;
                @id = $id_decomposer->($object_value->id);
                for my $id_property_name (@$id_by) {
                    $self->$id_property_name(shift @id);
                }
            }
            else {
                if ($id_class_by) {
                    $self->$id_class_by(undef);
                }
                for my $id_property_name (@$id_by) {
                    $self->$id_property_name(undef);
                }
            }
            return $object_value;
        }
        else {
            if ($id_class_by) {
                $concrete_r_class_name = $self->$id_class_by;
                $id_decomposer = undef;
                $id_resolver = undef;
                return unless $concrete_r_class_name;
            }
            $id_resolver ||= $concrete_r_class_name->__meta__->get_composite_id_resolver;
            @id = map { $self->$_ } @$id_by;
            $id = $id_resolver->(@id);
            return if not defined $id;
            if ($concrete_r_class_name eq 'UR::Object') {
                Carp::cluck("Querying by using UR::Object class is deprecated.");
            }
            if (@_ || $where) { 
                # There were additional params passed in 
                return $concrete_r_class_name->get(id => $id, @_, @$where);
            } else {
                return $concrete_r_class_name->get($id);
            }
        }
    };

    Sub::Install::reinstall_sub({
        into => $class_name,
        as   => $accessor_name,
        code => $accessor,
    });
}

sub mk_indirect_ro_accessor {
    my ($self, $class_name, $accessor_name, $via, $to, $where) = @_;
    my @where = ($where ? @$where : ());
    my $full_name = join( '::', $class_name, $accessor_name );
    my $filterable_accessor_name = 'get_' . $accessor_name;  # FIXME we need a better name for 
    my $filterable_full_name = join( '::', $class_name, $filterable_accessor_name );

    my $accessor = Sub::Name::subname $full_name => sub {
        my $self = shift;
        Carp::confess("assignment value passed to read-only indirect accessor $accessor_name for class $class_name!") if @_;
        my @bridges = $self->$via(@where);
        return unless @bridges;
        return $self->context_return(@bridges) if ($to eq '-filter');

        my @results = map { $_->$to } @bridges;
        $self->context_return(@results); 
    };

    Sub::Install::reinstall_sub({
        into => $class_name,
        as   => $accessor_name,
        code => $accessor,
    });

    my $r_class_name;
    my $r_class_name_resolver = sub {
        return $r_class_name if $r_class_name;

        my $linking_property = UR::Object::Property->get(class_name => $class_name, property_name => $via);
        unless ($linking_property->data_type) {
            Carp::croak "Property ${class_name}::${accessor_name}: via refers to a property with no data_type.  Can't process filter";
        }
        my $final_property = UR::Object::Property->get(class_name => $linking_property->data_type, 
                                                       property_name => $to);
        unless ($final_property->data_type) {
            Carp::croak "Property ${class_name}::${accessor_name}: to refers to a property with no data_type.  Can't process filter";
        }
        $r_class_name = $final_property->data_type;
    };

    my $filterable_accessor = Sub::Name::subname $filterable_full_name => sub {
        my $self = shift;
        #my @results = $accessor->($self);
        my @results = $self->$accessor_name();
        if (@_) {
            my $rule;
            if (@_ == 1 and ref($_[0]) and $_[0]->isa('UR::BoolExpr')) {
                $rule = shift;
            } else {
                $r_class_name ||= $r_class_name_resolver->();
                $rule = UR::BoolExpr->resolve_normalized($r_class_name, @_);
            }
            @results = grep { $rule->evaluate($_) } @results;
        }
        $self->context_return(@results);
    };
    Sub::Install::reinstall_sub({
        into => $class_name,
        as   => $filterable_accessor_name,
        code => $filterable_accessor,
    });

}


sub mk_indirect_rw_accessor {
    my ($self, $class_name, $accessor_name, $via, $to, $where, $singular_name) = @_;
    my @where = ($where ? @$where : ());
    my $full_name = join( '::', $class_name, $accessor_name );
    
    my $update_strategy; # defined the first time we "set" a value through this
    my $adder;
    my $via_property_meta;
    my $r_class_name;

    my $resolve_update_strategy = sub {
        unless (defined $update_strategy) {
            # Resolve the strategy.  We need to figure out if $to 
            # refers to an id-property.  This is only called once, when the
            # accessor is first used.
        
            # If we reference a remote object, and go to one of its id properties
            # we must do a delete/create instead of property change.  Note that
            # this is only allowed when the remote object has no direct properties
            # which are not id properties.
        
            $via_property_meta ||= $class_name->__meta__->property_meta_for_name($via);
            unless ($via_property_meta) {
                $via_property_meta = $class_name->__meta__->property_meta_for_name($via);
                die "no meta for $via in $class_name!?" unless $via_property_meta;
            }
            $adder = "add_" . $via_property_meta->singular_name;
            $r_class_name ||= $via_property_meta->data_type;
            my @r_id_property_names = $r_class_name->__meta__->id_property_names;
            if (grep { $_ eq $to } @r_id_property_names) {
                $update_strategy = 'delete-create'
            }
            else {
                $update_strategy = 'change';
            }
        }
        return $update_strategy;
    };
 
    my $accessor = Sub::Name::subname $full_name => sub {
        my $self = shift;
        my @bridges = $self->$via(@where);
        if (@_) {            
            $resolve_update_strategy->() unless (defined $update_strategy);

            if ($update_strategy eq 'change') {
                if (@bridges == 0) {
                    #print "adding via $adder @where :::> $to @_\n";
                    @bridges = $self->$adder(@where, $to => $_[0]);
                    #WAS > Carp::confess("Cannot set $accessor_name on $class_name $self->{id}: property is via $via which is not set!");
                }
                elsif (@bridges > 1) {
                    Carp::croak("Cannot set $accessor_name on $class_name $self->{id}: multiple instances of '$via' found, via which the property is set!");
                }
                #print "updating $bridges[0] $to to @_\n";
                return $bridges[0]->$to(@_);
            }
            elsif ($update_strategy eq 'delete-create') {
                if (@bridges > 1) {
                    Carp::croak("Cannot set $accessor_name on $class_name $self->{id}: multiple instances of '$via' found, via which the property is set!");
                }
                else {
                    if (@bridges) {
                        #print "deleting $bridges[0]\n";
                        $bridges[0]->delete;
                    }
                    #print "adding via $adder @where :::> $to @_\n";
                    @bridges = $self->$adder(@where, $to => $_[0]);
                    unless (@bridges) {
                        Carp::croak("Failed to add bridge for $accessor_name on $class_name $self->{id}: property is via $via!");
                    }
                }
            }
        }
        return unless @bridges;
        my @results = map { $_->$to } @bridges;
        $self->context_return(@results); 
    };

    Sub::Install::reinstall_sub({
        into => $class_name,
        as   => $accessor_name,
        code => $accessor,
    });

    if ($singular_name) {  # True if we're defining an is_many indirect property
        # Add 
        my $via_adder;
        my $add_accessor = Sub::Name::subname $class_name ."::add_$singular_name" => sub {
            my($self) = shift;


            $resolve_update_strategy->() unless (defined $update_strategy);
            unless (defined $via_adder) {
                $via_adder = "add_" . $via_property_meta->singular_name;
            }

            # By default, a single value will come in which is the remote value
            # we just add the appropriate property name to it.  If multiple
            # values come in we trust the caller to be giving additional params.
            if (@_ == 1) {
                unshift @_, $to;
            }
            $self->$via_adder(@where,@_);
        };

        Sub::Install::reinstall_sub({
                into => $class_name,
                as   => "add_$singular_name",
                code => $add_accessor,
            });

        # Remove 
        my  $via_remover;
        my $remove_accessor = Sub::Name::subname $class_name ."::remove_$singular_name" => sub {
            my($self) = shift;

            $resolve_update_strategy->() unless (defined $update_strategy);
            unless (defined $via_remover) {
                $via_remover = "remove_" . $via_property_meta->singular_name;
            }

            # By default, a single value will come in which is the remote value
            # we just remove the appropriate property name to it.  If multiple
            # values come in we trust the caller to be giving removeitional params.
            if (@_ == 1) {
                unshift @_, $to;
            }
            $self->$via_remover(@where,@_);
        };

        Sub::Install::reinstall_sub({
                into => $class_name,
                as   => "remove_$singular_name",
                code => $remove_accessor,
        });
    }

}


sub mk_calculation_accessor {
    my ($self, $class_name, $accessor_name, $calculation_src, $calculate_from, $params, $is_constant) = @_;

    my $accessor;
    my @src;

    if (not defined $calculation_src or $calculation_src eq '') {
        $accessor = \&{ $class_name . '::' . $accessor_name };
        unless ($accessor) {
            die "$accessor_name not defined in $class_name!  Define it, or specify a calculate => sub{} or calculate => \$perl_src in the class definition.";
        }
    }
    elsif (ref($calculation_src) eq 'CODE') {
        $accessor = sub {
            my $self = shift;
            if (@_) {
                Carp::croak("$class_name $accessor_name is a read-only property derived from @$calculate_from");
            }
            return $calculation_src->(map { $self->$_ } @$calculate_from);        
        };
    }
    elsif ($calculation_src =~ /^[^\:\W]+$/) {
        # built-in formula
        my $module_name = "UR::Object::Type::AccessorWriter::" . ucfirst(lc($calculation_src));
        eval "use $module_name";
        die $@ if $@;
        @src = ( 
            "sub ${class_name}::${accessor_name} {",
            'my $self = $_[0];',
            "${module_name}->calculate(\$self, [" . join(",", map { "'$_'" } @$calculate_from) . "], \@_)",
            '}'
        );
    }
    elsif($is_constant) {
        # memoize on a per-object basis
        @src = ( 
            "sub ${class_name}::${accessor_name} {",
            'my $self = $_[0];',
            "return \$self->{$accessor_name} if exists \$self->{$accessor_name};",
            (map { "my \$$_ = \$self->$_;" } @$calculate_from),
            "\$self->{$accessor_name} = eval {",
            $calculation_src,
            "};",
            'die $@ if $@;',
            "return \$self->{$accessor_name};",
            '}'
        );
    }    
    else {
        @src = ( 
            "sub ${class_name}::${accessor_name} {",
            ($params ? 'my ($self,%params) = @_;' : 'my $self = $_[0];'),
            (map { "my \$$_ = \$self->$_;" } @$calculate_from),
            ($params ? (map { "my \$$_ = delete \$params{'$_'};" } @$params) : ()),
            $calculation_src,
            '}'
        );
    }

    if ($accessor) {
        my $full_name = join( '::', $class_name, $accessor_name );
        $accessor = Sub::Name::subname $full_name => $accessor;
        Sub::Install::reinstall_sub({
            into => $class_name,
            as   => $accessor_name,
            code => $accessor,
        });
    }
    elsif (@src) {
        my $src = join("\n",@src);
        #print ">>$src<<\n";
        eval $src;
        if ($@) {
            Carp::croak "ERROR IN CALCULATED PROPERTY SOURCE: $class_name $accessor_name\n$@\n";
        }
    }
    else {
        Carp::croak "Error implementing calcuation accessor for $class_name $accessor_name!";
    }
}

sub mk_dimension_delegate_accessors {
    my ($self, $accessor_name, $ref_class_name, $non_id_properties, $other_accessor_name, $is_transient) = @_;

    # Like mk_rw_accessor, but knows that this accessor is a foreign
    # key to a dimension table, and configures additional accessors.
    # Also makes this accessor "smart", to resolve the dimension
    # id only when needed.

    # Make EAV-like accessors for all of the remote properties
    my $class_name = $self->class_name;
    
    my $full_name = join( '::', $class_name, $other_accessor_name );
    my $other_accessor = Sub::Name::subname $full_name => sub {
        my $self = shift;
        my $delegate_id = $self->{$accessor_name};
        if (defined($delegate_id)) {
            # We're currently delegating.
            my $delegate = $ref_class_name->get($delegate_id);
            if (not @_) {
                # A simple get.  Delegate.
                return $delegate->$other_accessor_name(@_);
            }
            else {
                # We're setting a value.
                # Switch from delegating to local access.
                # We'll switch back next-time the dimension ID
                # is actually requested by its accessor
                # (farther below).
                my $old = $delegate->$other_accessor_name;
                my $new = shift;                    
                if (do { no warnings; $old ne $new }) {
                    $self->{$accessor_name} = undef;
                    for my $property (@$non_id_properties) {
                        if ($property eq $other_accessor_name) {
                            # set the value locally
                            $self->{$property} = $new;
                        }
                        else {
                            # grab the data from the (now previous) delegate
                            $self->{$property} = $delegate->$property;
                        }
                    }
                    $self->__signal_change__( $other_accessor_name, $old, $new ) unless $is_transient;
                    return $new;
                }
            }
        }
        else {
            # We are not currently delegating.
            if (@_) {
                # set
                my $old = $self->{ $other_accessor_name };
                my $new = shift;
                if ($old ne $new)
                {
                    $self->{ $other_accessor_name } = $new;
                    $self->__signal_change__( $other_accessor_name, $old, $new ) unless $is_transient;
                }
                return $new;
            }
            else {
                # get
                return $self->{ $other_accessor_name };
            }
        }
    };
    
    Sub::Install::reinstall_sub({
        into => $class_name,
        as   => $other_accessor_name,
        code => $other_accessor,
    });
}

sub mk_dimension_identifying_accessor {
    my ($self, $accessor_name, $ref_class_name, $non_id_properties, $is_transient) = @_;

    # Like mk_rw_accessor, but knows that this accessor is a foreign
    # key to a dimension table, and configures additional accessors.
    # Also makes this accessor "smart", to resolve the dimension
    # id only when needed.

    # Make EAV-like accessors for all of the remote properties
    my $class_name = $self->class_name;

    # Make the actual accessor for the id_by property
    my $full_name = join( '::', $class_name, $accessor_name );
    my $accessor = Sub::Name::subname $full_name => sub {
        if (@_ > 1) {
            my $old = $_[0]->{ $accessor_name };
            my $new = $_[1];
            if ($old ne $new)
            {
                $_[0]->{ $accessor_name } = $new;
                $_[0]->__signal_change__( $accessor_name, $old, $new ) unless $is_transient;
            }
            return $new;
        }
        if (not defined $_[0]->{ $accessor_name }) {
            # Resolve an ID for the current set of values
            # Switch to delegating to that object.
            my %params;
            my $self = $_[0];
            @params{@$non_id_properties} = delete @$self{@$non_id_properties};
            my $delegate = $ref_class_name->get_or_create(%params);
            return undef unless $delegate;
            $_[0]->{ $accessor_name } = $delegate->id;
        }
        return $_[0]->{ $accessor_name };
    };
    
    Sub::Install::reinstall_sub({
        into => $class_name,
        as   => $accessor_name,
        code => $accessor,
    });
}

sub mk_rw_class_accessor
{
    my ($self, $class_name, $accessor_name, $column_name, $variable_value) = @_;

    my $full_accessor_name = $class_name . "::" . $accessor_name;
    my $accessor = Sub::Name::subname $full_accessor_name => sub {
            if (@_ > 1) {
                $variable_value = pop;
            }
            return $variable_value;
    };
    Sub::Install::reinstall_sub({
        into => $class_name,
        as   => $accessor_name,
        code => $accessor,
    });

    if ($column_name)
    {
        *{$class_name ."::" . $column_name}  = $accessor;

        # These are for backward-compatability with old modules.  Remove asap.
        ${$class_name . '::column_for_property'}
            {$accessor_name} = $column_name;

        ${$class_name . '::property_for_column'}
            {$column_name} = $accessor_name;
    }
}

sub mk_ro_class_accessor {
    my($self, $class_name, $accessor_name, $column_name, $variable_value) = @_;

    my $full_accessor_name = $class_name . "::" . $accessor_name;
    my $accessor = Sub::Name::subname $full_accessor_name => sub {
        if (@_ > 1) {
            my $old = $variable_value;
            my $new = $_[1];

            no warnings;

            if ($old ne $new)
            {
                Carp::croak("Cannot change read-only class-wide property $accessor_name for class $class_name from $old to $new!");
            }
            return $new;
        }
        return $variable_value;
    };
    Sub::Install::reinstall_sub({
        into => $class_name,
        as   => $accessor_name,
        code => $accessor,
    });

    if ($column_name)
    {
        *{$class_name ."::" . $column_name}  = $accessor;

        # These are for backward-compatability with old modules.  Remove asap.
        ${$class_name . '::column_for_property'}
            {$accessor_name} = $column_name;

        ${$class_name . '::property_for_column'}
            {$column_name} = $accessor_name;
    }
}

    


sub mk_object_set_accessors {
    my ($self, $class_name, $singular_name, $plural_name, $reverse_as, $r_class_name, $where) = @_;

    unless ($plural_name) {
        # TODO: we can handle a reverse_as when there is only one item.  We're just not coded-to yet.
        Carp::croak "Bad property description for $class_name $singular_name: expected is_many with reverse_as!";
    }

    # These are set by the resolver closure below, and kept in scope by the other closures
    my $rule_template;
    my $r_class_meta;
    my @property_names;
    my @where = ($where ? @$where : ());
    
    my $rule_resolver = sub {
        my ($obj) = @_;        
        my $loading_r_class_error = '';
        if (defined $r_class_name) {
            eval {
                eval "use $r_class_name";
<<<<<<< HEAD
                die $@ unless $r_class_name->can('class');
                $r_class_name->class;
                $r_class_meta = UR::Object::Type->get(class_name => $r_class_name);
            };
            die $@ if $@;
=======
                if ($@) {
                    # Don't die yet.  The named class may not have a file associated with it
                    $loading_r_class_error = "Couldn't load class $r_class_name: $@";
                    $@ = '';
                }

                $r_class_name->class;
                $r_class_meta = UR::Object::Type->get(class_name => $r_class_name);
            };
            if ($@) {
                $loading_r_class_error .= "Couldn't get class object for $r_class_name: $@";
            }
>>>>>>> 086c1736
        }
        if ($r_class_meta and not $reverse_as) {
            # we have a real class on the other end, and it did not specify how to link back to us
            # try to infer how, otherwise fall back to the same logic we use with "primitives"
            my @possible_relationships = UR::Object::Reference->get(
                class_name => $r_class_name,
                r_class_name => $class_name
            );
            #print "got " . join(", ", map { $_->id } @possible_relationships) . "\n";
            if (@possible_relationships > 1) {
                Carp::croak "$class_name has an ambiguous definition for property \"$singular_name\"."
                    . "  The target class $r_class_name has " . scalar(@possible_relationships) 
                    . " relationships which reference back to $class_name."
                    . "  Correct by adding \"reverse_as => X\" to ${class_name}'s \"$singular_name\" definition one of the following values:  " 
                    . join(",",map { '"' . $_->delegation_name . '"' } @possible_relationships) . ".\n";
            }
            elsif (@possible_relationships == 1) {
                $reverse_as = $possible_relationships[0]->delegation_name;
            }
            elsif (@possible_relationships == 0) {
                # we now fall through to the logic below and try direct arrayref storage
                #die "No relationships found between $r_class_name and $class_name.  Error in definition for $class_name $singular_name!"
            }
        }
        if ($reverse_as and ! $r_class_meta) {
            # we've resolved reverse_as, but there's not r_class_meta?!  
            $self->error_message("Can't resolve reverse relationship $class_name -> $plural_name.  No class metadata for $r_class_name");
            if ($loading_r_class_error) {
                Carp::croak "While loading $r_class_name: $loading_r_class_error";
            } else {
                Carp::croak "Is class $r_class_name defined anywhere?";
            }
        }

        if ($reverse_as) {
            # join to get the data...
            unless ($r_class_meta) {
                Carp::confess("No r_class_meta?"); 
            }
            my $property_meta = $r_class_meta->property_meta_for_name($reverse_as);
            unless ($property_meta) {
                Carp::croak "Can't resolve reverse relationship $class_name -> $plural_name.  Remote class $r_class_name has no property $reverse_as";
            }
            my @property_links = $property_meta->id_by_property_links;
            #my @property_links = UR::Object::Reference::Property->get(tha_id => $r_class_name . '::' . $reverse_as); 
            unless (@property_links) {
                #$DB::single = 1;
                Carp::croak("No property links for $r_class_name -> $reverse_as?  Cannot build accessor for $singular_name/$plural_name relationship.");
            }
            my @get_params;
            for my $link (@property_links) {
                my $my_property_name = $link->r_property_name;
                push @property_names, $my_property_name;
                unless ($obj->can($my_property_name)) {
                    Carp::croak "Cannot handle indirect relationship $r_class_name -> $reverse_as.  Class $class_name has no property named $my_property_name";
                }
                push @get_params, $link->property_name, ($obj->$my_property_name || undef);
            }
            if (my $id_class_by = $property_meta->id_class_by) {
                push @get_params, $id_class_by, $class_name;
                push @property_names, 'class';
            }
            my $tmp_rule = $r_class_name->define_boolexpr(@get_params);
            if (my $order_by = $property_meta->order_by) {
                push @get_params, $order_by;
            }
            $rule_template = $tmp_rule->template;
            unless ($rule_template) {
                die "Error generating rule template to handle indirect relationship $class_name $singular_name referencing $r_class_name!";
            }
        }
        else {
            # data is stored locally on the hashref
            #die "No relationships found between $r_class_name and $class_name.  Error in definition for $class_name $singular_name!"
        }
    };

    my $rule_accessor = Sub::Name::subname $class_name ."::__$singular_name" . '_rule' => sub {
        my $self = shift;
        $rule_resolver->($self) unless ($rule_template);
        unless ($rule_template) {
            die "no indirect rule available for locally-stored 'has-many' relationship";
        }
        if (@_ or @where) {
            my $tmp_rule = $rule_template->get_rule_for_values(map { $self->$_ } @property_names); 
            return $r_class_name->define_boolexpr($tmp_rule->params_list,@where, @_);
        }
        else {
            return $rule_template->get_rule_for_values(map { $self->$_ } @property_names); 
        }
    };
    Sub::Install::reinstall_sub({
        into => $class_name,
        as   => "__$singular_name" . '_rule',
        code => $rule_accessor,
    });


    my $list_accessor = Sub::Name::subname $class_name ."::$plural_name" => sub {
        my $self = shift;
        $rule_resolver->($self) unless ($rule_template);
        if ($rule_template) { 
            my $rule = $rule_template->get_rule_for_values(map { $self->$_ } @property_names); 
            if (@_ or @where) {
                return $r_class_name->get($rule->params_list,@where,@_);
            }
            else {
                return $r_class_name->get($rule);
            }
        }
        else {
            if (@_) {
                if (@_ != 1 or ref($_[0]) ne 'ARRAY' ) {
                    die "expected a single arrayref when setting a multi-value $class_name $plural_name!  Got @_";
                }
                $self->{$plural_name} = [ @{$_[0]} ];
                return @{$_[0]};
            }
            else {
                return unless $self->{$plural_name};
                if (ref($self->{$plural_name}) ne 'ARRAY') {
                    Carp::carp("$class_name with id ".$self->id." does not hold an arrayref in its $plural_name property");
                    $self->{$plural_name} = [ $self->{$plural_name} ];
                }
                return @{ $self->{$plural_name} };
            }
        }
    };
    
    Sub::Install::reinstall_sub({
        into => $class_name,
        as   => $plural_name,
        code => $list_accessor,
    });
    
    Sub::Install::reinstall_sub({
        into => $class_name,
        as   => $singular_name . '_list',
        code => $list_accessor,
    });
    
    my $arrayref_accessor = Sub::Name::subname $class_name ."::$singular_name" . '_arrayref' => sub {
        return [ $list_accessor->(@_) ];
    };
    Sub::Install::reinstall_sub({
        into => $class_name,
        as   => $singular_name . '_arrayref',
        code => $arrayref_accessor,
    });

    my $iterator_accessor = Sub::Name::subname $class_name ."::$singular_name" . '_iterator' => sub {
        my $self = shift;
        $rule_resolver->($self) unless ($rule_template);
        if ($rule_template) {
            my $rule = $rule_template->get_rule_for_values(map { $self->$_ } @property_names); 
            if (@_ or @where) {
                return $r_class_name->create_iterator($rule->params_list,@where,@_);
            } else {
                return UR::Object::Iterator->create_for_filter_rule($rule);
            }
        }
        else {
            return UR::Value::Iterator->create_for_value_arrayref($self->{$plural_name} || []);
        }
    };
    Sub::Install::reinstall_sub({
        into => $class_name,
        as   => $singular_name . '_iterator',
        code => $iterator_accessor,
    });
    
    my $set_accessor = Sub::Name::subname $class_name ."::$singular_name" . '_set' => sub {
        my $self = shift;
        $rule_resolver->($self) unless ($rule_template);
        if ($rule_template) {
            my $rule = $rule_template->get_rule_for_values(map { $self->$_ } @property_names); 
            if (@_ or @where) {
                return $r_class_name->define_set($rule->params_list,@where,@_);
            } else {
                return $rule; 
            }
        }
        else {
            # this is a bit inside-out, but works for primitives
            my @members = $self->$plural_name;
            return UR::Value->define_set(id => \@members);
        }
    };
    Sub::Install::reinstall_sub({
        into => $class_name,
        as   => $singular_name . '_set',
        code => $set_accessor,
    });

    # These will behave specially if the rule does not specify the ID, or all of the ID.
    my @params_prefix;
    my $params_prefix_resolved = 0;
    my $params_prefix_resolver = sub {
        # handle the case of has-many primitives
        return unless $r_class_meta;

        my $r_ids = $r_class_meta->property_meta_for_name($reverse_as)->{id_by};

        my $cmeta = UR::Object::Type->get($class_name);
        my $pmeta = $cmeta->{has}{$plural_name};
        if (my $specify_by = $pmeta->{specify_by}) {
            @params_prefix = ($specify_by);    
        }
        else {
            # TODO: should this really be an auto-setting of the specify_by meta property?
            my @id_property_names = $r_class_name->__meta__->id_property_names;
            @params_prefix = 
                grep { 
                    my $id_property_name = $_;
                    ( (grep { $id_property_name eq $_ } @$r_ids) ? 0 : 1)
                }
                @id_property_names;
            
            # We only do the special single-value spec when there is one property not specified by the rule.
            # This is common for a multi-column primary key where all columns reference a parent object, except an index value, etc.
            @params_prefix = () unless scalar(@params_prefix) == 1;
        }
        $params_prefix_resolved = 1;
    };

    if ($singular_name ne $plural_name) {
        my $single_accessor = Sub::Name::subname $class_name ."::$singular_name" => sub {
            my $self = shift;
            $rule_resolver->($self) unless ($rule_template);
            if ($rule_template) {
                my $rule = $rule_template->get_rule_for_values(map { $self->$_ } @property_names);
                $params_prefix_resolver->() unless $params_prefix_resolved;
                unshift @_, @params_prefix if @_ == 1;
                if (@where or @_) {
                    return my $obj = $r_class_name->get($rule->params_list,@where,@_);
                }
                else {
                    return my $obj = $r_class_name->get($rule);
                }
            }
            else {
                return unless $self->{$plural_name};
                return unless @_;  # Can't compare our list to nothing...
                if (@_ > 1) {
                    Carp::croak "rule-based selection of single-item accessor not supported.  Instead of single value, got @_";
                }
                unless (ref($self->{$plural_name}) eq 'ARRAY') {
                    Carp::croak("${class_name}::$singular_name($_[0]): $plural_name does not contain an arrayref");
                }
                no warnings 'uninitialized';
                my @matches = grep { $_ eq $_[0]  } @{ $self->{$plural_name} };
                return $matches[0] if @matches < 2;
                return $self->context_return(@matches);
            }
        };
        Sub::Install::reinstall_sub({
            into => $class_name,
            as   => $singular_name,
            code => $single_accessor,
        });
    }

    my $add_accessor = Sub::Name::subname $class_name ."::add_$singular_name" => sub {
        # TODO: this handles only a single item when making objects: support a list of hashrefs
        my $self = shift;
        $rule_resolver->($self) unless ($rule_template);
        if ($rule_template) {
            $params_prefix_resolver->() unless $params_prefix_resolved;
            unshift @_, @params_prefix if @_ == 1;
            my $rule = $rule_template->get_rule_for_values(map { $self->$_ } @property_names);        
            $r_class_name->create($rule->params_list,@where,@_);
        }
        else {
            if ($r_class_meta) {
                my $new = $r_class_name->create(@where,@_);
                return unless $new;
                push @{ $self->{$plural_name} ||= [] }, $new;
            }
            else { 
                if (@_ != 1) {
                    die "$class_name add_$singular_name expects a single value to add.  Got @_";
                }
                push @{ $self->{$plural_name} ||= [] }, $_[0];
                return $_[0];
            }
        }
    };
    Sub::Install::reinstall_sub({
        into => $class_name,
        as   => "add_$singular_name",
        code => $add_accessor,
    });

    my $remove_accessor = Sub::Name::subname $class_name ."::remove_$singular_name" => sub {
        my $self = shift;
        $rule_resolver->($self) unless ($rule_template);
        if ($rule_template) {
            # an id-linked "has-many"
            my $rule = $rule_template->get_rule_for_values(map { $self->$_ } @property_names);
            $params_prefix_resolver->() unless $params_prefix_resolved;
            my @matches;
            if (@_ == 1 and ref($_[0])) {
                # the object to remove was passed-in
                unless ($rule->evaluate($_[0])) {
                    die "object " . $_[0]->__display_name__ . " is not a member of the $singular_name set!";
                }
                @matches = ($_[0]);
            }
            else {
                # the parameters to find objects to remove were passed-in
                unshift @_, @params_prefix if @_ == 1; # a single "id" is the remainder of the id of the object        
                @matches = $r_class_name->get($rule->params_list,@_);
            }
            my $trans = UR::Context::Transaction->begin;
            @matches = map {
                $_->delete or die "Error deleting $r_class_name " . $_->id . " for remove_$singular_name!: " . $_->error_message;
            } @matches;
            $trans->commit;
            return @matches;
        }
        else {
            # direct storage in an arrayref
            $self->{$plural_name} ||= []; 
            if ($r_class_meta) {
                # object
                my @remove;
                my @keep;
                my $rule = $r_class_name->define_boolexpr(@_);
                for my $value (@{ $self->{$plural_name} }) {
                    if ($rule->evaluate($value)) {
                        push @keep, $value;
                    }
                    else {
                        push @remove, $value;
                    }
                }
                if (@remove) {
                    @{ $self->{$plural_name} } = @keep;
                }
                return @remove;
            }
            else {
                # value (or non-ur object)
                if (@_ == 1) {
                    # remove specific value
                    my $removed;
                    my $n = 0;
                    for my $value (@{ $self->{$plural_name} }) {
                        if ($value eq $_[0]) {
                            $removed = splice(@{ $self->{$plural_name} }, $n, 1);
                            die unless $removed eq $value;
                            return $removed;
                        }
                        $n++;
                    }
                    die "Failed to find item @_ in $class_name $plural_name (@{$self->{$plural_name}})!";
                }
                elsif (@_ == 0) {
                    # remove all if no params are specified
                    @{ $self->{$plural_name} ||= [] } = ();
                }
                else {
                    die "$class_name remove_$singular_name should be called with a specific value.  Params are only usable for ur objects!  Got: @_";
                }
            }
        }
    };
    Sub::Install::reinstall_sub({
        into => $class_name,
        as   => "remove_$singular_name",
        code => $remove_accessor,
    });

}

use Data::Dumper;

sub initialize_direct_accessors {
    my $self = shift;
    my $class_name = $self->{class_name};    
    my $type_name = $self->{type_name};

    my %id_property_names;
    for my $property_name (@{ $self->{id_by} }) {
        $id_property_names{$property_name} = 1;
        next if $property_name eq "id";     
    }
    
    my %dimensions_by_fk;
    for my $property_name (sort keys %{ $self->{has} }) {
        my $property_data = $self->{has}{$property_name};
        if ($property_data->{is_dimension}) {
            my $id_by = $property_data->{id_by};
            unless ($id_by) {
                die "No id_by specified for dimension $property_name?";
            }
            if (@$id_by != 1) {
                die "The id_by specified for dimension $property_name must list a single property name!";
            }        
            
            my $dimension_class_name = $property_data->{data_type};
            $dimensions_by_fk{$id_by->[0]} = $dimension_class_name;
             
            my $ref_class_meta = $dimension_class_name->__meta__;
            my %remote_id_properties = map { $_ => 1 } $ref_class_meta->id_property_names;
            my @non_id_properties = grep { not $remote_id_properties{$_} } $ref_class_meta->all_property_names;        
            for my $expected_delegate_property_name (@non_id_properties) {
                unless ($self->{has}{$expected_delegate_property_name}) {
                    $self->{has}{$expected_delegate_property_name} = {
                        $self->_normalize_property_description(
                            $expected_delegate_property_name,
                            { via => $property_name, to => $expected_delegate_property_name, implied_by => $property_name }
                        )
                    }
                }
            }
        }
    }    

    for my $property_name (sort keys %{ $self->{has} }) {
        my $property_data = $self->{has}{$property_name};
        
        my $accessor_name = $property_name;
        my $column_name = $property_data->{column_name};
        my $attribute_name = $property_data->{attribute_name};
        my $is_transient = $property_data->{is_transient};
        my $where = $property_data->{where};
        
        #my ($props, $cols) = $class_name->_all_properties_columns;
        
        do {
            # Handle the case where the software module has an explicit
            # override for one of the accessors.
            no strict 'refs';
            my $isa = \@{ $class_name . "::ISA" };
            my @old_isa = @$isa;
            @$isa = ();
            if ($class_name->can($property_name)) {
                #warn "property $class_name $property_name exists!";
                $accessor_name = "__$property_name";
            }
            @$isa = @old_isa;
        };
        
        my $accessor_type;
        my @calculation_fields = (qw/calculate calc_perl calc_sql calculate_from/);
        if (my $id_by = $property_data->{id_by}) {
            my $r_class_name = $property_data->{data_type};
            #$self->mk_id_based_object_accessor($class_name, $accessor_name, $id_by, $r_class_name,$where);
            my $id_class_by = $property_data->{id_class_by};
            $self->mk_id_based_object_accessor($class_name, $accessor_name, $id_by, $r_class_name,$where, $id_class_by);
        }
        elsif (my $via = $property_data->{via}) {
            my $to = $property_data->{to} || $property_data->{property_name};
            if ($property_data->{is_mutable}) {
                my $singular_name;
                if ($property_data->{'is_many'}) {
                    require Lingua::EN::Inflect;
                    $singular_name = Lingua::EN::Inflect::PL_V($accessor_name);
                }
                $self->mk_indirect_rw_accessor($class_name,$accessor_name,$via,$to,$where,$property_data->{'is_many'} && $singular_name);
            }
            else {
                $self->mk_indirect_ro_accessor($class_name,$accessor_name,$via,$to,$where);
            }
        }
        elsif (my $calculate = $property_data->{calculate}) {
            $self->mk_calculation_accessor(
                $class_name,
                $accessor_name,
                $property_data->{calculate},
                $property_data->{calculate_from},
                $property_data->{calculate_params},
                $property_data->{is_constant},
            );
        } 
        elsif (my $calculate_sql = $property_data->{'calculate_sql'}) {
            # The data gets filled in by the object loader behind the scenes.
            # To the user, it's a read-only property
            $self->mk_ro_accessor($class_name, $accessor_name, $calculate_sql);

        }
        elsif ($property_data->{is_many} or $property_data->{reverse_as}){
            my $reverse_as = $property_data->{reverse_as};
            my $r_class_name = $property_data->{data_type};
            my $singular_name;
            my $plural_name;
            if ($property_data->{is_many}) {
                require Lingua::EN::Inflect;
                $plural_name = $accessor_name;
                $singular_name = Lingua::EN::Inflect::PL_V($plural_name);
            }
            else {
                $singular_name = $accessor_name;
            }
            $self->mk_object_set_accessors($class_name, $singular_name, $plural_name, $reverse_as, $r_class_name, $where);
        }        
        elsif ($property_data->{'is_class_wide'}) {
            my $value = $property_data->{'default_value'};
            if ($property_data->{'is_constant'}) {
                $self->mk_ro_class_accessor($class_name,$accessor_name,'',$value);
            } else {
                $self->mk_rw_class_accessor($class_name,$accessor_name,'',$value);
            }
        }
        else {        
            # Just use key/value pairs in the hash for normal
            # table stuff, and also non-database stuff.

            #if ($column_name) {
            #    push @$props, $property_name;
            #    push @$cols, $column_name;
            #}

            my $maker;
            if ($id_property_names{$property_name} or not $property_data->{is_mutable}) {
                $maker = 'mk_ro_accessor';
            }
            else {
            	$maker = 'mk_rw_accessor';
            }
            $self->$maker($class_name, $accessor_name, $column_name, $property_name,$is_transient);
        }
    }    
    
    # right now we just stomp on the default accessors constructed above where they are:
    # 1. the fk behind a dimensional relationships
    # 2. the indirect properties created for the dimensional relationship
    for my $dimension_id (keys %dimensions_by_fk) {
        my $dimension_class_name = $dimensions_by_fk{$dimension_id};
        my $ref_class_meta = $dimension_class_name->__meta__;
        my %remote_id_properties = map { $_ => 1 } $ref_class_meta->id_property_names;
        my @non_id_properties = grep { not $remote_id_properties{$_} } $ref_class_meta->all_property_names;        
        for my $added_property_name (@non_id_properties) {
            $self->mk_dimension_delegate_accessors($dimension_id,$dimension_class_name, \@non_id_properties, $added_property_name);
        }
        $self->mk_dimension_identifying_accessor($dimension_id,$dimension_class_name, \@non_id_properties);
    }
    
    return 1;
}


1;

=pod

=head1 NAME

UR::Object::Type::AccessorWriter - Helper module for UR::Object::Type responsible for creating accessors for properties

=head1 DESCRIPTION

Subroutines within this module actually live in the UR::Object::Type
namespace;  this module is just a convienent place to collect them.  The
class initializer uses these subroutines when it's time to create accessor
methods for a newly defined class.  Each accessor is implemented by a closure
that is then assigned a name by Sub::Name and inserted into the defined
class's namespace by Sub::Install.

=head1 METHODS

=over4

=item initialize_direct_accessors

  $classobj->initialize_direct_accessors();

This is the entry point into the accessor writing system.  It inspects each
item in the 'has' key of the class object's hashref, and creates methods for
each property.

=item mk_rw_accessor

  $classobj->mk_rw_accessor($class_name, $accessor_name, $column_name, $property_name, $is_transient);

Creates a mutable accessor named $accessor_name which stores its value in
the $property_name key of the object's hashref.

=item mk_ro_accessor

  $classobj->mk_ro_accessor($class_name, $accessor_name, $column_name, $property_name);

Creates a read-only accessor named $accessor_name which retrieves its value
in the $property_name key of the object's hashref.  If the method is used
as a mutator by passing in a value to the method, it will throw an exception
with Carp::croak.

=item mk_id_based_object_accessor

  $classobj->mk_id_based_object_accessor($class_name, $accessor_name, $id_by,
                                         $r_class_name, $where);

Creates an object accessor named $accessor_name.  It returns objects of type
$r_class_name, id-ed by the parameters named in the $id_by arrayref.  $where
is an optional  listref of additional filters to apply when retrieving
objects.

The behavior of the created accessor depends on the number of parameters
passed to it.  For 0 params, it retrieves the object pointed to by
$r_class_name and $id_by.  For 1 param, it looks up the ID param values
of the passed-in object-parameter, and reassigns value stored in the $id_by
properties of the acted-upon object, effectively acting as a mutator.

For more than 1 param, the additional parameters are taken as
properties/values to filter the returned objects on

=item mk_indirect_ro_accessor

  $classobj->mk_indirect_ro_accessor($class_name, $accessor_name, $via, $to, $where);

Creates a read-only via accessor named $accessor_name.  Its value is
obtained by calling the object accessor named $via, and then calling
the method $to on that object.  The optional $where listref is used
as additional filters when calling $via.

=item mk_indirect_rw_accessor

    $classobj->mk_indirect_rw_accessor($class_name, $accessor_name, $via, $to,
                                       $where, $singular_name);

Creates a via accessor named $accessor_name that is able to change the
property it points to with $to when called as a mutator.  If the $to property
on the remote object is an ID property of its class, it deletes the refered-to
object and creates a new one with the appropriate properties.  Otherwise, it
updates the $to property on the refered-to object.

=item mk_calculation_accessor

    $classobj->mk_calculation_accessor($class_name, $accessor_name, $calculation_src,
                                       $calculate_from, $params, $is_constant);

Creates a calculated accessor called $accessor_name.  If the $is_constant
flag is true, then the accessor runs the calculation once, caches the result,
and returns that result for subseqent calls to the accessor.

$calculation_src can be one of: coderef, string containing Perl code, or 
the name of a module under UR::Object::Type::AccessorWriter which has a 
method called C<calculate>.  If $calculation_src is empty, then $accessor_name
must be the name of an already-existing subroutine in the class's namespace.

=item mk_dimension_delegate_accessors

=item mk_dimension_identifying_accessor

These create accessors for dealing with dimension tables in OLAP-type schemas.
They need more documentation.

=item mk_rw_class_accessor

  $classobj->mk_rw_class_accessor($class_name, $accessor_name, $column_name, $variable_value);

Creates a read-write accessor called $accessor_name which stores its value 
in a scalar captured by the accessor's closure.  Since the closure is
inserted into the class's namespace, all instances of the class share the
same closure (and therefore the same scalar), and the property effectively
acts as a class-wide property.  

=item mk_ro_class_accessor

  $classobj->mk_ro_class_accessor($class_name, $accessor_name, $column_name, $variable_value);

Creates a read-only accessor called $accessor_name which retrieves its value
from a scalar captured by the accessor's closure.  The value is initialized
to $variable_value.  If called as a mutator, it throws an exception through
Carp::croak

=back

=head1 SEE ALSO

UR::Object::Type::AccessorWriter, UR::Object::Type

=cut<|MERGE_RESOLUTION|>--- conflicted
+++ resolved
@@ -684,13 +684,6 @@
         if (defined $r_class_name) {
             eval {
                 eval "use $r_class_name";
-<<<<<<< HEAD
-                die $@ unless $r_class_name->can('class');
-                $r_class_name->class;
-                $r_class_meta = UR::Object::Type->get(class_name => $r_class_name);
-            };
-            die $@ if $@;
-=======
                 if ($@) {
                     # Don't die yet.  The named class may not have a file associated with it
                     $loading_r_class_error = "Couldn't load class $r_class_name: $@";
@@ -703,7 +696,6 @@
             if ($@) {
                 $loading_r_class_error .= "Couldn't get class object for $r_class_name: $@";
             }
->>>>>>> 086c1736
         }
         if ($r_class_meta and not $reverse_as) {
             # we have a real class on the other end, and it did not specify how to link back to us
