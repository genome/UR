--- conflicted
+++ resolved
@@ -216,7 +216,6 @@
     return 1;
 }
 
-<<<<<<< HEAD
 # _encompassing_view() and _subject_is_used_in_an_encompassing_view() are used by the
 # default views (UR::Object::View::Default::*) to detect an infinite recursion situation
 # where it's asked to render an object A that references a B which refers back to A
@@ -253,7 +252,6 @@
     return;
 }
 
-=======
 sub all_subject_classes {
     my $self = shift;
 
@@ -299,7 +297,6 @@
 
     return @uaclasses;
 }
->>>>>>> e38fc98a
 
 # rendering implementation
 
@@ -329,10 +326,7 @@
     # It handles the case in which the subject is undef.
     my $self = shift;
     my $subject = $self->subject();
-<<<<<<< HEAD
-=======
     return unless defined $subject;
->>>>>>> e38fc98a
 
     my $observer_data = $self->_observer_data;
 
