--- conflicted
+++ resolved
@@ -5,12 +5,8 @@
 
 require UR;
 
-<<<<<<< HEAD
-use Scalar::Util qw(looks_like_number);
+use Scalar::Util qw(looks_like_number refaddr isweak);
 use List::MoreUtils qw(any);
-=======
-use Scalar::Util qw(looks_like_number refaddr isweak);
->>>>>>> 764909c2
 
 our @ISA = ('UR::ModuleBase');
 our $VERSION = "0.44"; # UR $VERSION;;
