package UR::Context;

use strict;
use warnings;
use Sub::Name;

require UR;

use UR::Context::ObjectFabricator;
use UR::Context::LoadingIterator;

UR::Object::Type->define(
    class_name => 'UR::Context',    
    is_abstract => 1,
    has => [
        parent  => { is => 'UR::Context', id_by => 'parent_id', is_optional => 1 },
        query_underlying_context => { is => 'Boolean',
                                      is_optional => 1,
                                      default_value => undef,
                                      doc => 'Flag indicating whether the context must (1), must not (0) or may (undef) query underlying contexts when handling a query'  },
    ],
    doc => <<EOS
The environment in which all data examination and change occurs in UR.  The current context represents the current 
state of everything, and acts as a manager/intermediary between the current application and underlying database(s).
This is responsible for mapping object requests to database requests, managing caching, transaction
consistency, locking, etc. by delegating to the correct components to handle these tasks.
EOS
);

our @CARP_NOT = qw( UR::Object::Iterator );

# These references all point to internal structures of the current process context.
# They are created here for boostrapping purposes, because they must exist before the object itself does.
our $all_objects_loaded ||= {};               # Master index of all tracked objects by class and then id.
our $all_change_subscriptions ||= {};         # Index of other properties by class, property_name, and then value.
our $all_objects_are_loaded ||= {};           # Track when a class informs us that all objects which exist are loaded.
our $all_params_loaded ||= {};                # Track parameters used to load by template_id then by rule_id

# These items are used by prune_object_cache() to control the cache size
our $all_objects_cache_size ||= 0;            # count of the unloadable objects we've loaded from data sources
our $cache_last_prune_serial ||= 0;           # serial number the last time we pruned objects
our $cache_size_highwater;                    # high water mark for cache size.  Start pruning when $all_objects_cache_size goes over
our $cache_size_lowwater;                     # low water mark for cache size
our $GET_COUNTER = 1;                         # This is where the serial number for the __get_serial key comes from

# For bootstrapping.
$UR::Context::current = __PACKAGE__;

# called by UR.pm during bootstraping
my $initialized = 0;
sub _initialize_for_current_process {
    my $class = shift;
    if ($initialized) {
        die "Attempt to re-initialize the current process?";
    }

    my $root_id = $ENV{UR_CONTEXT_ROOT} ||= 'UR::Context::DefaultRoot';
    $UR::Context::root = UR::Context::Root->get($root_id);
    unless ($UR::Context::root) {
        die "Failed to find root context object '$root_id':!?  Odd value in environment variable UR_CONTEXT_ROOT?";
    }

    if (my $base_id = $ENV{UR_CONTEXT_BASE}) {
        $UR::Context::base = UR::Context::Process->get($base_id);
        unless ($UR::Context::base) {
            die "Failed to find base context object '$base_id':!?  Odd value in environment variable UR_CONTEXT_BASE?";
        }
    } 
    else {
        $UR::Context::base = $UR::Context::root;
    }

    $UR::Context::process = UR::Context::Process->_create_for_current_process(parent_id => $UR::Context::base->id);

    if (exists $ENV{'UR_CONTEXT_CACHE_SIZE_LOWWATER'} || exists $ENV{'UR_CONTEXT_CACHE_SIZE_HIGHWATER'}) {
        $UR::Context::destroy_should_clean_up_all_objects_loaded = 1;
        $cache_size_highwater = $ENV{'UR_CONTEXT_CACHE_SIZE_HIGHWATER'} || 0;
        $cache_size_lowwater = $ENV{'UR_CONTEXT_CACHE_SIZE_LOWWATER'} || 0;
    }


    # This changes when we initiate in-memory transactions on-top of the basic, heavier weight one for the process.
    $UR::Context::current = $UR::Context::process;

    if (exists $ENV{'UR_CONTEXT_MONITOR_QUERY'}) {
        $UR::Context::current->monitor_query($ENV{'UR_CONTEXT_MONITOR_QUERY'});
    }

    return $UR::Context::current;
}


# the current context is either the process context, or the current transaction on-top of it
*get_current = \&current;
sub current {
    return $UR::Context::current;
}

sub now {
    return Date::Format::time2str(q|%Y-%m-%d %H:%M:%S|,time());
}

my $master_monitor_query = 0;
sub monitor_query {
    return if $UR::Object::Type::bootstrapping;
    my $self = shift;
    $self = $UR::Context::current unless (ref $self);

    if (@_) {
        if (ref $self) {
            $self->{'monitor_query'} = shift;
        } else {
            $master_monitor_query = shift;
        }

    }
    return ref($self) ? $self->{'monitor_query'} : $master_monitor_query;
}

my %_query_log_times;
sub _log_query_for_rule {
    return if $UR::Object::Type::bootstrapping;
    my $self = shift;
    my($subject_class,$rule,$message) = @_;

    my $monitor_level;
    return unless ($monitor_level = $self->monitor_query);
    return if (substr($subject_class, 0,4) eq 'UR::' and $monitor_level < 2);   # Don't log queries for internal classes

    my $elapsed_time = 0;
    if ($rule) {
        my $time_now = Time::HiRes::time();
        if (! exists $_query_log_times{$rule}) {
            $_query_log_times{$rule} = $time_now;
        } else {
            $elapsed_time = $time_now - $_query_log_times{$rule};
        }
    }

    if ($elapsed_time) {
        $message .= sprintf("  Elapsed %.4f s", $elapsed_time);
    }
    $self->status_message($message);
}

sub _log_done_elapsed_time_for_rule {
    my($self, $rule) = @_;

    delete $_query_log_times{$rule};
}


sub resolve_data_sources_for_class_meta_and_rule {
    my $self = shift;
    my $class_meta = shift;
    my $boolexpr = shift;  ## ignored in the default case    

    my $class_name = $class_meta->class_name;

    # These are some hard-coded cases for splitting up class-classes
    # and data dictionary entities into namespace-specific meta DBs.
    # Maybe there's some more generic way to move this somewhere else

    # FIXME This part is commented out for the moment.  When class info is in the 
    # Meta DBs, then try getting this to work
    #if ($class_name eq 'UR::Object::Type') {
    #    my %params = $boolexpr->legacy_params_hash;
    #    my($namespace) = ($params->{'class_name'} =~ m/^(\w+?)::/);
    #    $namespace ||= $params->{'class_name'};  # In case the class name is just the namespace
    #    
    #    return $namespace . '::DataSource::Meta';
    #}

    my $data_source;

    # For data dictionary items
    # When the FileMux datasource is more generalized and works for
    # any kind of underlying datasource, this code can move from here 
    # and into the base class for Meta datasources
    if ($class_name->isa('UR::DataSource::RDBMS::Entity')) {
<<<<<<< HEAD
=======
        if (!defined $boolexpr) {
        }

>>>>>>> 94102d95
        my $params = $boolexpr->legacy_params_hash;
        my $namespace;
        if ($params->{'namespace'}) {
            $namespace = $params->{'namespace'};
            $data_source = $params->{'namespace'} . '::DataSource::Meta';

        } elsif ($params->{'data_source'} &&
                 ! ref($params->{'data_source'}) &&
                 $params->{'data_source'}->can('get_namespace')) {

            $namespace = $params->{'data_source'}->get_namespace;
            $data_source = $namespace . '::DataSource::Meta';

        } elsif ($params->{'data_source'} &&
                 ref($params->{'data_source'}) eq 'ARRAY') {
            my %namespaces = map { $_->get_namespace => 1 } @{$params->{'data_source'}};
            unless (scalar(keys %namespaces) == 1) {
                Carp::confess("get() across multiple namespaces is not supported");
            }
            $namespace = $params->{'data_source'}->[0]->get_namespace;
            $data_source = $namespace . '::DataSource::Meta';
        } else {
            Carp::confess("Required parameter (namespace or data_source_id) missing");
            #$data_source = 'UR::DataSource::Meta';
        }

        if (my $exists = UR::Object::Type->get($data_source)) {
            # switch the terminology above to stop using $data_source for the class name
            # now it's the object..
            $data_source = $data_source->get();
        }
        else {
            $self->warning_message("no data source $data_source: generating for $namespace...");
            UR::DataSource::Meta->generate_for_namespace($namespace);
            $data_source = $data_source->get();
        }

        unless ($data_source) {
            Carp::confess "Failed to find or generate a data source for meta data for namespace $namespace!";
        }

    } else {
        $data_source = $class_meta->data_source;
    }

    if ($data_source) {
        $data_source = $data_source->resolve_data_sources_for_rule($boolexpr);
    }
    return $data_source;
}


# this is used to determine which data source an object should be saved-to

sub resolve_data_source_for_object {
    my $self = shift;
    my $object = shift;
    my $class_meta = $object->__meta__;
    my $class_name = $class_meta->class_name;
    
    if ($class_name->isa('UR::DataSource::RDBMS::Entity') || $class_name->isa('UR::DataSource::RDBMS::Entity::Ghost')) {
        my $data_source = $object->data_source;
        my($namespace) = ($data_source =~ m/(^\w+?)::DataSource/);
        my $ds_name = $namespace . '::DataSource::Meta';
        return $ds_name->get();
    }

    # Default behavior
    my $ds = $class_meta->data_source;
    return $ds;
}

# this turns on and off light caching (weak refs)

sub _light_cache {
    if (@_ > 1) {
        $UR::Context::light_cache = $_[1];
        $UR::Context::destroy_should_clean_up_all_objects_loaded = $UR::Context::light_cache;
    }
    return $UR::Context::light_cache;
}


# Given a rule, and a property name not mentioned in the rule,
# can we infer the value of that property from what actually is in the rule?

sub infer_property_value_from_rule {
    my($self,$wanted_property_name,$rule) = @_;

    # First, the easy case...  The property is directly mentioned in the rule
    if ($rule->specifies_value_for($wanted_property_name)) {
        return $rule->value_for($wanted_property_name);
    }

    my $subject_class_name = $rule->subject_class_name;
    my $subject_class_meta = UR::Object::Type->get($subject_class_name);
    my $wanted_property_meta = $subject_class_meta->property_meta_for_name($wanted_property_name);
    unless ($wanted_property_meta) {
        $self->error_message("Class $subject_class_name has no property named $wanted_property_name");
        return;
    }

    if ($wanted_property_meta->is_delegated) {
        $self->context_return($self->_infer_delegated_property_from_rule($wanted_property_name,$rule));
    } else {
        $self->context_return($self->_infer_direct_property_from_rule($wanted_property_name,$rule));
    }
}

our $sig_depth = 0;
# These are things that use __signal_change__ to emit a message to callbacks, but aren't actually changes
my %changes_not_counted = map { $_ => 1 } qw(load define unload query connect);
my %subscription_classes;
sub add_change_to_transaction_log {
    my ($self,$subject, $property, @data) = @_;

    my ($class,$id);
    if (ref($subject)) {
        $class = ref($subject);
        $id = $subject->id;
        unless ($changes_not_counted{$property} ) {
            $subject->{_change_count}++;
            #print "changing $subject $property @data\n";    
        }
    }
    else {
        $class = $subject;
        $subject = undef;
        $id = undef;
    }

    if ($UR::Context::Transaction::log_all_changes) {
        # eventually all calls to __signal_change__ will go directly here
        UR::Context::Transaction->log_change($subject, $class, $id, $property, @data);
    }

    if (my $index_list = $UR::Object::Index::all_by_class_name_and_property_name{$class}{$property}) {
        unless ($property eq 'create' or $property eq 'load' or $property eq 'define') {
            for my $index (@$index_list) {
                $index->_remove_object(
                    $subject, 
                    { $property => $data[0] }
                ) 
            }
        }
        
        unless ($property eq 'delete' or $property eq 'unload') {
            for my $index (@$index_list) {
                $index->_add_object($subject)
            }
        }
    }

    # Before firing signals, we must update indexes to reflect the change.
    # This is currently a standard callback.

    my $check_classes = $subscription_classes{$class};
    unless ($check_classes) {
        $subscription_classes{$class} = $check_classes  = [
            $class
            ? (
                $class,
                (grep { $_->isa("UR::Object") } $class->inheritance),
                ''
            )
            : ('')
        ];
    }
    my @check_properties    = ($property    ? ($property, '')    : ('') );
    my @check_ids           = (defined($id) ? ($id, '')          : ('') );

    #my @per_class  = grep { defined $_ } @$all_change_subscriptions{@check_classes};
    #my @per_method = grep { defined $_ } map { @$_{@check_properties} } @per_class;
    #my @per_id     = grep { defined $_ } map { @$_{@check_ids} } @per_method;
    #my @matches = map { @$_ } @per_id;

    my @matches =
        map { @$_ }
        grep { defined $_ } map { @$_{@check_ids} }
        grep { defined $_ } map { @$_{@check_properties} }
        grep { defined $_ } @$UR::Context::all_change_subscriptions{@$check_classes};

    return unless @matches;

    #Carp::cluck() unless UR::Object::Subscription->can("class");
    #my @s = UR::Object::Subscription->get(
    ##    monitor_class_name => \@check_classes,
    #    monitor_method_name => \@check_properties,
    #    monitor_id => \@check_ids,
    #);

    #print STDOUT "fire __signal_change__: class $class id $id method $property data @data -> \n" . join("\n", map { "@$_" } @matches) . "\n";

    $sig_depth++;
    if (@matches > 1) {
        no warnings;
        @matches = sort { $a->[2] <=> $b->[2] } @matches;
    };
    
    #print scalar(@matches) . " index matches\n";
    foreach my $callback_info (@matches) {
        my ($callback, $note) = @$callback_info;
        $callback->($subject, $property, @data)
    }
    $sig_depth--;

    return scalar(@matches);
}


sub query {
    my $self = shift;

    # Fast optimization for the default case.
    if ( ( !ref($self) or ! $self->query_underlying_context) 
         and ! Scalar::Util::blessed($_[1]) # This happens when query() is called with a class name and boolexpr
    ) {
        no warnings;
        if (exists $UR::Context::all_objects_loaded->{$_[0]}) {
            my $is_monitor_query = $self->monitor_query;
            if (my $obj = $UR::Context::all_objects_loaded->{$_[0]}->{$_[1]}) {
                # Matched the class and ID directly - pull it right out of the cache
                if ($is_monitor_query) {
                    $self->_log_query_for_rule($_[0], undef, Carp::shortmess("QUERY: class $_[0] by ID $_[1]"));
                    $self->_log_query_for_rule($_[0], undef, "QUERY: matched 1 cached object\nQUERY: returning 1 object\n\n");
                }

                $obj->{'__get_serial'} = $UR::Context::GET_COUNTER++;
                return $obj;

            } elsif (my $subclasses = $UR::Object::_init_subclasses_loaded{$_[0]}) {
                # Check subclasses of the requested class, along with the ID
                # yes, it only goes one level deep.  This should catch enough cases to be worth it.
                # Deeper searches will be covered by get_objects_for_class_and_rule()
                foreach my $subclass (@$subclasses) {
                    if (exists $UR::Context::all_objects_loaded->{$subclass} and
                        my $obj = $UR::Context::all_objects_loaded->{$subclass}->{$_[1]}
                    ) {
                        if ($is_monitor_query) {
                            $self->_log_query_for_rule($_[0], undef, Carp::shortmess("QUERY: class $_[0] by ID $_[1]"));
                            $self->_log_query_for_rule($_[0], undef, "QUERY: matched 1 cached object in subclass $subclass\nQUERY: returning 1 object\n\n");
                        }

                        $obj->{'__get_serial'} = $UR::Context::GET_COUNTER++;
                        return $obj;
                    }
                }
            }
        }
    };

    # Normal logic for finding objects smartly is below.

    my $class = shift;

    # Handle the case in which this is called as an object method.
    # Functionality is completely different.

    if(ref($class)) {
        my @rvals;
        foreach my $prop (@_) {
            push(@rvals, $class->$prop());
        }

        if(wantarray) {
            return @rvals;
        }
        else {
            return \@rvals;
        }
    }
    
    my ($rule, @extra) = UR::BoolExpr->resolve($class,@_);        
    
    if (@extra) {
        # remove this and have the developer go to the datasource 
        if (scalar @extra == 2 and $extra[0] eq "sql") {
            return $UR::Context::current->_get_objects_for_class_and_sql($class,$extra[1]);
        }
        
        # keep this part: let the sub-class handle special params if it can
        return $class->get_with_special_parameters($rule, @extra);
    }

    # This is here for bootstrapping reasons: we must be able to load class singletons
    # in order to have metadata for regular loading....
    if (!$rule->has_meta_options and ($class->isa("UR::Object::Type") or $class->isa("UR::Singleton") or $class->isa("UR::Value"))) {
        my $normalized_rule = $rule->normalize;
        my @objects = $class->_load($normalized_rule);
        
        return unless defined wantarray;
        return @objects if wantarray;
        
        if ( @objects > 1 and defined(wantarray)) {
            Carp::croak("Multiple matches for $class query called in scalar context. $rule matches " . scalar(@objects). " objects");
        }
        
        return $objects[0];
    }

    return $UR::Context::current->get_objects_for_class_and_rule($class, $rule);
}

sub _resolve_id_for_class_and_rule {
    my ($self,$class_meta,$rule) = @_;
   
    my $class = $class_meta->class_name;
    my $id;
    my @id_property_names = $class_meta->id_property_names
        or Carp::confess( # Bad should be at least one
        "No id property names for class ($class).  This should not have happened."
    );

    if ( @id_property_names == 1 ) { # only 1 - try to auto generate
        $id = $class_meta->autogenerate_new_object_id($rule);
        unless ( defined $id ) {
            $self->error_message("Failed to auto-generate an ID for single ID property class ($class)");
            return;
        }
    }
    else { # multiple
        # Try to give a useful message by getting id prop names that are not deinfed
        my @missed_names;
        for my $name ( @id_property_names ) {
            push @missed_names, $name unless $rule->specifies_value_for($name);
        }
        if ( @missed_names ) { # Ok - prob w/ class def, list the ones we missed
            $self->error_message("Attempt to create $class with multiple ids without these properties: ".join(', ', @missed_names));
            return;
        }
        else { # Bad - something is really wrong... 
            Carp::confess("Attempt to create $class failed to resolve id from underlying id properties.");
        }
    }
    
    return $id;
}

our $construction_method = 'create';

# Pulled out the complicated code of create_entity() below that deals with
# abstract classes and subclassify_by
sub _create_entity_from_abstract_class {
    my $self = shift;

    my $class = shift;
    my $class_meta = $class->__meta__;
    my($rule, %extra) = UR::BoolExpr->resolve_normalized($class, @_);

    # If we can easily determine the correct subclass, delegate to that subclass' create()
    my $subclassify_by = $class_meta->subclassify_by();
    unless (defined $subclassify_by) {
        Carp::croak("Can't call $construction_method on abstract class $class without a subclassify_by property");
    }

    my $sub_class_name = $rule->value_for($subclassify_by);
    unless (defined $sub_class_name) {
        # The subclassification wasn't included in the rule
        my $property_meta = $class_meta->property($subclassify_by);
        unless ($property_meta) {
            Carp::croak("Abstract class $class has subclassify_by $subclassify_by, but no property exists by that name");
        }

        # There are a few different ways the property can supply a value for subclassify_by...
        # The sure-fire way to get a value is to go ahead an instantiate the object into the
        # base/abstract class, and then we can just call the property as a method.  There's
        # a lot of overhead in that, so first we'll try some of the easier, common-case ways

        if ($property_meta->default_value) {
            # The property has a default value
            $sub_class_name = $property_meta->default_value();

        } elsif ($property_meta->is_calculated and ref($property_meta->calculate) eq 'CODE') {
            # It's calculated via a coderef

            my $calculate_from = $property_meta->calculate_from;
            my @calculate_params;
            foreach my $prop_name ( @$calculate_from ) {
                # The things in calculate_from must appear in the rule
                unless ($rule->specifies_value_for($prop_name)) {
                    Carp::croak("Class $class subclassify_by calculation property '$subclassify_by' "
                                . "requires '$prop_name' in the $construction_method() params\n"
                                . "Params were: " . UR::Util->display_string_for_params_list($rule->params_list));
                }
                push @calculate_params, $rule->value_for($prop_name);
            }

            my $sub = $property_meta->calculate;
            unless ($sub) {
                Carp::croak("Can't use undefined value as subroutine reference while resolving "
                            . "value for class $class calculated property '$subclassify_by'");
            }
            $sub_class_name = $sub->(@calculate_params);

        } elsif ($property_meta->is_calculated and !ref($property_meta->calculate)) {
            # It's calculated via a string that's eval-ed
            Carp::croak("Can't use a non-coderef as a calculation for class $class subclassify_by");

        } elsif ($property_meta->is_delegated) {
            #Carp::croak("Delegated properties are not supported for subclassifying $class with property '$subclassify_by'");
            my @values = $self->infer_property_value_from_rule($subclassify_by, $rule);
            if (! @values ) {
                Carp::croak("Invalid parameters for $class->$construction_method(): "
                            . "Couldn't infer a value for indirect property '$subclassify_by' via rule $rule");
            } elsif (@values > 1) {
                Carp::croak("Invalid parameters for $class->$construction_method(): "
                            . "Infering a value for property '$subclassify_by' via rule $rule returned multiple values: "
                            . join(', ', @values));
            } else {
                $sub_class_name = $values[0];
            }

        } else {
            Carp::croak("Can't use undefined value as a subclass name for $class property '$subclassify_by'");
        }
    }

    unless (defined $sub_class_name) {
        Carp::croak("Invalid parameters for $class->$construction_method(): "
                    . "Can't use undefined value as a subclass name for param '$subclassify_by'");
    }
    if ($sub_class_name eq $class) {
        Carp::croak("Invalid parameters for $class->$construction_method(): "
                    . "Value for $subclassify_by cannot be the same as the original class");
    }
    unless ($sub_class_name->isa($class)) {
        Carp::croak("Invalid parameters for $class->$construction_method(): "
                    . "Class $sub_class_name is not a subclass of $class");
    }
    return $sub_class_name->$construction_method(@_); 
}

my %memos;
my %memos2;
sub create_entity {
    my $self = shift;

    my $class = shift;

    my $memo = $memos{$class};
    unless ($memo) {
        # we only want to grab the data necessary for object construction once
        # this occurs the first time a new object is created for a given class
        
        my $class_meta = $class->__meta__;
        my @inheritance = reverse ($class_meta, $class_meta->ancestry_class_metas);

        # %property_objects maps property names to UR::Object::Property objects
        # by going through the reversed list of UR::Object::Type objects below
        # We set up this hash to have the correct property objects for each property
        # name.  This is important in the case of property name overlap via
        # inheritance.  The property object used should be the one "closest"
        # to the class.  In other words, a property directly on the class gets
        # used instead of an inherited one.
        my %property_objects;
        my %direct_properties;
        my %indirect_properties; 
        my %set_properties;
        my %default_values;
        my %immutable_properties;
        my @deep_copy_default_values;

        for my $co ( @inheritance ) {
            # Reverse map the ID into property values.
            # This has to occur for all subclasses which represent table rows.
    
            # deal with %property_objects
            my @property_objects = $co->direct_property_metas;
            my @property_names = map { $_->property_name } @property_objects;
            @property_objects{@property_names} = @property_objects;            
    
            foreach my $prop ( @property_objects ) {
                my $name = $prop->property_name;
   
                unless (defined $name) {
                    Carp::confess("no name on property for class " . $co->class_name . "?\n" . Data::Dumper::Dumper($prop));
                }

                my $default_value = $prop->default_value;
                if (defined $default_value) {
                    if (ref($default_value)) {
                        #warn (
                        #    "a reference value $default_value is used as a default on "
                        #    . $co->class_name 
                        #    . " forcing a copy during construction "
                        #    . " of $class $name..."
                        #);
                        push @deep_copy_default_values, $name;
                    }
                    $default_values{$name} = $default_value; 
                }
    
                if ($prop->is_many) {
                    $set_properties{$name} = $prop;
                }
                elsif ($prop->is_delegated) {
                    $indirect_properties{$name} = $prop;
                }
                else {
                    $direct_properties{$name} = $prop;
                }
                
                unless ($prop->is_mutable) {
                    $immutable_properties{$name} = 1;
                }
            }
         }
    
        my @indirect_property_names = keys %indirect_properties;
        my @direct_property_names = keys %direct_properties;

        my @subclassify_by_methods;
        foreach my $co ( @inheritance ) {
            # If this class inherits from something with subclassify_by, make sure the param
            # actually matches.  If it's not supplied, then set it to the same as the class create()
            # is being called on
            if ( $class ne $co->class_name
                     and $co->is_abstract
                     and my $method = $co->subclassify_by
               ) {
                push @subclassify_by_methods, $method;
            }
        }

        $memos{$class} = $memo = [
            $class_meta,
            $class_meta->first_sub_classification_method_name,
            $class_meta->is_abstract,
            \@inheritance,
            \%property_objects,
            \%direct_properties,
            \%indirect_properties, 
            \%set_properties,
            \%immutable_properties,
            \@subclassify_by_methods,
            \%default_values,
            (@deep_copy_default_values ? \@deep_copy_default_values : undef),
        ];
    }
    
    my (
        $class_meta,
        $first_sub_classification_method_name, 
        $is_abstract,
        $inheritance,
        $property_objects,
        $direct_properties,
        $indirect_properties,
        $set_properties,
        $immutable_properties,
        $subclassify_by_methods,
        $initial_default_values,
        $deep_copy_default_values,
    ) = @$memo;

    my %default_values = %$initial_default_values;

    if ($deep_copy_default_values) {
        for my $name (@$deep_copy_default_values) {
            $default_values{$name} = UR::Util::deep_copy($default_values{$name});
        }
    }

    # The old way of automagic subclassing...
    # The class specifies that we should call a class method (sub_classification_method_name)
    # to determine the correct subclass
    if ($first_sub_classification_method_name) {
        my $sub_class_name = $class->$first_sub_classification_method_name(@_);
        if (defined($sub_class_name) and ($sub_class_name ne $class)) {
            # delegate to the sub-class to create the object
            unless ($sub_class_name->can($construction_method)) {
<<<<<<< HEAD
                #$DB::single = 1;
=======
>>>>>>> 94102d95
                Carp::croak("Can't locate object method '$construction_method' via package '$sub_class_name' "
                            . "while resolving proper subclass for $class during $construction_method");

            }
            return $sub_class_name->$construction_method(@_);
        }
        # fall through if the class names match
    }

    if ($is_abstract) {
        # The new way of automagic subclassing.  The class specifies a property (subclassify_by)
        # that holds/returns the correct subclass name
        return $self->_create_entity_from_abstract_class($class, @_);
    }

    # normal case: make a rule out of the passed-in params
    # rather than normalizing the rule, we just do the extension part which is fast
    my $rule = UR::BoolExpr->resolve($class, @_); 
    my $template = $rule->{template};
    my $params = { @{$rule->{_params_list}}, $template->extend_params_list_for_values(@{$rule->{values}}) };
    if (my $a = $template->{_ambiguous_keys}) {
        my $p = $template->{_ambiguous_property_names};
        @$params{@$p} = delete @$params{@$a};
    }

    my $id = $params->{id};
    unless (defined $id) {
        $id = $self->_resolve_id_for_class_and_rule($class_meta,$rule);
        unless ($id) {
            return;
        }
        $rule = UR::BoolExpr->resolve_normalized($class, %$params, id => $id);
<<<<<<< HEAD
=======
        unless ($rule->value_for_id) {
        }
>>>>>>> 94102d95
        $params = { $rule->params_list }; ;
    }

    # @extra is extra values gotten by inheritance
    my @extra;

    my $indirect_values = {};
    for my $property_name (keys %$indirect_properties) {
        # pull indirect values out of the constructor hash
        # so we can apply them separately after making the object
        if ( exists $params->{ $property_name } ) {
            $indirect_values->{ $property_name } = delete $params->{ $property_name };
            delete $default_values{$property_name};
        }
        elsif (exists $default_values{$property_name}) {
            $indirect_values->{ $property_name } = delete $default_values{$property_name};
        }
    }

    # if the indirect property is immutable, but it is via something which is
    # mutable, we use those values to get or create the bridge.
    my %indirect_immutable_properties_via;
    for my $property_name (keys %$indirect_values) {
        if ($immutable_properties->{$property_name}) {
            my $meta = $indirect_properties->{$property_name};
            next unless $meta; # not indirect
            my $via = $meta->via;
            next unless $via;  # not a via/to (id_by or reverse_id_by)
            $indirect_immutable_properties_via{$via}{$property_name} = delete $indirect_values->{$property_name};
        }
    }

    for my $via (keys %indirect_immutable_properties_via) {
        my $via_property_meta = $class_meta->property_meta_for_name($via);
        my ($source_indirect_property, $source_value) = each %{$indirect_immutable_properties_via{$via}};  # There'll only ever be one key/value

        unless ($via_property_meta) {
            Carp::croak("No metadata for class $class property $via while resolving indirect value for property $source_indirect_property");
        }

        my $indirect_property_meta = $class_meta->property_meta_for_name($source_indirect_property);
        unless ($indirect_property_meta) {
            Carp::croak("No metadata for class $class property $source_indirect_property while resolving indirect value for property $source_indirect_property");
        }

        unless ($indirect_property_meta->to) {
            # We're probably dealing with a subclassify_by property where the subclass has
            # implicitly overridden the indirect property in the parent class with a constant-value
            # property in the subclass.  Try asking the parent class about a property of the same name
            ($indirect_property_meta) = grep { $_->property_name eq $indirect_property_meta->property_name } $class_meta->ancestry_property_metas();
            unless ($indirect_property_meta and $indirect_property_meta->to) {
                Carp::croak("Can't resolve indirect relationship for possibly overridden property '$source_indirect_property'"
                            . " in class $class.  Parent classes have no property named '$source_indirect_property'");
            }
        }
        my $foreign_class = $via_property_meta->data_type;
        my $foreign_property = $indirect_property_meta->to;
        my $foreign_object = $foreign_class->get($foreign_property => $source_value);
        unless ($foreign_object) {
            # This will trigger recursion back here (into create_entity() ) if this property is multiply
            # indirect, such as through a bridge object
            $foreign_object = $foreign_class->create($foreign_property => $source_value);
            unless ($foreign_object) {
                Carp::croak("Can't create object of class $foreign_class with params ($foreign_property => '$source_value')"
                            . " while resolving indirect value for class $class property $source_indirect_property");
            }
        }

        my @joins = $indirect_property_meta->_resolve_join_chain();
        my %local_properties_to_set;
        foreach my $join ( @joins ) {
            if ($join->{foreign_class}->isa("UR::Value")) {
                # this final "join" is to the set of values available to the raw primitive type
                # ...not what we really mean by delegation
                next;
            }
            for (my $i = 0; $i < @{$join->{'source_property_names'}}; $i++) {
                my $source_property_name = $join->{'source_property_names'}->[$i];
                next unless (exists $direct_properties->{$source_property_name});
                my $foreign_property_name = $join->{'foreign_property_names'}->[$i];
                my $value = $foreign_object->$foreign_property_name;

                if ($rule->specifies_value_for($source_property_name)
                        and
                        $rule->value_for($source_property_name) ne $value)
                {
                    Carp::croak("Invalid parameters for $class->$construction_method(): "
                                . "Conflicting values for property '$source_property_name'.  $construction_method rule "
                                . "specifies value '" . $rule->value_for($source_property_name) . "' but "
                                . "indirect immutable property '$source_indirect_property' with value "
                                . "$source_value requires it to be '$value'");
                }

                $local_properties_to_set{$source_property_name} = $value;
            }
        }
        # transfer the values we resolved back into %$params
        my @param_keys = keys %local_properties_to_set;
        @$params{@param_keys} = @local_properties_to_set{@param_keys};
    }

    my $set_values = {};
    for my $property_name (keys %$set_properties) {
        if (exists $params->{ $property_name }) {
            delete $default_values{ $property_name };
            $set_values->{ $property_name } = delete $params->{ $property_name };
        }
    }

    my $entity = $self->_construct_object($class, %default_values, %$params, @extra);
    return unless $entity;

    # If a property is calculated + immutable, and it wasn't supplied in the params,
    # that means we need to run the calculation once and store the value in the
    # object as a read-only attribute
    foreach my $property_name ( keys %$immutable_properties )  {
        my $property_meta = $property_objects->{$property_name};
        if (!exists($params->{$property_name}) and $property_meta and $property_meta->is_calculated) {
            my $value = $entity->$property_name;
            $params->{$property_name} = $value;
        }
    }

    for my $subclassify_by (@$subclassify_by_methods) {
        my $param_value = $rule->value_for($subclassify_by);
        $param_value = eval { $entity->$subclassify_by } unless (defined $param_value);
        $param_value = $default_values{$subclassify_by} unless (defined $param_value);
        
        if (! defined $param_value) {
            
            # This should have been taken care of by the time we got here...
            Carp::croak("Invalid parameters for $class->$construction_method(): " .
                        "Can't use an undefined value as a subclass name for param '$subclassify_by'");

        } elsif ($param_value ne $class) {
            Carp::croak("Invalid parameters for $class->$construction_method(): " .
                        "Value for subclassifying param '$subclassify_by' " .
                        "($param_value) does not match the class it was called on ($class)");
        }
    }

    # add items for any multi properties
    if (%$set_values) {
        for my $property_name (keys %$set_values) {
            my $meta = $set_properties->{$property_name};
            my $singular_name = $meta->singular_name;
            my $adder = 'add_' . $singular_name;
            my $value = $set_values->{$property_name};
            unless (ref($value) eq 'ARRAY') {
                die "odd non-array reference used for 'has-many' property $property_name for $class: $value!";
            }
            for my $item (@$value) {
                if (ref($item) eq 'ARRAY') {
                    $entity->$adder(@$item);
                }
                elsif (ref($item) eq 'HASH') {
                    $entity->$adder(%$item);
                }
                else {
                    $entity->$adder($item);
                }
            }
        }
    }    

    # set any indirect mutable properties
    if (%$indirect_values) {
        for my $property_name (keys %$indirect_values) {
            $entity->$property_name($indirect_values->{$property_name});
        }
    }

    if (%$immutable_properties) {
        my @problems = $entity->__errors__();
        if (@problems) {
            my @errors_fatal_to_construction;
            
            my %problems_by_property_name;
            for my $problem (@problems) {
                my @problem_properties;
                for my $name ($problem->properties) {
                    if ($immutable_properties->{$name}) {
                        push @problem_properties, $name;                        
                    }
                }
                if (@problem_properties) {
                    push @errors_fatal_to_construction, join(" and ", @problem_properties) . ': ' . $problem->desc;
                }
            }
            
            if (@errors_fatal_to_construction) {
                my $msg = 'Failed to $construction_method ' . $class . ' with invalid immutable properties:'
                    . join("\n", @errors_fatal_to_construction);
            }
        }
    }

    $entity->__signal_change__($construction_method);
    $entity->__signal_change__('load') if $construction_method eq '__define__';
    $entity->{'__get_serial'} = $UR::Context::GET_COUNTER++;
    $UR::Context::all_objects_cache_size++;
    return $entity;
}

sub _construct_object {
    my $self = shift;
    my $class = shift;
 
    my $params = { @_ };    

    my $id = $params->{id};
    unless (defined($id)) {
        Carp::confess(
            "No ID specified (or incomplete id params) for $class _construct_object.  Params were:\n" 
            . Data::Dumper::Dumper($params)
        );
    }

    if ($UR::Context::all_objects_loaded->{$class}->{$id}) {
        # The object exists.  This is not an exception for some reason?
        # We just return false to indicate that the object is not creatable.
        $class->error_message("An object of class $class already exists with id value '$id'");
        return;
    }

    my $object = bless $params, $class;
    
    if (my $ghost = $UR::Context::all_objects_loaded->{$class . "::Ghost"}->{$id}) {    
        # we're making something which was previously deleted and is pending save.
        # we must capture the old db_committed data to ensure eventual saving is done correctly.
        # note this object's database state in the new object so saves occurr correctly,
        # as an update instead of an insert.
        if (my $committed_data = $ghost->{db_committed}) {
            $object->{db_committed} = { %$committed_data };
        }

        if (my $unsaved_data = $ghost->{'db_saved_uncommitted'}) {
            $object->{'db_saved_uncommitted'} = { %$unsaved_data };
        }
        $ghost->__signal_change__("delete");
        $self->_abandon_object($ghost);
    }

    # put the object in the master repository of objects for the application.
    $UR::Context::all_objects_loaded->{$class}{$id} = $object;

    # If we're using a light cache, weaken the reference.
    if ($UR::Context::light_cache) { # and substr($class,0,5) ne 'App::') {
        Scalar::Util::weaken($UR::Context::all_objects_loaded->{$class}->{$id});
    }

    return $object;
}

sub delete_entity {
    my ($self,$entity) = @_;

    if (ref($entity)) {
        # Delete the specified object.
        if ($entity->{db_committed} || $entity->{db_saved_uncommitted}) {

            # gather params for the ghost object
            my $do_data_source;
            my %ghost_params;
            #my @pn;
            #{ no warnings 'syntax';
            #   @pn = grep { $_ ne 'data_source_id' || ($do_data_source=1 and 0) } # yes this really is '=' and not '=='
            #         grep { exists $entity->{$_} }
            #         $entity->__meta__->all_property_names;
            #}
            my(@prop_names, @many_prop_names);
            foreach my $prop_name ( $entity->__meta__->all_property_names) {
                next unless exists $entity->{$prop_name};  # skip non-directly-stored properties
                if ($prop_name eq 'data_source_id') {
                    $do_data_source = 1;
                    next;
                }
                if (ref($entity->{$prop_name}) eq 'ARRAY') {
                    push @many_prop_names, $prop_name;
                } else {
                    push @prop_names, $prop_name;
                }
            }
 
            
            # we're not really allowed to interrogate the data_source property directly
            @ghost_params{@prop_names} = $entity->get(@prop_names);  # hrm doesn't work for is_many properties :(
            foreach my $prop_name ( @many_prop_names ) {
                my @values = $entity->get($prop_name);
                $ghost_params{$prop_name} = \@values;
            }
            if ($do_data_source) {
                $ghost_params{'data_source_id'} = $entity->{'data_source_id'};
            }    

            # create ghost object
            my $ghost = $self->_construct_object($entity->ghost_class, id => $entity->id, %ghost_params);
            unless ($ghost) {
<<<<<<< HEAD
                #$DB::single = 1;
=======
>>>>>>> 94102d95
                Carp::confess("Failed to constructe a deletion record for an unsync'd delete.");
            }
            $ghost->__signal_change__("create");

            for my $com (qw(db_committed db_saved_uncommitted)) {
                $ghost->{$com} = $entity->{$com}
                    if $entity->{$com};
            }

        }
        $entity->__signal_change__('delete');
        $self->_abandon_object($entity);
        return $entity;
    }
    else {
        Carp::confess("Can't call delete as a class method.");
    }
}

sub _abandon_object {
    my $self = shift;
    my $object = $_[0];
    my $class = $object->class;
    my $id = $object->id;

    if ($object->{'__get_serial'}) {
        # Keep a correct accounting of objects.  This one is getting deleted by a method
        # other than UR::Context::prune_object_cache
        $UR::Context::all_objects_cache_size--;
    }

    # Remove the object from the main hash.
    delete $UR::Context::all_objects_loaded->{$class}->{$id};
    delete $UR::Context::all_objects_are_loaded->{$class};

    # Remove all of the load info it is using so it'll get re-loaded if asked for later
    if ($object->{'__load'}) {
        while (my ($template_id, $rules) = each %{ $object->{'__load'}} ) {
            foreach my $rule_id ( keys %$rules ) {
                delete $UR::Context::all_params_loaded->{$template_id}->{$rule_id};

                foreach my $fabricator ( UR::Context::ObjectFabricator->all_object_fabricators ) {
                    $fabricator->delete_from_all_params_loaded($template_id, $rule_id);
                }
            }
        }
    }

    # Turn our $object reference into a UR::DeletedRef.
    # Further attempts to use it will result in readable errors.
    # The object can be resurrected.
    if ($ENV{'UR_DEBUG_OBJECT_RELEASE'}) {
        print STDERR  "MEM DELETE object $object class ",$object->class," id ",$object->id,"\n";
    }
    UR::DeletedRef->bury($object);

    return $object;
}


# This one works when the rule specifies the value of an indirect property, and we want
# the value of a direct property of the class
sub _infer_direct_property_from_rule {
    my($self,$wanted_property_name,$rule) = @_;

    my $rule_template = $rule->template;
    my @properties_in_rule = $rule_template->_property_names; # FIXME - why is this method private?
    my $subject_class_name = $rule->subject_class_name;
    my $subject_class_meta = $subject_class_name->__meta__;

    my($alternate_class,$alternate_get_property, $alternate_wanted_property);

    my @r_values; # There may be multiple properties in the rule that will get to the wanted property
    PROPERTY_IN_RULE:
    foreach my $property_name ( @properties_in_rule) {
        my $property_meta = $subject_class_meta->property_meta_for_name($property_name);
        my $final_property_meta = $property_meta->final_property_meta || $property_meta;
        $alternate_get_property = $final_property_meta->property_name;
        $alternate_class   = $final_property_meta->class_name;

        unless ($alternate_wanted_property) {
            # Either this was also a direct property of the rule, or there's no
            # obvious link between the indirect property and the wanted property.
            # the caller probably just should have done a get()
            $alternate_wanted_property = $wanted_property_name;
            $alternate_get_property = $property_name;
            $alternate_class = $subject_class_name;
        }
     
        my $value_from_rule = $rule->value_for($property_name);
        my @alternate_values;
        eval {
            # Inside an eval in case the get() throws an exception, the next 
            # property in the rule may succeed
            my @alternate_objects = $self->query($alternate_class, $alternate_get_property  => $value_from_rule );
            @alternate_values = map { $_->$alternate_wanted_property } @alternate_objects;
        };
        next unless (@alternate_values);

        push @r_values, \@alternate_values;
    }

    if (@r_values == 0) {
        # no solutions found
        return;

    } elsif (@r_values == 1) {
        # there was only one solution
        return @{$r_values[0]};

    } else {
        # multiple solutions.  Only return the intersection of them all
        # FIXME - this totally won't work for properties that return objects, listrefs or hashrefs
        # FIXME - this only works for AND rules - for now, that's all that exist
        my %intersection = map { $_ => 1 } @{ shift @r_values };
        foreach my $list ( @r_values ) {
            %intersection = map { $_ => 1 } grep { $intersection{$_} } @$list;
        }
        return keys %intersection;
    }
}


# we want the value of a delegated property, and the rule specifies
# a direct value
sub _infer_delegated_property_from_rule {
    my($self, $wanted_property_name, $rule) = @_;

    my $rule_template = $rule->template;
    my $subject_class_name = $rule->subject_class_name;
    my $subject_class_meta = $subject_class_name->__meta__;

    my $wanted_property_meta = $subject_class_meta->property_meta_for_name($wanted_property_name);
    unless ($wanted_property_meta->via) {
        Carp::croak("There is no linking meta-property (via) on property $wanted_property_name on $subject_class_name");
    }

    my $linking_property_meta = $subject_class_meta->property_meta_for_name($wanted_property_meta->via);
    my $final_property_meta = $wanted_property_meta->final_property_meta;

    if ($linking_property_meta->reverse_as) {
        eval{ $linking_property_meta->data_type->class() };  # Load the class if it isn't already loaded
        if ($linking_property_meta->data_type ne $final_property_meta->class_name) {
            Carp::croak("UR::Context::_infer_delegated_property_from_rule() doesn't handle multiple levels of indiretion yet");
        }
    }

    my @rule_translation = $linking_property_meta->get_property_name_pairs_for_join();

    my %alternate_get_params;
    foreach my $pair ( @rule_translation ) {
        my $rule_param = $pair->[0];
        next unless ($rule_template->specifies_value_for($rule_param));
        my $alternate_param = $pair->[1];

        my $value = $rule->value_for($rule_param);
        $alternate_get_params{$alternate_param} = $value;
    }

    my $alternate_class = $final_property_meta->class_name;
    my $alternate_wanted_property = $wanted_property_meta->to;
    my @alternate_values;
    eval {
        my @alternate_objects = $self->query($alternate_class, %alternate_get_params);
        @alternate_values = map { $_->$alternate_wanted_property } @alternate_objects;
    };
    return @alternate_values;
}


sub object_cache_size_highwater {
    my $self = shift;

    if (@_) {
        my $value = shift;
        $cache_size_highwater = $value;

        if (defined $value) {
            if ($cache_size_lowwater and $value <= $cache_size_lowwater) {
                Carp::confess("Can't set the highwater mark less than or equal to the lowwater mark");
                return;
            }
            $UR::Context::destroy_should_clean_up_all_objects_loaded = 1;
            $self->prune_object_cache();
        } else {
            # turn it off
            $UR::Context::destroy_should_clean_up_all_objects_loaded = 0;
        }
    }
    return $cache_size_highwater;
}

sub object_cache_size_lowwater {
    my $self = shift;
    if (@_) {
        my $value = shift;
        $cache_size_lowwater = $value;

        if ($cache_size_highwater and $value >= $cache_size_highwater) {
            Carp::confess("Can't set the lowwater mark greater than or equal to the highwater mark");
            return;
        }
    }
    return $cache_size_lowwater;
}



our $is_pruning = 0;
sub prune_object_cache {
    my $self = shift;

    return if ($is_pruning);  # Don't recurse into here

<<<<<<< HEAD
    ##$DB::single = 1;
=======
>>>>>>> 94102d95
    return unless ($all_objects_cache_size > $cache_size_highwater);

    $is_pruning = 1;
    #$main::did_prune=1;
    my $t1;
    if ($ENV{'UR_DEBUG_OBJECT_RELEASE'} || $ENV{'UR_DEBUG_OBJECT_PRUNING'}) {
        $t1 = Time::HiRes::time();
        print STDERR Carp::longmess("MEM PRUNE begin at $t1 ",scalar(localtime($t1)),"\n");
    }
        

    my $index_id_sep = UR::Object::Index->__meta__->composite_id_separator() || "\t";

    my %classes_to_prune;
    my %data_source_for_class;
    foreach my $class ( keys %$UR::Context::all_objects_loaded ) {
        next if (substr($class,0,-6) eq '::Type'); # skip class objects

        next unless exists $UR::Context::all_objects_loaded->{$class . '::Type'};
        my $class_meta = $UR::Context::all_objects_loaded->{$class . '::Type'}->{$class};
        next unless $class_meta;
        next unless ($class_meta->is_uncachable());
        $data_source_for_class{$class} = $class_meta->data_source_id;
        #next unless $class_meta->{'data_source_id'};  # Can't unload objects with no data source
        $classes_to_prune{$class} = 0;
    }

    # NOTE: This pokes right into the object cache and futzes with Index IDs directly.
    # We can't get the Index objects though get() because we'd recurse right back into here
    my %indexes_by_class;
    foreach my $idx_id ( keys %{$UR::Context::all_objects_loaded->{'UR::Object::Index'}} ) {
        my $class = substr($idx_id, 0, index($idx_id, $index_id_sep));
        next unless exists $classes_to_prune{$class};
        push @{$indexes_by_class{$class}}, $UR::Context::all_objects_loaded->{'UR::Object::Index'}->{$idx_id};
    }

    my $deleted_count = 0;
    my $pass = 0;

    # Make a guess about that the target serial number should be
    # This one goes 10% between the last time we pruned, and the last get serial
    # and increases by another 10% each attempt
    #my $target_serial_increment = int(($GET_COUNTER - $cache_last_prune_serial) * $cache_size_lowwater / $cache_size_highwater );
    my $target_serial_increment = int(($GET_COUNTER - $cache_last_prune_serial) * 0.1);
    $target_serial_increment = 1 if ($target_serial_increment < 1);
    my $target_serial = $cache_last_prune_serial;
    CACHE_IS_TOO_BIG:
    while ($all_objects_cache_size > $cache_size_lowwater) {
        $pass++;

        $target_serial += $target_serial_increment;
        last if ($target_serial > $GET_COUNTER);

        foreach my $class (keys %classes_to_prune) {
            my $objects_for_class = $UR::Context::all_objects_loaded->{$class};
            $indexes_by_class{$class} ||= [];
            
            foreach my $id ( keys ( %$objects_for_class ) ) {
                my $obj = $objects_for_class->{$id};

                # Objects marked __strengthen__ed are never purged
                next if exists $obj->{'__strengthened'};

                # classes with data sources get their objects pruned immediately if
                # they're marked weakened, or at the usual time (serial is under the
                # target) if not
                # Classes without data sources get instances purged if the serial
                # number is under the target _and_ they're marked weakened
                if (
                     ( $data_source_for_class{$class} and exists $obj->{'__weakened'} )
                     or
                     ( exists $obj->{'__get_serial'}
                       and $obj->{'__get_serial'} <= $target_serial
                       and ($data_source_for_class{$class} or exists $obj->{'__weakened'})
                       and ! $obj->__changes__
                     )
                   )
                {
                    foreach my $index ( @{$indexes_by_class{$class}} ) {
                        $index->weaken_reference_for_object($obj);
                    }
                    if ($ENV{'UR_DEBUG_OBJECT_RELEASE'}) {
                        print STDERR "MEM PRUNE object $obj class $class id $id\n";
                    }

                    delete $obj->{'__get_serial'};
                    Scalar::Util::weaken($objects_for_class->{$id});
                    
                    $all_objects_cache_size--;
                    $deleted_count++;
                    $classes_to_prune{$class}++;
                }
            }
        }
    }
    $is_pruning = 0;

    $cache_last_prune_serial = $target_serial;
    if ($ENV{'UR_DEBUG_OBJECT_RELEASE'} || $ENV{'UR_DEBUG_OBJECT_PRUNING'}) {
        my $t2 = Time::HiRes::time();
        printf("MEM PRUNE complete, $deleted_count objects marked after $pass passes in %.4f sec\n\n\n",$t2-$t1);
    }
    if ($all_objects_cache_size > $cache_size_lowwater) {
<<<<<<< HEAD
        ##$DB::single = 1;
=======
>>>>>>> 94102d95
        warn "After several passes of pruning the object cache, there are still $all_objects_cache_size objects";
    }
}


# True if the object was loaded from an underlying context and/or datasource, or if the
# object has been committed to the underlying context
sub object_exists_in_underlying_context {
    my($self, $obj) = @_;

    return if ($obj->{'__defined'});
    return (exists($obj->{'db_committed'}) || exists($obj->{'db_saved_uncommitted'}));
}

   
# this is the underlying method for get/load/is_loaded in ::Object

sub get_objects_for_class_and_rule {
    my ($self, $class, $rule, $load, $return_closure) = @_;
    #my @params = $rule->params_list;
    #print "GET: $class @params\n";

    my $rule_template = $rule->template;
    
    my $group_by = $rule_template->group_by;

    if (ref($self) and !defined($load)) {
        $load = $self->query_underlying_context;  # could still be undef...
    }

    if ($group_by and $rule_template->order_by) {
        my %group_by = map { $_ => 1 } @{ $rule->template->group_by };
        foreach my $order_by_property ( @{ $rule->template->order_by } ) {
            unless ($group_by{$order_by_property}) {
                Carp::croak("Property '$order_by_property' in the -order_by list must appear in the -group_by list for BoolExpr $rule");
            }
        }
    }

    if (
        $cache_size_highwater
        and
        $all_objects_cache_size > $cache_size_highwater
    ) {
        $self->prune_object_cache();
    }

    if ($rule_template->isa("UR::BoolExpr::Template::Or")) {
        $rule = $rule->normalize;
        my @u = $rule->underlying_rules;
        my @results;
        for my $u (@u) {
            if (wantarray) {
                push @results, $self->get_objects_for_class_and_rule($class,$u,$load,$return_closure);
            }
            else {
                my $result = $self->get_objects_for_class_and_rule($class,$u,$load,$return_closure);
                push @results, $result;
            }
        }
        if ($return_closure) {
            Carp::confess("TOOD: implement iterator closures for OR rules");
        }

        # remove duplicates
        my $last = 0;
        my $plast = 0;
        my $next = 0;
        @results = grep { $plast = $last; $last = $_; $plast == $_ ? () : ($_) } sort @results;
    
        return unless defined wantarray;
        return @results if wantarray;
        if (@results > 1) {
            Carp::confess 
                sprintf(
                    "Multiple results unexpected for query.\n\tClass %s\n\trule params: %s\n\tGot %d results:\n%s\n",
                    $rule->subject_class_name,
                    join(',', $rule->params_list),
                    scalar(@results),
                    Data::Dumper::Dumper(\@results)
                );
        }
        return $results[0];
    }

    # an identifier for all objects gotten in this request will be set/updated on each of them for pruning later
    my $this_get_serial = $GET_COUNTER++;
    
    my $meta = $class->__meta__();    

    # A query on a subclass where the parent class is_abstract and has a subclassify_by property
    # (meaning that the parent class has a property which directly stores the proper subclass for
    # each row - subclasses inherit the property from the parent, and the subclass isn't is_abstract)
    # should have a filter added to the rule to keep only rows of the subclass we're interested in.
    # This will improve the SQL performance when it's later constructed.
    my $subclassify_by = $meta->subclassify_by;
    if ($subclassify_by 
        and ! $meta->is_abstract 
        and ! $rule->template->group_by 
        and ! $rule->specifies_value_for($subclassify_by)
    ) {
        $rule = $rule->add_filter($subclassify_by => $class);
    }

    # If $load is undefined, and there is no underlying context, we define it to FALSE explicitly
    # TODO: instead of checking for a data source, skip this
    # We'll always go to the underlying context, even if it has nothing. 
    # This optimization only works by coincidence since we don't stack contexts currently beyond 1.
    my $ds;
    if (!defined($load) or $load) {
        ($ds) = $self->resolve_data_sources_for_class_meta_and_rule($meta,$rule);
        if (! $ds or $class =~ m/::Ghost$/) {
            # Classes without data sources and Ghosts can only ever come from the cache
            $load = 0;  
        } 
    }
 
    # this is an arrayref of all of the cached data
    # it is set in one of two places below
    my $cached;
    
    # this is a no-op if the rule is already normalized
    # we do not currently flatten b/c the bx constant_values do not flatten/reframe
    #my $flat_rule = ( (1 or $rule->subject_class_name eq 'UR::Object::Property') ? $rule : $rule->flatten);
    #my $normalized_rule = $flat_rule->normalize;
    my $normalized_rule = $rule->normalize;

    my $is_monitor_query = $self->monitor_query;
    $self->_log_query_for_rule($class,$normalized_rule,Carp::shortmess("QUERY: Query start for rule $normalized_rule")) if ($is_monitor_query);

    # see if we need to load if load was not defined
    unless (defined $load) {
        # check to see if the cache is complete
        # also returns a list of the complete cached objects where that list is found as a side-effect
        my ($cache_is_complete, $cached) = $self->_cache_is_complete_for_class_and_normalized_rule($class, $normalized_rule);
        $load = ($cache_is_complete ? 0 : 1);
    }

    # optimization for the common case
    if (!$load and !$return_closure) {
        my @c = $self->_get_objects_for_class_and_rule_from_cache($class,$normalized_rule);
        my $obj_count = scalar(@c);
        foreach ( @c ) {
            unless (exists $_->{'__get_serial'}) {
                # This is a weakened reference.  Convert it back to a regular ref
                my $class = ref $_;
                my $id = $_->id;
                my $ref = $UR::Context::all_objects_loaded->{$class}->{$id};
                $UR::Context::all_objects_loaded->{$class}->{$id} = $ref;
            }
            $_->{'__get_serial'} = $this_get_serial;
        }

        if ($is_monitor_query) {
            $self->_log_query_for_rule($class,$normalized_rule,"QUERY: matched $obj_count cached objects (no loading)");
            $self->_log_query_for_rule($class,$normalized_rule,"QUERY: Query complete after returning $obj_count object(s) for rule $rule");
            $self->_log_done_elapsed_time_for_rule($normalized_rule);
        }

        return @c if wantarray;           # array context
        return unless defined wantarray;  # null context
        Carp::confess("multiple objects found for a call in scalar context!" . Data::Dumper::Dumper(\@c)) if @c > 1;
        return $c[0];                     # scalar context
    }

    my $normalized_rule_template = $normalized_rule->template;
    my $object_sorter = $normalized_rule_template->sorter();

    # the above process might have found all of the cached data required as a side-effect in which case
    # we have a value for this early 
    # either way: ensure the cached data is known and sorted
    if ($cached) {
        @$cached = sort $object_sorter @$cached;
    }
    else {
        $cached = [ sort $object_sorter $self->_get_objects_for_class_and_rule_from_cache($class,$normalized_rule) ];
    }
    $self->_log_query_for_rule($class, $normalized_rule, "QUERY: matched ".scalar(@$cached)." cached objects") if ($is_monitor_query);
    foreach ( @$cached ) {
        unless (exists $_->{'__get_serial'}) {
            # This is a weakened reference.  Convert it back to a regular ref
            my $class = ref $_;
            my $id = $_->id;
            my $ref = $UR::Context::all_objects_loaded->{$class}->{$id};
            $UR::Context::all_objects_loaded->{$class}->{$id} = $ref;
        }
        $_->{'__get_serial'} = $this_get_serial;
    }

    
    # make a loading iterator if loading must be done for this rule
    my $loading_iterator;
    if ($load) {
        # this returns objects from the underlying context after importing them into the current context,
        # but only if they did not exist in the current context already
        $self->_log_query_for_rule($class, $normalized_rule, "QUERY: importing from underlying context with rule $normalized_rule") if ($is_monitor_query);

        $loading_iterator = UR::Context::LoadingIterator->_create($cached, $self,$normalized_rule, $ds,$this_get_serial);
    }

    if ($return_closure) {
        if ($load) {
            # return the iterator made above
            return $loading_iterator;
        }
        else {
            # make a quick iterator for the cached data
            return sub { return shift @$cached };
        }
    }
    else {
        my @results;
        if ($loading_iterator) {
            # use the iterator made above
            my $found;
            while ($found = $loading_iterator->(1)) {        
                push @results, $found;
            }
        }
        else {
            # just get the cached data
            @results = @$cached;
        }
        return unless defined wantarray;
        return @results if wantarray;
        if (@results > 1) {
            Carp::confess sprintf("Multiple results unexpected for query.\n\tClass %s\n\trule params: %s\n\tGot %d results:\n%s\n",
                        $rule->subject_class_name,
                        join(',', $rule->params_list),
                        scalar(@results),
                        Data::Dumper::Dumper(\@results));
        }
        return $results[0];
    }
}


# A wrapper around the method of the same name in UR::DataSource::* to iterate over the
# possible data sources involved in a query.  The easy case (a query against a single data source)
# will return the $primary_template data structure.  If the query involves more than one data source,
# then this method also returns a list containing triples (@addl_loading_info) where each member is:
# 1) The secondary data source name
# 2) a listref of delegated properties joining the primary class to the secondary class
# 3) a rule template applicable against the secondary data source
sub _resolve_query_plan_for_ds_and_bxt {
    my($self,$primary_data_source,$rule_template) = @_;

    my $primary_query_plan = $primary_data_source->_resolve_query_plan($rule_template);

    unless ($primary_query_plan->{'joins_across_data_sources'}) {
        # Common, easy case
        return $primary_query_plan;
    }

    my @addl_loading_info;
    foreach my $secondary_data_source_id ( keys %{$primary_query_plan->{'joins_across_data_sources'}} ) {
        my $this_ds_delegations = $primary_query_plan->{'joins_across_data_sources'}->{$secondary_data_source_id};

        my %seen_properties;
        foreach my $delegated_property ( @$this_ds_delegations ) {
            my $delegated_property_name = $delegated_property->property_name;
            next if ($seen_properties{$delegated_property_name}++);

            my $operator = $rule_template->operator_for($delegated_property_name);
            $operator ||= '=';  # FIXME - shouldn't the template return this for us?
            my @secondary_params = ($delegated_property->to . ' ' . $operator);

            my $class_meta = UR::Object::Type->get($delegated_property->class_name);
            my $relation_property = $class_meta->property_meta_for_name($delegated_property->via);
     
            my $secondary_class = $relation_property->data_type;

            # we can also add in any properties in the property's joins that also appear in the rule
            my @property_pairs = $relation_property->get_property_name_pairs_for_join();
            foreach my $pair ( @property_pairs ) {
                my($primary_property, $secondary_property) = @$pair;
                next if ($seen_properties{$primary_property}++);
                next unless ($rule_template->specifies_value_for($primary_property));

                my $operator = $rule_template->operator_for($primary_property);
                $operator ||= '=';

                push @secondary_params, "$secondary_property $operator";
             }

            my $secondary_rule_template = UR::BoolExpr::Template->resolve($secondary_class, @secondary_params);

            # FIXME there should be a way to collect all the requests for the same datasource together...
            # FIXME - currently in the process of switching to object-based instead of class-based data sources
            # For now, data sources are still singleton objects, so this get() will work.  When we're fully on
            # regular-object-based data sources, then it'll probably change to UR::DataSource->get($secondary_data_source_id); 
            my $secondary_data_source = UR::DataSource->get($secondary_data_source_id) || $secondary_data_source_id->get();
            push @addl_loading_info,
                     $secondary_data_source,
                     [$delegated_property],
                     $secondary_rule_template;
        }
    }

    return ($primary_query_plan, @addl_loading_info);
}


# Used by _create_secondary_loading_comparators to convert a rule against the primary data source
# to a rule that can be used against a secondary data source
# FIXME this might be made simpler be leaning on infer_property_value_from_rule()?
sub _create_secondary_rule_from_primary {
    my($self,$primary_rule, $delegated_properties, $secondary_rule_template) = @_;

    my @secondary_values;
    my %seen_properties;  # FIXME - we've already been over this list in _resolve_query_plan_for_ds_and_bxt()...
    # FIXME - is there ever a case where @$delegated_properties will be more than one item?
    foreach my $property ( @$delegated_properties ) {
        my $value = $primary_rule->value_for($property->property_name);

        my $secondary_property_name = $property->to;
        my $pos = $secondary_rule_template->value_position_for_property_name($secondary_property_name);
        $secondary_values[$pos] = $value;
        $seen_properties{$property->property_name}++;

        my $class_meta = $property->class_meta;
        my $via_property = $class_meta->property_meta_for_name($property->via);
        my @pairs = $via_property->get_property_name_pairs_for_join();
        foreach my $pair ( @pairs ) {
            my($primary_property_name, $secondary_property_name) = @$pair;

            next if ($seen_properties{$primary_property_name}++);
            $value = $primary_rule->value_for($primary_property_name);
            next unless $value;

            $pos = $secondary_rule_template->value_position_for_property_name($secondary_property_name);
            $secondary_values[$pos] = $value;
        }
    }

    my $secondary_rule = $secondary_rule_template->get_rule_for_values(@secondary_values);

    return $secondary_rule;
}


# Since we'll be appending more "columns" of data to the listrefs returned by
# the primary datasource's query, we need to apply fixups to the column positions
# to all the secondary loading templates
# The column_position and object_num offsets needed for the next call of this method
# are returned
sub _fixup_secondary_loading_template_column_positions {
    my($self,$primary_loading_templates, $secondary_loading_templates, $column_position_offset, $object_num_offset) = @_;

    if (! defined($column_position_offset) or ! defined($object_num_offset)) {
        $column_position_offset = 0;
        foreach my $tmpl ( @{$primary_loading_templates} ) {
            $column_position_offset += scalar(@{$tmpl->{'column_positions'}});
        }
        $object_num_offset = scalar(@{$primary_loading_templates});
    }

    my $this_template_column_count;
    foreach my $tmpl ( @$secondary_loading_templates ) {
        foreach ( @{$tmpl->{'column_positions'}} ) {
            $_ += $column_position_offset;
        }
        foreach ( @{$tmpl->{'id_column_positions'}} ) {
            $_ += $column_position_offset;
        }
        $tmpl->{'object_num'} += $object_num_offset;

        $this_template_column_count += scalar(@{$tmpl->{'column_positions'}});
    }


    return ($column_position_offset + $this_template_column_count,
            $object_num_offset + scalar(@$secondary_loading_templates) );
}


# For queries that have to hit multiple data sources, this method creates two lists of
# closures.  The first is a list of object fabricators, where the loading templates
# have been given fixups to the column positions (see _fixup_secondary_loading_template_column_positions())
# The second is a list of closures for each data source (the @addl_loading_info stuff
# from _resolve_query_plan_for_ds_and_bxt) that's able to compare the row loaded from the
# primary data source and see if it joins to a row from this secondary datasource's database
sub _create_secondary_loading_closures {
    my($self, $primary_template, $rule, @addl_loading_info) = @_;

    my $loading_templates = $primary_template->{'loading_templates'};

    # Make a mapping of property name to column positions returned by the primary query
    my %primary_query_column_positions;
    foreach my $tmpl ( @$loading_templates ) {
        my $property_name_count = scalar(@{$tmpl->{'property_names'}});
        for (my $i = 0; $i < $property_name_count; $i++) {
            my $property_name = $tmpl->{'property_names'}->[$i];
            my $pos = $tmpl->{'column_positions'}->[$i];
            $primary_query_column_positions{$property_name} = $pos;
        }
    }

    my @secondary_object_importers;
    my @addl_join_comparators;

    # used to shift the apparent column position of the secondary loading template info
    my ($column_position_offset,$object_num_offset);

    while (@addl_loading_info) {
        my $secondary_data_source = shift @addl_loading_info;
        my $this_ds_delegations = shift @addl_loading_info;
        my $secondary_rule_template = shift @addl_loading_info;

        my $secondary_rule = $self->_create_secondary_rule_from_primary (
                                              $rule,
                                              $this_ds_delegations,
                                              $secondary_rule_template,
                                       );
        $secondary_data_source = $secondary_data_source->resolve_data_sources_for_rule($secondary_rule);
        my $secondary_template = $self->_resolve_query_plan_for_ds_and_bxt($secondary_data_source,$secondary_rule_template);

        # sets of triples where the first in the triple is the column index in the
        # $secondary_db_row (in the join_comparator closure below), the second is the
        # index in the $next_db_row.  And the last is a flag indicating if we should 
        # perform a numeric comparison.  This way we can preserve the order the comparisons
        # should be done in
        my @join_comparison_info;
        foreach my $property ( @$this_ds_delegations ) {
            # first, map column names in the joined class to column names in the primary class
            my %foreign_property_name_map;
            my @this_property_joins = $property->_resolve_join_chain();
            foreach my $join ( @this_property_joins ) {
                my @source_names = @{$join->{'source_property_names'}};
                my @foreign_names = @{$join->{'foreign_property_names'}};
                @foreign_property_name_map{@foreign_names} = @source_names;
            }

            # Now, find out which numbered column in the result query maps to those names
            my $secondary_loading_templates = $secondary_template->{'loading_templates'};
            foreach my $tmpl ( @$secondary_loading_templates ) {
                my $property_name_count = scalar(@{$tmpl->{'property_names'}});
                for (my $i = 0; $i < $property_name_count; $i++) {
                    my $property_name = $tmpl->{'property_names'}->[$i];
                    if ($foreign_property_name_map{$property_name}) {
                        # This is the one we're interested in...  Where does it come from in the primary query?
                        my $column_position = $tmpl->{'column_positions'}->[$i];

                        # What are the types involved?
                        my $primary_query_column_name = $foreign_property_name_map{$property_name};
                        my $primary_property_meta = UR::Object::Property->get(class_name => $primary_template->{'class_name'},
                                                                              property_name => $primary_query_column_name);
                        my $secondary_property_meta = UR::Object::Property->get(class_name => $secondary_template->{'class_name'},
                                                                                property_name => $property_name);

                        my $comparison_type;
                        if ($primary_property_meta->is_numeric && $secondary_property_meta->is_numeric) {
                            $comparison_type = 1;
                        } 

                        my $comparison_position;
                        if (exists $primary_query_column_positions{$primary_query_column_name} ) {
                            $comparison_position = $primary_query_column_positions{$primary_query_column_name};

                        } else {
                            # This isn't a real column we can get from the data source.  Maybe it's
                            # in the constant_property_names of the primary_loading_template?
                            unless (grep { $_ eq $primary_query_column_name}
                                    @{$loading_templates->[0]->{'constant_property_names'}}) {
                                die sprintf("Can't resolve datasource comparison to join %s::%s to %s:%s",
                                            $primary_template->{'class_name'}, $primary_query_column_name,
                                            $secondary_template->{'class_name'}, $property_name);
                            }
                            my $comparison_value = $rule->value_for($primary_query_column_name);
                            unless (defined $comparison_value) {
                                $comparison_value = $self->infer_property_value_from_rule($primary_query_column_name, $rule);
                            }
                            $comparison_position = \$comparison_value;
                        }
                        push @join_comparison_info, $column_position,
                                                    $comparison_position,
                                                    $comparison_type;
 

                    }
                }
            }
        }

        my $secondary_db_iterator = $secondary_data_source->create_iterator_closure_for_rule($secondary_rule);

        my $secondary_db_row;
        # For this closure, pass in the row we just loaded from the primary DB query.
        # This one will return the data from this secondary DB's row if the passed-in
        # row successfully joins to this secondary db iterator.  It returns an empty list
        # if there were no matches, and returns false if there is no more data from the query
        my $join_comparator = sub {
            my $next_db_row = shift;  # From the primary DB
            READ_DB_ROW:
            while(1) {
                return unless ($secondary_db_iterator);
                unless ($secondary_db_row) {
                    ($secondary_db_row) = $secondary_db_iterator->();
                    unless($secondary_db_row) {
                        # No more data to load 
                        $secondary_db_iterator = undef; 
                        return;
                    }
                }

                for (my $i = 0; $i < @join_comparison_info; $i += 3) {
                    my $secondary_column = $join_comparison_info[$i]; 
                    my $primary_column = $join_comparison_info[$i+1];
                    my $is_numeric = $join_comparison_info[$i+2];

                    my $comparison;
                    if (ref $primary_column) {
                        # This was one of those constant value items
                        if ($is_numeric) {
                            $comparison = $secondary_db_row->[$secondary_column] <=> $$primary_column;
                        } else {
                            $comparison = $secondary_db_row->[$secondary_column] cmp $$primary_column;
                        }
                    } else {
                        if ($join_comparison_info[$i+2]) {
                            $comparison = $secondary_db_row->[$secondary_column] <=> $next_db_row->[$primary_column];
                        } else {
                            $comparison = $secondary_db_row->[$secondary_column] cmp $next_db_row->[$primary_column];
                        }
                    }

                    if ($comparison < 0) {
                        # less than, get the next row from the secondary DB
                        $secondary_db_row = undef;
                        redo READ_DB_ROW;
                    } elsif ($comparison == 0) {
                        # This one was the same, keep looking at the others
                    } else {
                        # greater-than, there's no match for this primary DB row
                        return 0;
                    }
                }
                # All the joined columns compared equal, return the data
                return $secondary_db_row;
            }
        };
        Sub::Name::subname('UR::Context::__join_comparator(closure)__', $join_comparator);
        push @addl_join_comparators, $join_comparator;
 

        # And for the object importer/fabricator, here's where we need to shift the column order numbers
        # over, because these closures will be called after all the db iterators' rows are concatenated
        # together.  We also need to make a copy of the loading_templates list so as to not mess up the
        # class' notion of where the columns are
        # FIXME - it seems wasteful that we need to re-created this each time.  Look into some way of using 
        # the original copy that lives in $primary_template->{'loading_templates'}?  Somewhere else?
        my @secondary_loading_templates;
        foreach my $tmpl ( @{$secondary_template->{'loading_templates'}} ) {
            my %copy;
            foreach my $key ( keys %$tmpl ) {
                my $value_to_copy = $tmpl->{$key};
                if (ref($value_to_copy) eq 'ARRAY') {
                    $copy{$key} = [ @$value_to_copy ];
                } elsif (ref($value_to_copy) eq 'HASH') {
                    $copy{$key} = { %$value_to_copy };
                } else {
                    $copy{$key} = $value_to_copy;
                }
            }
            push @secondary_loading_templates, \%copy;
        }
            
        ($column_position_offset,$object_num_offset) =
                $self->_fixup_secondary_loading_template_column_positions($primary_template->{'loading_templates'},
                                                                          \@secondary_loading_templates,
                                                                          $column_position_offset,$object_num_offset);
 
        #my($secondary_rule_template,@secondary_values) = $secondary_rule->get_template_and_values();
        my @secondary_values = $secondary_rule->values();
        foreach my $secondary_loading_template ( @secondary_loading_templates ) {
            my $secondary_object_importer = UR::Context::ObjectFabricator->create_for_loading_template(
                                                       $self,
                                                       $secondary_loading_template,
                                                       $secondary_template,
                                                       $secondary_rule,
                                                       $secondary_rule_template,
                                                       \@secondary_values,
                                                       $secondary_data_source
                                                );
            next unless $secondary_object_importer;
            push @secondary_object_importers, $secondary_object_importer;
        }
                                                       

   }

    return (\@secondary_object_importers, \@addl_join_comparators);
}


# This returns an iterator that is used to bring objects in from an underlying
# context into this context.  It will not return any objects that already exist
# in the current context, even if the $db_iterator returns a row that belongs
# to an already-existing object
sub _create_import_iterator_for_underlying_context {
    my ($self, $rule, $dsx, $this_get_serial) = @_; 

    # TODO: instead of taking a data source, resolve this internally.
    # The underlying context itself should be responsible for its data sources.

    # Make an iterator for the primary data source.
    # Primary here meaning the one for the class we're explicitly requesting.
    # We may need to join to other data sources to complete the query.
    my ($db_iterator) 
        = $dsx->create_iterator_closure_for_rule($rule);

    my ($rule_template, @values) = $rule->template_and_values();
    my ($template_data,@addl_loading_info) = $self->_resolve_query_plan_for_ds_and_bxt($dsx,$rule_template);
    my $class_name = $template_data->{class_name};

    my $group_by    = $rule_template->group_by;
    my $order_by    = $rule_template->order_by;
    my $aggregate   = $rule_template->aggregate;
    my $limit       = $rule_template->limit;
    my $page        = $rule_template->page;

    if (my $sub_typing_property) {
        # When the rule has a property specified which indicates a specific sub-type, catch this and re-call
        # this method recursively with the specific subclass name.
        my ($rule_template, @values) = $rule->template_and_values();
        my $rule_template_specifies_value_for_subtype   = $template_data->{rule_template_specifies_value_for_subtype};
        my $class_table_name                            = $template_data->{class_table_name};
        #my @type_names_under_class_with_no_table        = @{ $template_data->{type_names_under_class_with_no_table} };
   
        warn "Implement me carefully";
        
        if ($rule_template_specifies_value_for_subtype) {
<<<<<<< HEAD
            ##$DB::single = 1;
=======
>>>>>>> 94102d95
            my $sub_classification_meta_class_name          = $template_data->{sub_classification_meta_class_name};
            my $value = $rule->value_for($sub_typing_property);
            my $type_obj = $sub_classification_meta_class_name->get($value);
            if ($type_obj) {
                my $subclass_name = $type_obj->subclass_name($class_name);
                if ($subclass_name and $subclass_name ne $class_name) {
                    #$rule = $subclass_name->define_boolexpr($rule->params_list, $sub_typing_property => $value);
                    $rule = UR::BoolExpr->resolve_normalized($subclass_name, $rule->params_list, $sub_typing_property => $value);
                    return $self->_create_import_iterator_for_underlying_context($rule,$dsx,$this_get_serial);
                }
            }
            else {
                die "No $value for $class_name?\n";
            }
        }
        elsif (not $class_table_name) {
<<<<<<< HEAD
            ##$DB::single = 1;
=======
>>>>>>> 94102d95
            # we're in a sub-class, and don't have the type specified
            # check to make sure we have a table, and if not add to the filter
            #my $rule = $class_name->define_boolexpr(
            #    $rule_template->get_rule_for_values(@values)->params_list, 
            #    $sub_typing_property => (@type_names_under_class_with_no_table > 1 ? \@type_names_under_class_with_no_table : $type_names_under_class_with_no_table[0]),
            #);
            die "No longer supported!";
            my $rule = UR::BoolExpr->resolve(
                           $class_name,
                           $rule_template->get_rule_for_values(@values)->params_list,
                           #$sub_typing_property => (@type_names_under_class_with_no_table > 1 ? \@type_names_under_class_with_no_table : $type_names_under_class_with_no_table[0]),
                        );
            return $self->_create_import_iterator_for_underlying_context($rule,$dsx,$this_get_serial)
        }
        else {
            # continue normally
            # the logic below will handle sub-classifying each returned entity
        }
    }
    
    
    my $loading_templates                           = $template_data->{loading_templates};
    my $sub_typing_property                         = $template_data->{sub_typing_property};
    my $next_db_row;
    my $rows = 0;                                   # number of rows the query returned
    
    my $recursion_desc                              = $template_data->{recursion_desc};
    my($rule_template_without_recursion_desc, $rule_template_id_without_recursion);
    my($rule_without_recursion_desc, $rule_id_without_recursion);
    if ($recursion_desc) {
        $rule_template_without_recursion_desc        = $template_data->{rule_template_without_recursion_desc};
        $rule_template_id_without_recursion          = $rule_template_without_recursion_desc->id;
        $rule_without_recursion_desc                 = $rule_template_without_recursion_desc->get_rule_for_values(@values);    
        $rule_id_without_recursion                   = $rule_without_recursion_desc->id;
    }
    my $rule_id = $rule->id;
    my $rule_template_id = $rule_template->id;
    
    my $needs_further_boolexpr_evaluation_after_loading = $template_data->{'needs_further_boolexpr_evaluation_after_loading'};
    
    my %subordinate_iterator_for_class;
   
    # TODO: move the creation of the fabricators into the query plan object initializer.
    # instead of making just one import iterator, we make one per loading template
    # we then have our primary iterator use these to fabricate objects for each db row
    my @object_fabricators;
    if ($group_by) {
        # returning sets for each sub-group instead of instance objects...
       
        my $division_point = scalar(@$group_by)-1; 
        my $subset_template = $rule_template->_template_for_grouped_subsets();
        my $set_class = $class_name . '::Set';
        my @aggregate_properties = ($aggregate ? @$aggregate : ());
        unshift(@aggregate_properties, 'count') unless (grep { $_ eq 'count' } @aggregate_properties);

        my $fab_subref = sub {
            my $row = $_[0];
            my @group_values = @$row[0..$division_point];
            my $ss_rule = $subset_template->get_rule_for_values(@values, @group_values); 
            my $set = $set_class->get($ss_rule->id);
            unless ($set) {
                Carp::croak("Failed to fabricate $set_class for rule $ss_rule");
            }
            @$set{@aggregate_properties} = @$row[$division_point+1..$#$row];
            return $set;
        };

        my $object_fabricator = UR::Context::ObjectFabricator->_create(
                                    fabricator => $fab_subref,
                                    context    => $self,
                                );
        unshift @object_fabricators, $object_fabricator;
    }
    else {
        # regular instances
        for my $loading_template (@$loading_templates) {
            my $object_fabricator = 
                UR::Context::ObjectFabricator->create_for_loading_template(
                    $self,
                    $loading_template, 
                    $template_data,
                    $rule,
                    $rule_template,
                    \@values,
                    $dsx,
                );
            next unless $object_fabricator;
            unshift @object_fabricators, $object_fabricator;
        }
    }

    # For joins across data sources, we need to create importers/fabricators for those
    # classes, as well as callbacks used to perform the equivalent of an SQL join in
    # UR-space
    my @addl_join_comparators;
    if (@addl_loading_info) {
        if ($group_by) {
            Carp::croak("cross-datasource group-by is not supported yet");
        }
        my($addl_object_fabricators, $addl_join_comparators) =
                $self->_create_secondary_loading_closures( $template_data,
                                                           $rule,
                                                           @addl_loading_info
                                                      );

        unshift @object_fabricators, @$addl_object_fabricators;
        push @addl_join_comparators, @$addl_join_comparators;
    }

    # Insert the key into all_objects_are_loaded to indicate that when we're done loading, we'll
    # have everything
    if ($template_data->{'rule_matches_all'} and not $group_by) {
        $class_name->all_objects_are_loaded(undef);
    }

    #my $is_monitor_query = $self->monitor_query();

    # Make the iterator we'll return.
    my $next_object_to_return;
    my @object_ids_from_fabricators;
    my $underlying_context_iterator = sub {
        return undef unless $db_iterator;

        my $primary_object_for_next_db_row;
        
        LOAD_AN_OBJECT:
        until ($primary_object_for_next_db_row) { # note that we return directly when the db is out of data
            
            my ($next_db_row);
            ($next_db_row) = $db_iterator->() if ($db_iterator);

            unless ($next_db_row) {
                if ($rows == 0) {
                    # if we got no data at all from the sql then we give a status
                    # message about it and we update all_params_loaded to indicate
                    # that this set of parameters yielded 0 objects
                    
                    my $rule_template_is_id_only = $template_data->{rule_template_is_id_only};
                    if ($rule_template_is_id_only) {
                        my $id = $rule->value_for_id;
                        $UR::Context::all_objects_loaded->{$class_name}->{$id} = undef;
                    }
                    else {
                        $UR::Context::all_params_loaded->{$rule_template_id}->{$rule_id} = 0;
                    }
                }
                
                if ( $template_data->{rule_matches_all} ) {
                    # No parameters.  We loaded the whole class.
                    # Doing a load w/o a specific ID w/o custom SQL loads the whole class.
                    # Set a flag so that certain optimizations can be made, such as 
                    # short-circuiting future loads of this class.        
                    #
                    # If the key still exists in the all_objects_are_loaded hash, then
                    # we can set it to true.  This is needed in the case where the user
                    # gets an iterator for all the objects of some class, but unloads
                    # one or more of the instances (be calling unload or through the 
                    # cache pruner) before the iterator completes.  If so, _abandon_object()
                    # will have removed the key from the hash
                    if (exists($UR::Context::all_objects_are_loaded->{$class_name})) {
                        $class_name->all_objects_are_loaded(1);
                    }
                }
                
                if ($recursion_desc) {
                    my @results = $class_name->is_loaded($rule_without_recursion_desc);
                    $UR::Context::all_params_loaded->{$rule_template_id_without_recursion}{$rule_id_without_recursion} = scalar(@results);
                    for my $object (@results) {
                        $object->{__load}->{$rule_template_id_without_recursion}->{$rule_id_without_recursion}++;
                    }
                }
                
                # Apply changes to all_params_loaded that each importer has collected
                foreach (@object_fabricators) {
                    $_->finalize if $_;
                }
                
                # If the SQL for the subclassed items was constructed properly, then each
                # of these iterators should be at the end, too.  Call them one more time
                # so they'll finalize their object fabricators.
                foreach my $class ( keys %subordinate_iterator_for_class ) {
                    my $obj = $subordinate_iterator_for_class{$class}->();
                    if ($obj) {
                        # The last time this happened, it was because a get() was done on an abstract
                        # base class with only 'id' as a param.  When the subclassified rule was
                        # turned into SQL in UR::DataSource::QueryPlan()
                        # it removed that one 'id' filter, since it assummed any class with more than
                        # one ID property (usually classes have a named whatever_id property, and an alias 'id'
                        # property) will have a rule that covered both ID properties
                        Carp::carp("Leftover objects in subordinate iterator for $class.  This shouldn't happen, but it's not fatal...");
                        while ($obj = $subordinate_iterator_for_class{$class}->()) {1;}
                    }
                }

                $db_iterator = undef;
                my $retval = $next_object_to_return;
                $next_object_to_return = undef;
                return $retval;
            }
            
            # we count rows processed mainly for more concise sanity checking
            $rows++;

            # For multi-datasource queries, does this row successfully join with all the other datasources?
            #
            # Normally, the policy is for the data source query to return (possibly) more than what you
            # asked for, and then we'd cache everything that may have been loaded.  In this case, we're
            # making the choice not to.  Reason being that a join across databases is likely to involve
            # a lot of objects, and we don't want to be stuffing our object cache with a lot of things
            # we're not interested in.  FIXME - in order for this to be true, then we could never query
            # these secondary data sources against, say, a calculated property because we're never turning
            # them into objects.  FIXME - fix this by setting the $needs_further_boolexpr_evaluation_after_loading
            # flag maybe?
            my @secondary_data;
            foreach my $callback (@addl_join_comparators) {
                # FIXME - (no, not another one...) There's no mechanism for duplicating SQL join's
                # behavior where if a row from a table joins to 2 rows in the secondary table, the 
                # first table's data will be in the result set twice.
                my $secondary_db_row = $callback->($next_db_row);
                unless (defined $secondary_db_row) {
                    # That data source has no more data, so there can be no more joins even if the
                    # primary data source has more data left to read
                    $db_iterator = undef;
                    $primary_object_for_next_db_row = undef;
                    last LOAD_AN_OBJECT;
                }
                unless ($secondary_db_row) {  
                    # It returned 0
                    # didn't join (but there is still more data we can read later)... throw this row out.
                    $primary_object_for_next_db_row = undef;
                    redo LOAD_AN_OBJECT;
                }
                # $next_db_row is a read-only value from DBI, so we need to track our additional 
                # data seperately and smash them together before the object importer is called
                push(@secondary_data, @$secondary_db_row);
            }
            
            # get one or more objects from this row of results
            my $re_iterate = 0;
            my @imported;
            #for my $object_fabricator (@object_fabricators) {
            for (my $i = 0; $i < @object_fabricators; $i++) {
                my $object_fabricator = $object_fabricators[$i];

                # The usual case is that the query is just against one data source, and so the importer
                # callback is just given the row returned from the DB query.  For multiple data sources,
                # we need to smash together the primary and all the secondary lists
                my $imported_object;

                #my $object_creation_time;
                #if ($is_monitor_query) {
                #    $object_creation_time = Time::HiRes::time();
                #}

                if (@secondary_data) {
                    $imported_object = $object_fabricator->fabricate([@$next_db_row, @secondary_data]);
                } else { 
                    $imported_object = $object_fabricator->fabricate($next_db_row);
                }
                    
                #if ($is_monitor_query) {
                #    $self->_log_query_for_rule($class_name, $rule, sprintf("QUERY: object fabricator took %.4f s",Time::HiRes::time() - $object_creation_time));
                #}

                if ($imported_object and not ref($imported_object)) {
                    # object requires sub-classsification in a way which involves different db data.
                    $re_iterate = 1;
                }
                push @imported, $imported_object;

                # If the object ID for fabricator slot $i changes, then we can apply the 
                # all_params_loaded changes from iterators 0 .. $i-1 because we know we've
                # loaded all the hangoff data related to the previous object
                # remember that the last fabricator in the list is for the primary object
                if (defined $imported_object and ref($imported_object)) {
                    if (!defined $object_ids_from_fabricators[$i]) {
                        $object_ids_from_fabricators[$i] = $imported_object->id;
                    } elsif ($object_ids_from_fabricators[$i] ne $imported_object->id) {
                        for (my $j = 0; $j < $i; $j++) {
                            $object_fabricators[$j]->apply_all_params_loaded;
                        }
                        $object_ids_from_fabricators[$i] = $imported_object->id;
                    }
                }
            }

            $primary_object_for_next_db_row = $imported[-1];

            foreach my $obj (@imported) {
                # The object importer will return undef for an object if no object
                # got created for that $next_db_row, and will return a string if the object
                # needs to be subclassed before being returned.  Don't put serial numbers on
                # these
                next unless (defined($obj) && ref($obj));

                $obj->{'__get_serial'} = $this_get_serial;
            }

            if ($re_iterate and $primary_object_for_next_db_row and ! ref($primary_object_for_next_db_row)) {
                # It is possible that one or more objects go into subclasses which require more
                # data than is on the results row.  For each subclass (or set of subclasses),
                # we make a more specific, subordinate iterator to delegate-to.
 
                my $subclass_name = $primary_object_for_next_db_row;

                my $subclass_meta = UR::Object::Type->get(class_name => $subclass_name);
                my $table_subclass = $subclass_meta->most_specific_subclass_with_table();
                my $sub_iterator = $subordinate_iterator_for_class{$table_subclass};
                unless ($sub_iterator) {
                    #print "parallel iteration for loading $subclass_name under $class_name!\n";
                    my $sub_classified_rule_template = $rule_template->sub_classify($subclass_name);
                    my $sub_classified_rule = $sub_classified_rule_template->get_normalized_rule_for_values(@values);
                    $sub_iterator 
                        = $subordinate_iterator_for_class{$table_subclass} 
                            = $self->_create_import_iterator_for_underlying_context($sub_classified_rule,$dsx,$this_get_serial);
                }
                ($primary_object_for_next_db_row) = $sub_iterator->();
                if (! defined $primary_object_for_next_db_row) {
                    # the newly subclassed object 
                    redo LOAD_AN_OBJECT;
                }
                
            } # end of handling a possible subordinate iterator delegate
            
            unless ($primary_object_for_next_db_row) {
                redo LOAD_AN_OBJECT;
            }
            
            if ( !$group_by and (ref($primary_object_for_next_db_row) ne $class_name) and (not $primary_object_for_next_db_row->isa($class_name)) ) {
                $primary_object_for_next_db_row = undef;
                redo LOAD_AN_OBJECT;
            }

            if ($needs_further_boolexpr_evaluation_after_loading and not $rule->evaluate($primary_object_for_next_db_row)) {
                $primary_object_for_next_db_row = undef;
                redo LOAD_AN_OBJECT;
            }

            if (! $next_object_to_return or $next_object_to_return eq $primary_object_for_next_db_row) {
                # The first time through the iterator, we need to buffer the object until
                # $primary_object_for_next_db_row is something different.
                $next_object_to_return = $primary_object_for_next_db_row;
                $primary_object_for_next_db_row= undef;
                redo LOAD_AN_OBJECT;
            }
            
            
        } # end of loop until we have a defined object to return

        #foreach my $object_fabricator ( @object_fabricators ) {
        #    # Don't apply all_params_loaded for primary fab until it's all done
        #    next if ($object_fabricator eq $object_fabricators[-1]);
        #    $object_fabricator->apply_all_params_loaded;
        #}

        my $retval = $next_object_to_return;
        $next_object_to_return = $primary_object_for_next_db_row;
        return $retval;
    };
    
    Sub::Name::subname('UR::Context::__underlying_context_iterator(closure)__', $underlying_context_iterator);
    return $underlying_context_iterator;
}


# Called by the object fabricator closure that's created in __create_object_fabricator_for_loading_template
# below.  This will check the data in an existing cached object, compare it with data that's currently being
# loaded in from the database, and depending on the data:
# 1) update the current value for the property
# 2) update the db_committed/db_saved_uncommitted
# 3) throw an exception if there are conflicting data changes
# Returns true if $existing_object has been changed since it was loaded.  This is used in one of the
# branches of the object fabricator.

sub __merge_db_data_with_existing_object {
    my($self, $class_name, $existing_object, $pending_db_object_data, $property_names) = @_;

    unless (defined $pending_db_object_data) {
        # This means a row in the database is missing for an object we loaded before
        if (defined($existing_object)
            and $self->object_exists_in_underlying_context($existing_object)
            and $existing_object->__changes__
        ) {
            my $id = $existing_object->id;
            Carp::croak("$class_name ID '$id' previously existed in an underlying context, has since been deleted from that context, and the cached object now has unsavable changes.\nDump: ".Data::Dumper::Dumper($existing_object)."\n");
        } else {
#print "Removing object id ".$existing_object->id." because it has been removed from the database\n";
            UR::Context::LoadingIterator->_remove_object_from_other_loading_iterators($existing_object);
            $existing_object->__signal_change__('delete');
            $self->_abandon_object($existing_object);
            return $existing_object;
        }
    }

    my $expected_db_data;
    if (exists $existing_object->{'db_saved_uncommitted'}) {
        $expected_db_data = $existing_object->{'db_saved_uncommitted'};

    } elsif (exists $existing_object->{'db_committed'}) {
        $expected_db_data = $existing_object->{'db_committed'};

    } else {
        my $id = $existing_object->id;
        Carp::croak("$class_name ID '$id' has just been loaded, but it exists in the application as a new unsaved object!\nDump: " . Data::Dumper::Dumper($existing_object) . "\n");
    }

    my $different = 0;
    my $conflict = undef;

    foreach my $property ( @$property_names ) {
        no warnings 'uninitialized';

        # All direct properties are stored in the same-named hash key, right?
        next unless (exists $existing_object->{$property});

        my $object_value      = $existing_object->{$property};
        my $db_value          = $pending_db_object_data->{$property};
        my $expected_db_value = $expected_db_data->{$property};

        if ($object_value ne $expected_db_value) {
            $different++;
        }

        
        if ( $object_value eq $db_value              # current value matches DB value
             or
             ($object_value eq $expected_db_value)   # current value hasn't changed since it was loaded from the DB
             or
             ($db_value eq $expected_db_value)       # DB value matches what it was when we loaded it from the DB
        ) {
            # no conflict.  Check the next one
            next;
        } else {
            $conflict = $property;
            last;
        }
    }

    if (defined $conflict) {
        # conflicting change!
        # Since the user could be catching this exception, go ahead and update the
        # object's notion of what is in the database
        my %old_dbc = %$expected_db_data;
        @$expected_db_data{@$property_names} = @$pending_db_object_data{@$property_names};

        my $old_value = defined($old_dbc{$conflict})
                        ? "'" . $old_dbc{$conflict} . "'"
                        : '(undef)';
        my $new_db_value = defined($pending_db_object_data->{$conflict})
                        ? "'" . $pending_db_object_data->{$conflict} . "'"
                        : '(undef)';
        my $new_obj_value = defined($existing_object->{$conflict})
                        ? "'" . $existing_object->{$conflict} . "'"
                        : '(undef)';

        my $obj_id = $existing_object->id;

        Carp::croak("\nA change has occurred in the database for $class_name property '$conflict' on object ID $obj_id from $old_value to $new_db_value.\n"
                    . "At the same time, this application has made a change to that value to $new_obj_value.\n\n"
                    . "The application should lock data which it will update and might be updated by other applications.");

    }
 
    # No conflicts.  Update db_committed and db_saved_uncommitted based on the DB data
    %$expected_db_data = (%$expected_db_data, %$pending_db_object_data);

    if (! $different) {
        # FIXME HACK!  This is to handle the case when you get an object, start a software transaction,
        # change something in the database for that object, reload the object (so __merge updates the value 
        # found in the DB), then rollback the transaction.  The act of updating the value here in __merge makes
        # a change record that gets undone when the transaction is rolled back.  After the rollback, the current
        # value goes back to the originally loaded value, db_committed has the newly clhanged DB value, but
        # _change_count is 0 turning off change tracking makes it so this internal change isn't undone by rollback
        local $UR::Context::Transaction::log_all_changes = 0;  # HACK!
        # The object has no local changes.  Go ahead and update the current value, too
        foreach my $property ( @$property_names ) {
            no warnings 'uninitialized';
            next if ($existing_object->{$property} eq $pending_db_object_data->{$property});

            $existing_object->$property($pending_db_object_data->{$property});
        }
    }

    # re-figure how many changes are really there
    my @change_count = $existing_object->__changes__;
    $existing_object->{'_change_count'} = scalar(@change_count);

    return $different;
}



sub _get_objects_for_class_and_sql {
    # this is a depracated back-door to get objects with raw sql
    # only use it if you know what you're doing
    my ($self, $class, $sql) = @_;
    my $meta = $class->__meta__;        
    #my $ds = $self->resolve_data_sources_for_class_meta_and_rule($meta,$class->define_boolexpr());    
    my $ds = $self->resolve_data_sources_for_class_meta_and_rule($meta,UR::BoolExpr->resolve($class));
    my @ids = $ds->_resolve_ids_from_class_name_and_sql($class,$sql);
    return unless @ids;

    my $rule = UR::BoolExpr->resolve_normalized($class,id => \@ids);    
    
    return $self->get_objects_for_class_and_rule($class,$rule);
}

sub _cache_is_complete_for_class_and_normalized_rule {
    my ($self,$class,$normalized_rule) = @_;

    # TODO: convert this to use the rule object instead of going back to the legacy hash format

    my ($id,$params,@objects,$cache_is_complete);
    $params = $normalized_rule->legacy_params_hash;
    $id = $params->{id};

    # Determine ahead of time whether we believe the object MUST be loaded if it exists.
    # If this is true, we will shortcut out of any action which loads or prepares for loading.

    # Try to resolve without loading in cases where we are sure
    # that doing so will return the complete results.
    
    my $id_only = $params->{_id_only};
    $id_only = undef if ref($id) and ref($id) eq 'HASH';
    if ($id_only) {
        # _id_only means that only id parameters were passed in.
        # Either a single id or an arrayref of ids.
        # Try to pull objects from the cache in either case
        if (ref $id) {
            # arrayref id
            
            # we check the immediate class and all derived
            # classes for any of the ids in the set.
            @objects =
                grep { $_ }
                map { @$_{@$id} }
                map { $all_objects_loaded->{$_} }
                ($class, $class->subclasses_loaded);

            # see if we found all of the requested objects
            if (@objects == @$id) {
                # we found them all
                # return them all
                $cache_is_complete = 1;
            }
            else {
                # Ideally we'd filter out the ones we found,
                # but that gets complicated.
                # For now, we do it the slow way for partial matches
                @objects = ();
            }
        }
        else {
            # scalar id

            # Check for objects already loaded.
            no warnings;
            if (exists $all_objects_loaded->{$class}->{$id}) {
                $cache_is_complete = 1;
                @objects =
                    grep { $_ }
                    $all_objects_loaded->{$class}->{$id};
            }
            else {
                # we already checked the immediate class,
                # so just check derived classes
                @objects =
                    grep { $_ }
                    map { $all_objects_loaded->{$_}->{$id} }
                    $class->subclasses_loaded;
                if (@objects) {
                    $cache_is_complete = 1;
                }
            }
        }
    }
    elsif ($params->{_unique}) {
        # _unique means that this set of params could never
        # result in more than 1 object.  
        
        # See if the 1 is in the cache
        # If not we have to load
        
        @objects = $self->_get_objects_for_class_and_rule_from_cache($class,$normalized_rule);
        if (@objects) {
            $cache_is_complete = 1;
        }        
    }
    
    if ($cache_is_complete) {
        # if the $cache_is_comlete, the $cached list DEFINITELY represents all objects we need to return        
        # we know that loading is NOT necessary because what we've found cached must be the entire set
    
        # Because we happen to have that set, we return it in addition to the boolean flag
        return wantarray ? (1, \@objects) : ();
    }
    
    # We need to do more checking to see if loading is necessary
    # Either the parameters were non-unique, or they were unique
    # and we didn't find the object checking the cache.

    # See if we need to do a load():

    my $template_id = $normalized_rule->template_id;
    my $rule_id     = $normalized_rule->id;
    my $loading_is_in_progress_on_another_iterator = 
            grep { $_->is_loading_in_progress_for_boolexpr($normalized_rule) }
                UR::Context::ObjectFabricator->all_object_fabricators;

    return 0 if $loading_is_in_progress_on_another_iterator;

    # complex (non-single-id) params
    my $loading_was_done_before_with_these_params = (
                # exact match to previous attempt
                (    exists ($UR::Context::all_params_loaded->{$template_id})
                     and
                     exists ($UR::Context::all_params_loaded->{$template_id}->{$rule_id})
                )
                ||
                # this is a subset of a previous attempt
                ($self->_loading_was_done_before_with_a_superset_of_this_rule($normalized_rule))
            );
    
    my $object_is_loaded_or_non_existent =
        $loading_was_done_before_with_these_params
        || $class->all_objects_are_loaded;
    
    if ($object_is_loaded_or_non_existent) {
        # These same non-unique parameters were used to load previously,
        # or we loaded everything at some point.
        # No load necessary.
        return 1;
    }
    else {
        # Load according to params
        return;
    }
} # done setting $load, and possibly filling $cached/$cache_is_complete as a side-effect


sub all_objects_loaded  {
    my $self = shift;
    my $class = $_[0];
    return(
        grep {$_}
        map { values %{ $UR::Context::all_objects_loaded->{$_} } } 
        $class, $class->subclasses_loaded
    );  
}

sub all_objects_loaded_unsubclassed  {
    my $self = shift;
    my $class = $_[0];
    return (grep {$_} values %{ $UR::Context::all_objects_loaded->{$class} } );
}


sub _get_objects_for_class_and_rule_from_cache {
    # Get all objects which are loaded in the application which match
    # the specified parameters.
    my ($self, $class, $rule) = @_;
    
    my ($template,@values) = $rule->template_and_values;

    #my @param_list = $rule->params_list;
    #print "CACHE-GET: $class @param_list\n";

    my $strategy = $rule->{_context_query_strategy};    
    unless ($strategy) {
        if ($rule->template->group_by) {
            $strategy = $rule->{_context_query_strategy} = "set intersection";
        }
        elsif ($rule->num_values == 0) {
            $strategy = $rule->{_context_query_strategy} = "all";
        }
        elsif ($rule->is_id_only) {
            $strategy = $rule->{_context_query_strategy} = "id";
        }        
        else {
            $strategy = $rule->{_context_query_strategy} = "index";
        }
    }
    
    my @results = eval {
    
        if ($strategy eq "all") {
            return $self->all_objects_loaded($class);
        }
        elsif ($strategy eq "id") {
            my $id = $rule->value_for_id();
            
            unless (defined $id) {
                $id = $rule->value_for_id();
            }
            
            # Try to get the object(s) from this class directly with the ID.
            # Note that the code below is longer than it needs to be, but
            # is written to run quickly by resolving the most common cases
            # first, and gathering data only if and when it must.
    
            my @matches;
            if (ref($id) eq 'ARRAY') {
                # The $id is an arrayref.  Get all of the set.
                @matches = grep { $_ } map { @$_{@$id} } map { $all_objects_loaded->{$_} } ($class);
                
                # We're done if the number found matches the number of ID values.
                return @matches if @matches == @$id;
            }
            else {
                # The $id is a normal scalar.
                if (not defined $id) {
                    Carp::carp("Undefined id passed as params for query on $class");
                    $id ||= '';
                }
                my $match;
                # FIXME This is a performance optimization for class metadata to avoid the search through
                # @subclasses_loaded a few lines further down.  When 100s of classes are loaded it gets
                # a bit slow.  Maybe UR::Object::Type should override get() instad and put it there?
                if (! $UR::Object::Type::bootstrapping and $class eq 'UR::Object::Type') {
                    my $meta_class_name = $id . '::Type';
                    $match = $all_objects_loaded->{$meta_class_name}->{$id}
                             ||
                             $all_objects_loaded->{'UR::Object::Type'}->{$id};
                    if ($match) {
                        return $match;
                    } else {
                        return;
                    }
                }   

                $match = $all_objects_loaded->{$class}->{$id};
    
                # We're done if we found anything.  If not we keep checking.
                return $match if $match;
            }
    
            # Try to get the object(s) from this class's subclasses.
            # We may be adding to matches made above is we used an arrayref
            # and the results are incomplete.
    
            my @subclasses_loaded = $class->subclasses_loaded;
            return @matches unless @subclasses_loaded;
    
            if (ref($id) eq 'ARRAY') {
                # The $id is an arrayref.  Get all of the set and add it to anything found above.
                push @matches,
                    grep { $_  }
                    map { @$_{@$id} }
                    map { $all_objects_loaded->{$_} }
                    @subclasses_loaded;    
            }
            else {
                # The $id is a normal scalar, but we didn't find it above.
                # Try each subclass, exiting if we find anything.
                for (@subclasses_loaded) {
                    my $match = $all_objects_loaded->{$_}->{$id};
                    return $match if $match;
                }
            }
            
            # Since an ID was specified, and we've scanned the core hash every way possible,
            # we're done.  Return nothing if necessary.
            return @matches;
        }
        elsif ($strategy eq "index") {
            # FIXME - optimize by using the rule (template?)'s param names directly to get the
            # index id instead of re-figuring it out each time

            my $class_meta = UR::Object::Type->get($rule->subject_class_name);
            my %params = $rule->params_list;
            my $should_evaluate_later;
            for my $key (keys %params) {
                if (substr($key,0,1) eq '-' or substr($key,0,1) eq '_') {
                    delete $params{$key};
                }
                elsif ($key =~ /^\w*\./) {
                    # a chain of properties
                    $should_evaluate_later = 1;
                    delete $params{$key};
                }
                else { 
                    my $prop_meta = $class_meta->property_meta_for_name($key);
                    if ($prop_meta && $prop_meta->is_many) {
                        # These indexes perform poorly in the general case if we try to index
                        # the is_many properties.  Instead, strip them out from the basic param
                        # list, and evaluate the superset of indexed objects through the rule
                        $should_evaluate_later = 1;
                        delete $params{$key};
                    }
                }
            }
            
            my @properties = sort keys %params;
            unless (@properties) {
                # All the supplied filters were is_many properties
                return grep { $rule->evaluate($_) } $self->all_objects_loaded($class);
            }

            my @values = map { $params{$_} } @properties;
            
            unless (@properties == @values) {
                Carp::confess();
            }
            
            # find or create the index
            my $pstring = join(",",@properties);
            my $index_id = UR::Object::Index->__meta__->resolve_composite_id_from_ordered_values($class,$pstring);
            my $index = $all_objects_loaded->{'UR::Object::Index'}{$index_id};
            $index ||= UR::Object::Index->create(
                id => $index_id,
                indexed_class_name => $class,
                indexed_property_string => $pstring
            );
            

            # add the indexed objects to the results list
            
            
            if ($UR::Debug::verify_indexes) {
                my @matches = $index->get_objects_matching(@values);        
                @matches = sort @matches;
                my @matches2 = sort grep { $rule->evaluate($_) } $self->all_objects_loaded($class);
                unless ("@matches" eq "@matches2") {
                    print "@matches\n";
                    print "@matches2\n";
<<<<<<< HEAD
                    #$DB::single = 1;
=======
>>>>>>> 94102d95
                    #Carp::cluck("Mismatch!");
                    my @matches3 = $index->get_objects_matching(@values);
                    my @matches4 = $index->get_objects_matching(@values);                
                    return @matches2; 
                }
                return @matches;
            }
            
            if ($should_evaluate_later) {
                return grep { $rule->evaluate($_) } $index->get_objects_matching(@values);
            } else {
                return $index->get_objects_matching(@values);
            }
        }
        elsif ($strategy eq 'set intersection') {
            #print $rule->num_values, "  ", $rule->is_id_only, "\n";
<<<<<<< HEAD
            ##$DB::single = 1;
=======
>>>>>>> 94102d95
            my $template = $rule->template;
            my $group_by = $template->group_by;

            # get the objects in memory, and make sets for them if they do not exist 
            my $rule_no_group = $rule->remove_filter('-group_by');
            $rule_no_group = $rule_no_group->remove_filter('-order_by');
            my @objects_in_set = $self->_get_objects_for_class_and_rule_from_cache($class, $rule_no_group);
            my @sets_from_grouped_objects = _group_objects($rule_no_group->template,\@values,$group_by,\@objects_in_set);

            # determine the template that the grouped subsets will use
            # find templates which are subsets of that template
            # find sets with a 
            my $set_class = $class . '::Set';
            my $expected_template_id = $rule->template->_template_for_grouped_subsets->id;
            my @matches = 
                grep {
                    # TODO: make the template something indexable so we can pull from index
                    my $bx = UR::BoolExpr->get($_->id);
                    my $bxt = $bx->template;
                    if ($bxt->id ne $expected_template_id) {
                        #print "TEMPLATE MISMATCH $expected_template_id does not match $bxt->{id}! set: $_ with bxid $bx->{id} cannot be under rule $rule_no_group" . Data::Dumper::Dumper($_);
                        ();
                    }
                    elsif (not $bx->is_subset_of($rule_no_group) ) {
                        #print "SUBSET MISMATCH: $rule_no_group is not a superset of $_ with bxid $bx->{id}" . Data::Dumper::Dumper($_);
                        ();
                    }
                    else {
                        #print "MATCH: $rule_no_group with $expected_template_id matches $bx $bx->{id}" . Data::Dumper::Dumper($_);
                        ($_);
                    }
                }
                $self->all_objects_loaded($set_class);
           
            # Code to check that newly fabricated set definitions are in the set we query back out:
            # my @all = $self->all_objects_loaded($set_class);
            # my %expected;
            # @expected{@sets_from_grouped_objects} = @sets_from_grouped_objects;
            # for my $match (@matches) {
            #    delete $expected{$match};
            # }
            # if (keys %expected) {
            #    #$DB::single = 1;
            #    print Data::Dumper::Dumper(\%expected);
            # }

            return @matches;
        }
        else {
            die "unknown strategy $strategy";
        }
    };
        
    # Handle passing-through any exceptions.
    die $@ if $@;

    if (my $recurse = $template->recursion_desc) {        
        my ($this,$prior) = @$recurse;
        my @values = map { $_->$prior } @results;
        if (@values) {
            # We do get here, so that adjustments to intermediate foreign keys
            # in the cache will result in a new query at the correct point,
            # and not result in missing data.
            #push @results, $class->get($this => \@values, -recurse => $recurse);
            push @results, map { $class->get($this => $_, -recurse => $recurse) } @values;
        }
    }

    my $group_by = $template->group_by;
    #if ($group_by) {
    #    # return sets instead of the actual objects
    #    @results = _group_objects($template,\@values,$group_by,\@results);
    #}

    if (@results > 1) {
        my $sorter;
        if ($group_by) {
            # We need to rewrite the original rule on the member class to be a rule
            # on the Set class to do proper ordering
            my $set_class = $template->subject_class_name . '::Set';
            my $set_template = UR::BoolExpr::Template->resolve($set_class, -group_by => $group_by);
            $sorter = $set_template->sorter;
        } else {
            $sorter = $template->sorter;
        }
        @results = sort $sorter @results;
    }

    # Return in the standard way.
    return @results if (wantarray);
    Carp::confess("Multiple matches for $class @_!") if (@results > 1);
    return $results[0];
}

sub _group_objects {
    my ($template,$values,$group_by,$objects)  = @_;
    my $sub_template = $template->remove_filter('-group_by');
    for my $property (@$group_by) {
        $sub_template = $sub_template->add_filter($property);
    }
    my $set_class = $template->subject_class_name . '::Set';
    my @groups;
    my %seen;
    for my $result (@$objects) {
        my %values_for_group_property;
        foreach my $group_property ( @$group_by ) {
            my @values = $result->$group_property;
            if (@values) {
                $values_for_group_property{$group_property} = \@values;
            } else {
                $values_for_group_property{$group_property} = [ undef ];
            }
        }
        my @combinations = UR::Util::combinations_of_values(map { $values_for_group_property{$_} } @$group_by);
        foreach my $extra_values ( @combinations ) {
            my $bx = $sub_template->get_rule_for_values(@$values,@$extra_values);
            next if $seen{$bx->id}++;
            my $group = $set_class->get($bx->id);
            push @groups, $group;
        }
    }
    return @groups;
}

sub _loading_was_done_before_with_a_superset_of_this_rule {
    my($self,$rule) = @_;

    my $template = $rule->template;

    if (exists $UR::Context::all_params_loaded->{$template->id}
        and exists $UR::Context::all_params_loaded->{$template->id}->{$rule->id}
    ) {
        return 1;
    }

    my @rule_values = $rule->values;
    my @rule_param_names = $template->_property_names;
    my %rule_values;
    for (my $i = 0; $i < @rule_param_names; $i++) {
        $rule_values{ $rule_param_names[$i] } = $rule_values[$i];
    }

    foreach my $loaded_template_id ( keys %$UR::Context::all_params_loaded ) {
        my $loaded_template = UR::BoolExpr::Template->get($loaded_template_id);
        if($template->is_subset_of($loaded_template)) {
            # Try limiting the possibilities by matching the previously-loaded rule value_id's
            # on this rule's values
            my @param_names = $loaded_template->_property_names;
            my @values = @rule_values{ @param_names };
            my $value_id;
            { no warnings 'uninitialized';
              $value_id = join($UR::BoolExpr::Util::record_sep, @values);
            }
            my @candidates = grep { index($_, $value_id) > 0 } keys(%{ $UR::Context::all_params_loaded->{$loaded_template_id} });
            foreach my $loaded_rule_id ( @candidates ) {
                my $loaded_rule = UR::BoolExpr->get($loaded_rule_id);
                return 1 if ($rule->is_subset_of($loaded_rule));
            }
        }
    }
    return;
}



sub _forget_loading_was_done_with_template_and_rule {
    my($self,$template_id, $rule_id) = @_;

    delete $all_params_loaded->{$template_id}->{$rule_id};
}

# Given a list of values, returns a list of lists containing all subsets of
# the input list, including the original list and the empty list
sub _get_all_subsets_of_params {
    my $self = shift;

    return [] unless @_;
    my $first = shift;
    my @rest = $self->_get_all_subsets_of_params(@_);
    return @rest, map { [$first, @$_ ] } @rest;
}

sub query_underlying_context {
    my $self = shift;
    unless (ref $self) {
        $self = $self->current;
    }
    if (@_) {
        $self->{'query_underlying_context'} = shift;
    }
    return $self->{'query_underlying_context'};
}


# all of these delegate to the current context...

sub has_changes {
    return shift->get_current->has_changes(@_);
}

sub commit {

    Carp::carp 'UR::Context::commit() called as a function, not a method.  Assumming commit on current context' unless @_;

    my $self = shift;
    $self = UR::Context->current() unless ref $self;

    $self->__signal_change__('precommit');

    unless ($self->_sync_databases) {
        $self->__signal_change__('commit',0);
        return;
    }
    unless ($self->_commit_databases) {
        $self->__signal_change__('commit',0);
        die "Application failure during commit!";
    }
    $self->__signal_change__('commit',1);

    foreach ( $self->all_objects_loaded('UR::Object') ) {
        delete $_->{'_change_count'};
    }

    return 1;
}

sub rollback {
    my $self = shift;

    unless ($self) {
        warn 'UR::Context::rollback() called as a function, not a method.  Assumming rollback on current context';
        $self = UR::Context->current();
    }
    $self->__signal_change__('prerollback');

    unless ($self->_reverse_all_changes) {
        $self->__signal_change__('rollback', 0);
        die "Application failure during reverse_all_changes?!";
    }
    unless ($self->_rollback_databases) {
        $self->__signal_change__('rollback', 0);
        die "Application failure during rollback!";
    }
    $self->__signal_change__('rollback', 1);
    return 1;
}

sub _tmp_self {
    my $self = shift;
    if (ref($self)) {
        return ($self,ref($self));
    }
    else {
        return ($UR::Context::current, $self);
    }
}

sub clear_cache {
    my ($self,$class) = _tmp_self(shift @_);
    my %args = @_;

    # dont unload any of the infrastructional classes, or any classes
    # the user requested to be saved
    my %local_dont_unload;
    if ($args{'dont_unload'}) {
        for my $class_name (@{$args{'dont_unload'}}) {
            $local_dont_unload{$class_name} = 1;
            for my $subclass_name ($class_name->subclasses_loaded) {
                $local_dont_unload{$subclass_name} = 1;
            }
        }
    }

    for my $class_name (UR::Object->subclasses_loaded) {

        # Once transactions are fully implemented, the command params will sit
        # beneath the regular transaction, so we won't need this.  For now,
        # we need a work-around.
        next if $class_name eq "UR::Command::Param";
        next if $class_name->isa('UR::Singleton');
        
        my $class_obj = $class_name->__meta__;
        #if ($class_obj->data_source and $class_obj->is_transactional) {
        #    # normal
        #}
        #elsif (!$class_obj->data_source and !$class_obj->is_transactional) {
        #    # expected
        #}
        #elsif ($class_obj->data_source and !$class_obj->is_transactional) {
        #    Carp::confess("!!!!!data source on non-transactional class $class_name?");
        #}
        #elsif (!$class_obj->data_source and $class_obj->is_transactional) {
        #    # okay
        #}

        next unless $class_obj->is_uncachable;
        next if $class_obj->is_meta_meta;
        next unless $class_obj->is_transactional;

        next if ($local_dont_unload{$class_name} ||
                 grep { $class_name->isa($_) } @{$args{'dont_unload'}});

        next if $class_obj->is_meta;

        next if not defined $class_obj->data_source;

        for my $obj ($self->all_objects_loaded_unsubclassed($class_name)) {
            # Check the type against %local_dont_unload again, because all_objects_loaded()
            # will return child class objects, as well as the class you asked for.  For example,
            # GSC::DNA->a_o_l() will also return GSC::ReadExp objects, and the user may have wanted
            # to save those.  We also check whether the $obj type isa one of the requested classes
            # because, for example, GSC::Sequence->a_o_l returns GSC::ReadExp types, and the user
            # may have wanted to save all GSC::DNAs
            my $obj_type = ref $obj;
            next if ($local_dont_unload{$obj_type} ||
                     grep {$obj_type->isa($_) } @{$args{'dont_unload'}});
            $obj->unload;
        }
        my @obj = grep { defined($_) } values %{ $UR::Context::all_objects_loaded->{$class_name} };
        if (@obj) {
            $class->warning_message("Skipped unload of $class_name objects during clear_cache: "
                . join(",",map { $_->id } @obj )
                . "\n"
            );
            if (my @changed = grep { $_->__changes__ } @obj) {
                require YAML;
                $class->error_message(
                    "The following objects have changes:\n"
                    . Data::Dumper::Dumper(\@changed)
                    . "The clear_cache method cannot be called with unsaved changes on objects.\n"
                    . "Use reverse_all_changes() first to really undo everything, then clear_cache(),"
                    . " or call sync_database() and clear_cache() if you want to just lighten memory but keep your changes.\n"
                    . "Clearing the cache with active changes will be supported after we're sure all code like this is gone. :)\n"                    
                );
                exit 1;
            }
        }
        delete $UR::Context::all_objects_loaded->{$class_name};
        delete $UR::Context::all_objects_are_loaded->{$class_name};
        delete $UR::Context::all_params_loaded->{$class_name};
    }
    1;
}


our $IS_SYNCING_DATABASE = 0;
sub _sync_databases {
    my $self = shift;
    my %params = @_;

    # Glue App::DB->sync_database with UR::Context->_sync_databases()
    # and avoid endless recursion.
    # FIXME Remove this when we're totally off of the old API
    # You'll also want to remove all the gotos from this function and uncomment
    # the returns
    return 1 if $IS_SYNCING_DATABASE;
    $IS_SYNCING_DATABASE = 1;
    if ($App::DB::{'sync_database'}) {
        unless (App::DB->sync_database() ) {
            $IS_SYNCING_DATABASE = 0;
            $self->error_message(App::DB->error_message());
            return;
        }
    }
    $IS_SYNCING_DATABASE = 0;  # This should be far down enough to avoid recursion, right?
 
    my @o = grep { ref($_) eq 'UR::DeletedRef' } $self->all_objects_loaded('UR::Object');
    if (@o) {
        print Data::Dumper::Dumper(\@o);
        Carp::confess();
    }

    # Determine what has changed.
    my @changed_objects = (
        $self->all_objects_loaded('UR::Object::Ghost'),
        grep { $_->__changes__ } $self->all_objects_loaded('UR::Object')
        #UR::Util->mapreduce_grep(sub { $_[0]->__changes__ },$self->all_objects_loaded('UR::Object'))
    );

    return 1 unless (@changed_objects);

    # Ensure validity.
    # This is primarily to catch custom validity logic in class overrides.
    my @invalid = grep { $_->__errors__ } @changed_objects;
    #my @invalid = UR::Util->mapreduce_grep(sub { $_[0]->__errors__}, @changed_objects);
    if (@invalid) {
        $self->display_invalid_data_for_save(\@invalid);
        goto PROBLEM_SAVING;
        #return;
    }

    # group changed objects by data source
    my %ds_objects;
    for my $obj (@changed_objects) {
        my $data_source = $self->resolve_data_source_for_object($obj);
        next unless $data_source;
        my $data_source_id = $data_source->id;
        $ds_objects{$data_source_id} ||= { 'ds_obj' => $data_source, 'changed_objects' => []};
        push @{ $ds_objects{$data_source_id}->{'changed_objects'} }, $obj;
    }

    my @ds_in_order = 
        sort {
            ($ds_objects{$a}->{'ds_obj'}->can_savepoint <=> $ds_objects{$b}->{'ds_obj'}->can_savepoint)
            || 
            ($ds_objects{$a}->{'ds_obj'}->class cmp $ds_objects{$b}->{'ds_obj'}->class)
        }
        keys %ds_objects;

    # save on each in succession
    my @done;
    my $rollback_on_non_savepoint_handle;
    for my $data_source_id (@ds_in_order) {
        my $obj_list = $ds_objects{$data_source_id}->{'changed_objects'};
        my $data_source = $ds_objects{$data_source_id}->{'ds_obj'};
        my $result = $data_source->_sync_database(
            %params,
            changed_objects => $obj_list,
        );
        if ($result) {
            push @done, $data_source;
            next;
        }
        else {
            $self->error_message(
                "Failed to sync data source: $data_source_id: "
                . $data_source->error_message
            );
            for my $prev_data_source (@done) {
                $prev_data_source->_reverse_sync_database;
            }
            goto PROBLEM_SAVING;
            #return;
        }
    }
    
    return 1;

    PROBLEM_SAVING:
    if ($App::DB::{'rollback'}) {
        App::DB->rollback();
    }
    return;
}


sub display_invalid_data_for_save {
    my $self = shift;
    my @objects_with_errors = @{shift @_};

    $self->error_message('Invalid data for save!');

    for my $obj (@objects_with_errors) {
        no warnings;
        my $msg = $obj->class . " identified by " . $obj->__display_name__ . " has problems on\n";
        my @problems = $obj->__errors__;
        foreach my $error ( @problems ) {
            my $msg .= $error->__display_name__ . "\n";
        }

        $msg .= "    Current state:\n";
        my $datadumper = Data::Dumper::Dumper($obj);
        my $nr_of_lines = $datadumper =~ tr/\n//;
        if ($nr_of_lines > 40) {
            # trim it down to the first and last 15 lines
            $datadumper =~ m/^((?:.*\n){15})/;
            $msg .= $1;
            $datadumper =~ m/((?:.*\n?){3})$/;
            $msg .= "[...]\n$1\n";
        } else {
            $msg .= $datadumper;
        }
        $self->error_message($msg);
    }

    return 1;
}


sub _reverse_all_changes {
    my $self = shift;
    my $class;
    if (ref($self)) {
        $class = ref($self);
    }
    else {
        $class = $self;
        $self = $UR::Context::current;
    }

    @UR::Context::Transaction::open_transaction_stack = ();
    @UR::Context::Transaction::change_log = ();
    $UR::Context::Transaction::log_all_changes = 0;
    $UR::Context::current = $UR::Context::process;
    
    # aggregate the objects to be deleted
    # this prevents cirucularity, since some objects 
    # can seem re-reversible (like ghosts)
    my %_delete_objects;
    my @all_subclasses_loaded = sort UR::Object->subclasses_loaded;
    for my $class_name (@all_subclasses_loaded) { 
        next unless $class_name->can('__meta__');
        next if $class_name->isa("UR::Value");

        my @objects_this_class = $self->all_objects_loaded_unsubclassed($class_name);
        next unless @objects_this_class;
        
        $_delete_objects{$class_name} = \@objects_this_class;
    }
    
    # do the reverses
    for my $class_name (keys %_delete_objects) {
        my $co = $class_name->__meta__;
        next unless $co->is_transactional;

        my $objects_this_class = $_delete_objects{$class_name};

        if ($class_name->isa("UR::Object::Ghost")) {
            # ghose placeholder for a deleted object
            for my $object (@$objects_this_class) {
                # revive ghost object
    
                my $ghost_copy = eval("no strict; no warnings; " . Data::Dumper::Dumper($object));
                if ($@) {
                    Carp::confess("Error re-constituting ghost object: $@");
                }
                my $new_object = $object->live_class->UR::Object::create(
                    %{ $ghost_copy->{db_committed} },                    
                );
                $new_object->{db_committed} = $ghost_copy->{db_committed};
                unless ($new_object) {
                    Carp::confess("Failed to re-constitute $object!");
                }
                next;
            }
        }
        else {
            # non-ghost regular entity
            for my $object (@$objects_this_class) {
                # find property_names (that have columns)
                # todo: switch to check persist
                my %property_names =
                    map { $_->property_name => $_ }
                    grep { defined $_->column_name }
                    $co->all_property_metas
                ;
        
                # find columns which make up the primary key
                # convert to a hash where property => 1
                my @id_property_names = $co->all_id_property_names;
                my %id_props = map {($_, 1)} @id_property_names;
        
                
                my $saved = $object->{db_saved_uncommitted} || $object->{db_committed};
                
                if ($saved) {
                    # Existing object.  Undo all changes since last sync, 
                    # or since load occurred when there have been no syncs.
                    foreach my $property_name ( keys %property_names ) {
                        # only do this if the column is not part of the
                        # primary key
                        my $property_meta = $property_names{$property_name};
                        next if ($id_props{$property_name} ||
                                 $property_meta->is_delegated ||
                                 $property_meta->is_legacy_eav ||
                                 ! $property_meta->is_mutable ||
                                 $property_meta->is_transient ||
                                 $property_meta->is_constant);
                        $object->$property_name($saved->{$property_name});
                    }
                    delete $object->{'_change_count'};
                }
                else {
                    # Object not in database, get rid of it.
                    # Because we only go back to the last sync not (not last commit),
                    # this no longer has to worry about rolling back an uncommitted database save which may have happened.
                    UR::Object::delete($object);
                }

            } # next non-ghost object
        } 
    } # next class

    return 1;
}

our $IS_COMMITTING_DATABASE = 0;
sub _commit_databases {
    my $class = shift;

    # Glue App::DB->commit() with UR::Context->_commit_databases()
    # and avoid endless recursion.
    # FIXME Remove this when we're totally off of the old API
    return 1 if $IS_COMMITTING_DATABASE;
    $IS_COMMITTING_DATABASE = 1;
    if ($App::DB::{'commit'}) {
        unless (App::DB->commit() ) {
	    $IS_COMMITTING_DATABASE = 0;
            $class->error_message(App::DB->error_message());
            return;
        }
    }
    $IS_COMMITTING_DATABASE = 0;

    unless ($class->_for_each_data_source("commit")) {
        if ($class->error_message eq "PARTIAL commit") {
            die "FRAGMENTED DISTRIBUTED TRANSACTION\n"
                . Data::Dumper::Dumper($UR::Context::all_objects_loaded)
        }
        else {
            die "FAILED TO COMMIT!: " . $class->error_message;
        }
    }

    return 1;
}


our $IS_ROLLINGBACK_DATABASE = 0;
sub _rollback_databases {
    my $class = shift;

    # Glue App::DB->rollback() with UR::Context->_rollback_databases()
    # and avoid endless recursion.
    # FIXME Remove this when we're totally off of the old API
    return 1 if $IS_ROLLINGBACK_DATABASE;
    $IS_ROLLINGBACK_DATABASE = 1;
    if ($App::DB::{'rollback'}) {
        unless (App::DB->rollback()) {
            $IS_ROLLINGBACK_DATABASE = 0;
            $class->error_message(App::DB->error_message());
            return;
        }
    }
    $IS_ROLLINGBACK_DATABASE = 0;

    $class->_for_each_data_source("rollback")
        or die "FAILED TO ROLLBACK!: " . $class->error_message;
    return 1;
}

sub _disconnect_databases {
    my $class = shift;
    $class->_for_each_data_source("disconnect");
    return 1;
}    

sub _for_each_data_source {
    my($class,$method) = @_;

    my @ds = $UR::Context::current->all_objects_loaded('UR::DataSource');
    foreach my $ds ( @ds ) {
       unless ($ds->$method) {
           $class->error_message("$method failed on DataSource ",$ds->get_name);
           return; 
       }
    }
    return 1;
}

sub _get_committed_property_value {
    my $class = shift;
    my $object = shift;
    my $property_name = shift;

    if ($object->{'db_committed'}) {
        return $object->{'db_committed'}->{$property_name};
    } elsif ($object->{'db_saved_uncommitted'}) {
        return $object->{'db_saved_uncommitted'}->{$property_name};
    } else {
        return;
    }
}

sub _dump_change_snapshot {
    my $class = shift;
    my %params = @_;

    my @c = grep { $_->__changes__ } $UR::Context::current->all_objects_loadedi('UR::Object');

    my $fh;
    if (my $filename = $params{filename})
    {
        $fh = IO::File->new(">$filename");
        unless ($fh)
        {
            $class->error_message("Failed to open file $filename: $!");
            return;
        }
    }
    else
    {
        $fh = "STDOUT";
    }
    require YAML;
    $fh->print(YAML::Dump(\@c));
    $fh->close;
}

sub reload {
    my $self = shift;

    # this is here for backward external compatability
    # get() now goes directly to the context
    
    my $class = shift;
    if (ref $class) {
        # Trying to reload a specific object?
        if (@_) {
            Carp::confess("load() on an instance with parameters is not supported");
            return;
        }
        @_ = ('id' ,$class->id());
        $class = ref $class;
    }

    my ($rule, @extra) = UR::BoolExpr->resolve_normalized($class,@_);
    
    if (@extra) {
        if (scalar @extra == 2 and $extra[0] eq "sql") {
           return $UR::Context::current->_get_objects_for_class_and_sql($class,$extra[1]);
        }
        else {
            die "Odd parameters passed directly to $class load(): @extra.\n"
                . "Processable params were: "
                . Data::Dumper::Dumper({ $rule->params_list });
        }
    }
    return $UR::Context::current->get_objects_for_class_and_rule($class,$rule,1);
}

## This is old, untested code that we may wany to resurrect at some point
#
#our $CORE_DUMP_VERSION = 1;
## Use Data::Dumper to save a representation of the object cache to a file.  Args are:
## filename => the name of the file to save to
## dumpall => boolean flagging whether to dump _everything_, or just the things
##            that would actually be loaded later in core_restore()
#
#sub _core_dump {
#    my $class = shift;
#    my %args = @_;
#
#    my $filename = $args{'filename'} || "/tmp/core." . UR::Context::Process->prog_name . ".$ENV{HOST}.$$";
#    my $dumpall = $args{'dumpall'};
#
#    my $fh = IO::File->new(">$filename");
#    if (!$fh) {
#      $class->error_message("Can't open dump file $filename for writing: $!");
#      return undef;
#    }
#
#    my $dumper;
#    if ($dumpall) {  # Go ahead and dump everything
#        $dumper = Data::Dumper->new([$CORE_DUMP_VERSION,
#                                     $UR::Context::all_objects_loaded,
#                                     $UR::Context::all_objects_are_loaded,
#                                     $UR::Context::all_params_loaded,
#                                     $UR::Context::all_change_subscriptions],
#                                    ['dump_version','all_objects_loaded','all_objects_are_loaded',
#                                     'all_params_loaded','all_change_subscriptions']);
#    } else {
#        my %DONT_UNLOAD =
#            map {
#                my $co = $_->__meta__;
#                if ($co and not $co->is_transactional) {
#                    ($_ => 1)
#                }
#                else {
#                    ()
#                }
#            }
#             $UR::Context::current->all_objects_loaded('UR::Object');
#
#        my %aol = map { ($_ => $UR::Context::all_objects_loaded->{$_}) }
#                     grep { ! $DONT_UNLOAD{$_} } keys %$UR::Context::all_objects_loaded;
#        my %aoal = map { ($_ => $UR::Context::all_objects_are_loaded->{$_}) }
#                      grep { ! $DONT_UNLOAD{$_} } keys %$UR::Context::all_objects_are_loaded;
#        my %apl = map { ($_ => $UR::Context::all_params_loaded->{$_}) }
#                      grep { ! $DONT_UNLOAD{$_} } keys %$UR::Context::all_params_loaded;
#        # don't dump $UR::Context::all_change_subscriptions
#        $dumper = Data::Dumper->new([$CORE_DUMP_VERSION,\%aol, \%aoal, \%apl],
#                                    ['dump_version','all_objects_loaded','all_objects_are_loaded',
#                                     'all_params_loaded']);
#
#    }
#
#    $dumper->Purity(1);   # For dumping self-referential data structures
#    $dumper->Sortkeys(1); # Makes quick and dirty file comparisons with sum/diff work correctly-ish
#
#    $fh->print($dumper->Dump() . "\n");
#
#    $fh->close;
#
#    return $filename;
#}
#
## Read a file previously generated with core_dump() and repopulate the object cache.  Args are:
## filename => name of the coredump file
## force => boolean flag whether to go ahead and attempt to load the file even if it thinks
##          there is a formatting problem
#sub _core_restore {
#    my $class = shift;
#    my %args = @_;
#    my $filename = $args{'filename'};
#    my $forcerestore = $args{'force'};
#
#    my $fh = IO::File->new("$filename");
#    if (!$fh) {
#        $class->error_message("Can't open dump file $filename for restoring: $!");
#        return undef;
#    }
#
#    my $code;
#    while (<$fh>) { $code .= $_ }
#
#    my($dump_version,$all_objects_loaded,$all_objects_are_loaded,$all_params_loaded,$all_change_subscriptions);
#    eval $code;
#
#    if ($@)
#    {
#        $class->error_message("Failed to restore core file state: $@");
#        return undef;
#    }
#    if ($dump_version != $CORE_DUMP_VERSION) {
#      $class->error_message("core file's version $dump_version differs from expected $CORE_DUMP_VERSION");
#      return 0 unless $forcerestore;
#    }
#
#    my %DONT_UNLOAD =
#        map {
#            my $co = $_->__meta__;
#            if ($co and not $co->is_transactional) {
#                ($_ => 1)
#            }
#            else {
#                ()
#            }
#        }
#        $UR::Context::current->all_objects_loaded('UR::Object');
#
#    # Go through the loaded all_objects_loaded, prune out the things that
#    # are in %DONT_UNLOAD
#    my %loaded_classes;
#    foreach ( keys %$all_objects_loaded ) {
#        next if ($DONT_UNLOAD{$_});
#        $UR::Context::all_objects_loaded->{$_} = $all_objects_loaded->{$_};
#        $loaded_classes{$_} = 1;
#
#    }
#    foreach ( keys %$all_objects_are_loaded ) {
#        next if ($DONT_UNLOAD{$_});
#        $UR::Context::all_objects_are_loaded->{$_} = $all_objects_are_loaded->{$_};
#        $loaded_classes{$_} = 1;
#    }
#    foreach ( keys %$all_params_loaded ) {
#        next if ($DONT_UNLOAD{$_});
#        $UR::Context::all_params_loaded->{$_} = $all_params_loaded->{$_};
#        $loaded_classes{$_} = 1;
#    }
#    # $UR::Context::all_change_subscriptions is basically a bunch of coderef
#    # callbacks that can't reliably be dumped anyway, so we skip it
#
#    # Now, get the classes to instantiate themselves
#    foreach ( keys %loaded_classes ) {
#        $_->class() unless m/::Ghost$/;
#    }
#
#    return 1;
#}

1;

=pod

=head1 NAME

UR::Context - Manage the current state of the application

=head1 SYNOPSIS

  use AppNamespace;

  my $obj = AppNamespace::SomeClass->get(id => 1234);
  $obj->some_property('I am changed');

  UR::Context->get_current->rollback; # some_property reverts to its original value

  $obj->other_property('Now, I am changed');

  UR::Context->commit; # other_property now permanently has that value


=head1 DESCRIPTION

The main application code will rarely interact with UR::Context objects
directly, except for the C<commit> and C<rollback> methods.  It manages
the mappings between an application's classes, object cache, and external
data sources.

=head1 SUBCLASSES

UR::Context is an abstract class.  When an application starts up, the system
creates a handful of Contexts that logically exist within one another:

=over 2

=item 1.
L<UR::Context::Root> - A context to represent all the data reachable in the
application's namespace.  It connects the application to external data
sources.

=item 2.
L<UR::Context::Process> - A context to represent the state of data within
the currently running application.  It handles the transfer of data to and
from the Root context, through the object cache, on behalf of the application
code.

=item 3.
L<UR::Context::Transaction> - A context to represent an in-memory transaction
as a diff of the object cache.  The Transaction keeps a list of changes to
objects and is able to revert those changes with C<rollback()>, or apply them
to the underlying context with C<commit()>.

=back

=head1 CONSTRUCTOR

=over 4

=item begin

  my $trans = UR::Context::Transaction->begin();

L<UR::Context::Transaction> instances are created through C<begin()>.  

=back

A L<UR::Context::Root> and L<UR::Context::Process> context will be created
for you when the application initializes.  Additional instances of these
classes are not usually instantiated.

=head1 METHODS

Most of the methods below can be called as either a class or object method
of UR::Context.  If called as a class method, they will operate on the current
context.

=over 4

=item get_current

  my $context = UR::Context::get_current();

Returns the UR::Context instance of whatever is the most currently created
Context.  Can be called as a class or object method.

=item query_underlying_context

  my $should_load = $context->query_underlying_context();
  $context->query_underlying_context(1);

A property of the Context that sets the default value of the C<$should_load>
flag inside C<get_objects_for_class_and_rule> as described below.  Initially,
its value is undef, meaning that during a get(), the Context will query the
underlying data sources only if this query has not been done before.  Setting
this property to 0 will make the Context never query data sources, meaning
that the only objects retrievable are those already in memory.  Setting the
property to 1 means that every query will hit the data sources, even if the
query has been done before.

=item get_objects_for_class_and_rule

  @objs = $context->get_objects_for_class_and_rule(
                        $class_name,
                        $boolexpr,
                        $should_load,
                        $should_return_iterator
                    );

This is the method that serves as the main entry point to the Context behind
the C<get()>, and C<is_loaded()> methods of L<UR::Object>, and C<reload()> method
of UR::Context.

C<$class_name> and C<$boolexpr> are required arguments, and specify the 
target class by name and the rule used to filter the objects the caller
is interested in.  

C<$should_load> is a flag indicating whether the Context should load objects
satisfying the rule from external data sources.  A true value means it should
always ask the relevent data sources, even if the Context believes the 
requested data is in the object cache,  A false but defined value means the
Context should not ask the data sources for new data, but only return what
is currently in the cache matching the rule.  The value C<undef> means the
Context should use the value of its query_underlying_context property.  If
that is also undef, then it will use its own judgement about asking the
data sources for new data, and will merge cached and external data as
necessary to fulfill the request.

C<$should_return_iterator> is a flag indicating whether this method should
return the objects directly as a list, or iterator function instead.  If
true, it returns a subref that returns one object each time it is called,
and undef after the last matching object:

  my $iter = $context->get_objects_for_class_and_rule(
                           'MyClass',
                           $rule,
                           undef,
                           1
                       );
  my @objs;
  while (my $obj = $iter->());
      push @objs, $obj;
  }

=item has_changes

  my $bool = $context->has_changes();

Returns true if any objects in the given Context's object cache (or the
current Context if called as a class method) have any changes that haven't
been saved to the underlying context.

=item commit

  UR::Context->commit();

Causes all objects with changes to save their changes back to the underlying
context.  If the current context is a L<UR::Context::Transaction>, then the
changes will be applied to whatever Context the transaction is a part of.
if the current context is a L<UR::Context::Process> context, then C<commit()>
pushes the changes to the underlying L<UR::Context::Root> context, meaning 
that those changes will be applied to the relevent data sources.

In the usual case, where no transactions are in play and all data sources
are RDBMS databases, calling C<commit()> will cause the program to begin
issuing SQL against the databases to update changed objects, insert rows
for newly created objects, and delete rows from deleted objects as part of
an SQL transaction.  If all the changes apply cleanly, it will do and SQL
C<commit>, or C<rollback> if not.

commit() returns true if all the changes have been safely transferred to the
underlying context, false if there were problems.

=item rollback

  UR::Context->rollback();

Causes all objects' changes for the current transaction to be reversed.
If the current context is a L<UR::Context::Transaction>, then the
transactional properties of those objects will be reverted to the values
they had when the transaction started.  Outside of a transaction, object
properties will be reverted to their values when they were loaded from the
underlying data source.  rollback() will also ask all the underlying
databases to rollback.

=item clear_cache

  UR::Context->clear_cache();

Asks the current context to remove all non-infrastructional data from its
object cache.  This method will fail and return false if any object has
changes.

=item resolve_data_source_for_object

  my $ds = $obj->resolve_data_source_for_object();

For the given C<$obj> object, return the L<UR::DataSource> instance that 
object was loaded from or would be saved to.  If objects of that class do
not have a data source, then it will return C<undef>.

=item resolve_data_sources_for_class_meta_and_rule

  my @ds = $context->resolve_data_sources_for_class_meta_and_rule($class_obj, $boolexpr);

For the given class metaobject and boolean expression (rule), return the list of
data sources that will need to be queried in order to return the objects
matching the rule.  In most cases, only one data source will be returned.

=item infer_property_value_from_rule

  my $value = $context->infer_property_value_from_rule($property_name, $boolexpr);

For the given boolean expression (rule), and a property name not mentioned in
the rule, but is a property of the class the rule is against, return the value
that property must logically have.

For example, if this object is the only TestClass object where C<foo> is
the value 'bar', it can infer that the TestClass property C<baz> must
have the value 'blah' in the current context.

  my $obj = TestClass->create(id => 1, foo => 'bar', baz=> 'blah');
  my $rule = UR::BoolExpr->resolve('TestClass', foo => 'bar);
  my $val = $context->infer_property_value_from_rule('baz', $rule);
  # val now is 'blah'

=item object_cache_size_highwater

  UR::Context->object_cache_size_highwater(5000);
  my $highwater = UR::Context->object_cache_size_highwater();

Set or get the value for the Context's object cache pruning high water
mark.  The object cache pruner will be run during the next C<get()> if the
cache contains more than this number of prunable objects.  See the 
L</Object Cache Pruner> section below for more information.

=item object_cache_size_lowwater

  UR::Context->object_cache_size_lowwater(5000);
  my $lowwater = UR::Context->object_cache_size_lowwater();

Set or get the value for the Context's object cache pruning high water
mark.  The object cache pruner will stop when the number of prunable objects
falls below this number.

=item prune_object_cache

  UR::Context->prune_object_cache();

Manually run the object cache pruner.

=item reload

  UR::Context->reload($object);
  UR::Context->reload('Some::Class', 'property_name', value);

Ask the context to load an object's data from an underlying Context, even if
the object is already cached.  With a single parameter, it will use that
object's ID parameters as the basis for querying the data source.  C<reload>
will also accept a class name and list of key/value parameters the same as
C<get>.

=item _light_cache

  UR::Context->_light_cache(1);

Turn on or off the light caching flag.  Light caching alters the behavior 
of the object cache in that all object references in the cache are made weak
by Scalar::Util::weaken().  This means that the application code must keep
hold of any object references it wants to keep alive.  Light caching defaults
to being off, and must be explicitly turned on with this method.

=back

=head1 Data Concurrency

Currently, the Context is optimistic about data concurrency, meaning that 
it does very little to prevent clobbering data in underlying Contexts during
a commit() if other processes have changed an object's data after the Context
has cached and object.  For example, a database has an object with ID 1 and
a property with value 'bob'.  A program loads this object and changes the
property to 'fred', but does not yet commit().  Meanwhile, another program
loads the same object, changes the value to 'joe' and does commit().  Finally
the first program calls commit().  The final value in the database will be
'fred', and no exceptions will be raised.

As part of the caching behavior, the Context keeps a record of what the
object's state is as it's loaded from the underlying Context.  This is how 
the Context knows what object have been changed during C<commit()>.

If an already cached object's data is reloaded as part of some other query,
data consistency of each property will be checked.  If there are no
conflicting changes, then any differences between the object's initial state
and the current state in the underlying Context will be applied to the
object's notion of what it thinks its intial state is.

In some future release, UR may support additional data concurrency methods
such as pessimistic concurrency: check that the current state of all
changed (or even all cached) objects in the underlying Context matches the
initial state before committing changes downstream.  Or allowing the object
cache to operate in write-through mode for some or all classes.

=head1 Internal Methods

There are many methods in UR::Context meant to be used internally, but are
worth documenting for anyone interested in the inner workings of the Context
code.

=over 4

=item _create_import_iterator_for_underlying_context

  $subref = $context->_create_import_iterator_for_underlying_context(
                          $boolexpr, $data_source, $serial_number
                      );
  $next_obj = $subref->();

This method is part of the object loading process, and is called by
L</get_objects_for_class_and_rule> when it is determined that the requested
data does not exist in the object cache, and data should be brought in from
another, underlying Context.  Usually this means the data will be loaded
from an external data source.

C<$boolexpr> is the L<UR::BoolExpr> rule, usually from the application code.

C<$data_source> is the L<UR::DataSource> that will be used to load data from.

C<$serial_number> is used by the object cache pruner.  Each object loaded
through this iterator will have $serial_number in its C<__get_serial> hashref
key.

It works by first getting an iterator for the data source (the
C<$db_iterator>).  It calls L</_resolve_query_plan_for_ds_and_bxt> to find out
how data is to be loaded and whether this request spans multiple data
sources.  It calls L</__create_object_fabricator_for_loading_template> to get
a list of closures to transform the primary data source's data into UR
objects, and L</_create_secondary_loading_closures> (if necessary) to get
more closures that can load and join data from the primary to the secondary
data source(s).

It returns a subref that works as an iterator, loading and returning objects
one at a time from the underlying context into the current context.  It 
returns undef when there are no more objects to return.

The returned iterator works by first asking the C<$db_iterator> for the next
row of data as a listref.  Asks the secondary data source joiners whether
there is any matching data.  Calls the object fabricator closures to convert
the data source data into UR objects.  If any of the object requires
subclassing, then additional importing iterators are created to handle that.
Finally, the objects matching the rule are returned to the caller one at a
time.

=item _resolve_query_plan_for_ds_and_bxt

  my $template_data = $context->_resolve_query_plan_for_ds_and_bxt(
                                    $data_source,
                                    $boolexpr_tmpl
                                );
  my($template_data, @addl_info) = $context->_resolve_query_plan_for_ds_and_bxt(
                                                 $data_source,
                                                 $boolexpr_tmpl
                                             );

When a request is made that will hit one or more data sources,
C<_resolve_query_plan_for_ds_and_bxt> is used to call a method of the same name
on the data source.  It retuns a hashref used by many other parts of the 
object loading system, and describes what data source to use, how to query
that data source to get the objects, how to use the raw data returned by
the data source to construct objects and how to resolve any delegated
properties that are a part of the rule.

C<$data_source> is a L<UR::DataSource> object ID.  C<$coolexpr_tmpl> is a
L<UR::BoolExpr::Template> object.

In the common case, the query will only use one data source, and this method
returns that data directly.  But if the primary data source sets the 
C<joins_across_data_sources> key on the data structure as may be the case
when a rule involves a delegated property to a class that uses a different
data source, then this methods returns an additional list of data.  For
each additional data source needed to resolve the query, this list will have
three items:

=over 2

=item 1.

The secondary data source ID

=item 2. 

A listref of delegated L<UR::Object::Property> objects joining the primary
data source to this secondary data source.

=item 3. 

A L<UR::BoolExpr::Template> rule template applicable against the secondary
data source

=back

=item _create_secondary_rule_from_primary

  my $new_rule = $context->_create_secondary_rule_from_primary(
                               $primary_rule,
                               $delegated_properties,
                               $secondary_rule_tmpl
                           );

When resolving a request that requires multiple data sources,
this method is used to construct a rule against applicable against the
secondary data source.  C<$primary_rule> is the L<UR::BoolExpr> rule used
in the original query.  C<$delegated_properties> is a listref of
L<UR::Object::Property> objects as returned by
L</_resolve_query_plan_for_ds_and_bxt()> linking the primary to the secondary data
source.  C<$secondary_rule_tmpl> is the rule template, also as returned by 
L</_resolve_query_plan_for_ds_and_bxt()>.

=item _create_secondary_loading_closures

  my($obj_importers, $joiners) = $context->_create_secondary_loading_closures(
                                               $primary_rule_tmpl,
                                               @addl_info);

When reolving a request that spans multiple data sources,
this method is used to construct two lists of subrefs to aid in the request.
C<$primary_rule_tmpl> is the L<UR::BoolExpr::Template> rule template made
from the original rule.  C<@addl_info> is the same list returned by
L</_resolve_query_plan_for_ds_and_bxt>.  For each secondary data source, there
will be one item in the two listrefs that are returned, and in the same
order.

C<$obj_importers> is a listref of subrefs used as object importers.  They
transform the raw data returned by the data sources into UR objects.

C<$joiners> is also a listref of subrefs.  These closures know how the
properties link the primary data source data to the secondary data source.
They take the raw data from the primary data source, load the next row of
data from the secondary data source, and returns the secondary data that
successfully joins to the primary data.  You can think of these closures as
performing the same work as an SQL C<join> between data in different data
sources.

=item _cache_is_complete_for_class_and_normalized_rule

  ($is_cache_complete, $objects_listref) =
      $context->_cache_is_complete_for_class_and_normalized_rule(
                    $class_name, $boolexpr
                );

This method is part of the object loading process, and is called by
L</get_objects_for_class_and_rule> to determine if the objects requested
by the L<UR::BoolExpr> C<$boolexpr> will be found entirely in the object
cache.  If the answer is yes then C<$is_cache_complete> will be true.
C<$objects_listef> may or may not contain objects matching the rule from
the cache.  If that list is not returned, then
L</get_objects_for_class_and_rule> does additional work to locate the
matching objects itself via L</_get_objects_for_class_and_rule_from_cache>

It does its magic by looking at the C<$boolexpr> and loosely matching it
against the query cache C<$UR::Context::all_params_loaded>

=item _get_objects_for_class_and_rule_from_cache

  @objects = $context->_get_objects_for_class_and_rule_from_cache(
                           $class_name, $boolexpr
                       );

This method is called by L</get_objects_for_class_and_rule> when 
L<_cache_is_complete_for_class_and_normalized_rule> says the requested
objects do exist in the cache, but did not return those items directly.

The L<UR::BoolExpr> C<$boolexpr> contains hints about how the matching data
is likely to be found.  Its C<_context_query_strategy> key will contain
one of three values

=over 2

=item 1.  all

This rule is against a class with no filters, meaning it should return every
member of that class.  It calls C<$class-E<gt>all_objects_loaded> to extract
all objects of that class in the object cache.

=item 2. id

This rule is against a class and filters by only a single ID, or a list of
IDs.  The request is fulfilled by plucking the matching objects right out
of the object cache.

=item 3.

The category for any other rule.  This request is fulfilled by getting a
previously created L<UR::Object::Index> for this rule, or creating a new
UR::Object::Index, and calling L<UR::Object::Index/all_objects_matching>.

=back

=item _loading_was_done_before_with_a_superset_of_this_params_hashref

  $bool = $context->_loading_was_done_before_with_a_superset_of_this_params_hashref(
                        $class_name,
                        $params_hashref
                    );

This method is used by L</_cache_is_complete_for_class_and_normalized_rule>
to determine if the requested data was asked for previously, either from a
get() asking for a superset of the current request, or from a request on
a parent class of the current request.

For example, if a get() is done on a class with one param:

  @objs = ParentClass->get(param_1 => 'foo');

And then later, another request is done with an additional param:

  @objs2 = ParentClass->get(param_1 => 'foo', param_2 => 'bar');

Then the first request must have returned all the data that could have
possibly satisfied the second request, and so the system will not issue
a query against the data source.

As another example, given those two previously done queries, if another
get() is done on a class that inherits from ParentClass

  @objs3 = ChildClass->get(param_1 => 'foo');

again, the first request has already loaded all the relevent data, and
therefore won't query the data source.

=item _sync_databases

  $bool = $context->_sync_databases();

Starts the process of committing all the Context's changes to the external
data sources.  _sync_databases() is the workhorse behind L</commit>.

First, it finds all objects with changes.  Checks those changed objects
for validity with C<$obj-E<gt>invalid>.  If any objects are found invalid,
then _sync_databases() will fail.  Finally, it bins all the changed objects
by data source, and asks each data source to save those objects' changes.
It returns true if all the data sources were able to save the changes,
false otherwise.

=item _reverse_all_changes

  $bool = $context->_reverse_all_changes();

_reverse_all_changes() is the workhorse behind L</rollback>.  

For each class, it goes through each object of that class.  If the object
is a L<UR::Object::Ghost>, representing a deleted object, it converts the
ghost back to the live version of the object.  For other classes, it makes
a list of properties that have changed since they were loaded (represented
by the C<db_committed> hash key in the object), and reverts those changes
by using each property's accessor method.

=back

=head1 The Object Cache

The object cache is integral to the way the Context works, and also the main
difference between UR and other ORMs.  Other systems do no caching and
require the calling application to hold references to any objects it 
is interested in.  Say one part of the app loads data from the database and
gives up its references, then if another part of the app does the same or
similar query, it will have to ask the database again.

UR handles caching of classes, objects and queries to avoid asking the data
sources for data it has loaded previously.  The object cache is essentially
a software transaction that sits above whatever database transaction is
active.  After objects are loaded, any changes, creations or deletions exist
only in the object cache, and are not saved to the underlying data sources
until the application explicitly requests a commit or rollback.  

Objects are returned to the application only after they are inserted into
the object cache.  This means that if disconnected parts of the application
are returned objects with the same class and ID, they will have references
to the same exact object reference, and changes made in one part will be
visible to all other parts of the app.  An unchanged object can be removed
from the object cache by calling its C<unload()> method.

Since changes to the underlying data sources are effectively delayed, it is
possible that the application's notion of the object's current state does
not match the data stored in the data source.  You can mitigate this by using
the C<load()> class or object method to fetch the latest data if it's a
problem.  Another issue to be aware of is if multiple programs are likely
to commit conflicting changes to the same data, then whichever applies its
changes last will win; some kind of external locking needs to be applied.
Finally, if two programs attempt to insert data with the same ID columns
into an RDBMS table, the second application's commit will fail, since that
will likely violate a constraint.

=head2 Object Change Tracking

As objects are loaded from their data sources, their properties are
initialized with the data from the query, and a copy of the same data is
stored in the object in its C<db_committed> hash key.  Anyone can ask the
object for a list of its changes by calling C<$obj-E<gt>changed>.
Internally, changed() goes through all the object's properties, comparing
the current values in the object's hash with the same keys under
'db_committed'.  

Objects created through the C<create()> class method have no 'db_committed',
and so the object knows it it a newly created object in this context.

Every time an object is retrieved with get() or through an iterator, it is
assigned a serial number in its C<__get_serial> hash key from the
C<$UR::Context::GET_SERIAL> counter.  This number is unique and increases
with each get(), and is used by the L</Object Cache Pruner> to expire the
least recently requested data.

Objects also track what parameters have been used to get() them in the hash
C<$obj-E<gt>{__load}>.  This is a copy of the data in
C<$UR::Context::all_params_loaded-E<gt>{$template_id}>.  For each rule
ID, it will have a count of the number of times that rule was used in a get().

=head2 Deleted Objects and Ghosts

Calling delete() on an object is tracked in a different way.  First, a new
object is created, called a ghost.  Ghost classes exist for every
class in the application and are subclasses of L<UR::Object::Ghost>.  For
example, the ghost class for MyClass is MyClass::Ghost.  This ghost object
is initialized with the data from the original object.  The original object
is removed from the object cache, and is reblessed into the UR::DeletedRef
class.  Any attempt to interact with the object further will raise an
exception.

Ghost objects are not included in a get() request on the regular class,
though the app can ask for them specificly using
C<MyClass::Ghost-E<gt>get(%params)>.

Ghost classes do not have ghost classes themselves.  Calling create() or
delete() on a Ghost class or object will raise an exception.  Calling other
methods on the Ghost object that exist on the original, live class will
delegate over to the live class's method.

=head2 all_objects_are_loaded

C<$UR::Context::all_objects_are_loaded> is a hashref keyed by class names.
If the value is true, then L</_cache_is_complete_for_class_and_normalized_rule>
knows that all the instances of that class exist in the object cache, and
it can avoid asking the underlying context/datasource for that class' data.

=head2 all_params_loaded

C<$UR::Context::all_params_loaded> is a two-level hashref.  The first level
is class names.  The second level is rule (L<UR::BoolExpr>) IDs.  The values
are how many times that class and rule have been involved in a get().  This
data is used by L</_loading_was_done_before_with_a_superset_of_this_params_hashref>
to determine if the requested data will be found in the object cache for
non-id queries.

=head2 all_objects_loaded

C<$UR::Context::all_objects_loaded> is a two-level hashref.  The first level
is class names.  The second level is object IDs.  Every time an object is
created, defined or loaded from an underlying context, it is inserted into
the C<all_objects_loaded> hash.  For queries involving only ID properties,
the Context can retrieve them directly out of the cache if they appear there.

The entire cache can be purged of non-infrastructional objects by calling
L</clear_cache>.

=head2 Object Cache Pruner

The default Context behavior is to cache all objects it knows about for the
entire life of the process.  For programs that churn through large amounts 
of data, or live for a long time, this is probably not what you want.  

The Context has two settings to loosely control the size of the object
cache.  L</object_cache_size_highwater> and L</object_cache_size_lowwater>.
As objects are created and loaded, a count of uncachable objects is kept
in C<$UR::Context::all_objects_cache_size>.  The first part of 
L</get_objects_for_class_and_rule> checks to see of the current size is
greater than the highwater setting, and call L</prune_object_cache> if so.

prune_object_cache() works by looking at what C<$UR::Context::GET_SERIAL>
was the last time it ran, and what it is now, and making a guess about 
what object serial number to use as a guide for removing objects by starting
at 10% of the difference between the last serial and the current value,
called the target serial.


It then starts executing a loop as long as C<$UR::Context::all_objects_cache_size>
is greater than the lowwater setting.  For each uncachable object, if its
C<__get_serial> is less than the target serial, it is weakened from any
L<UR::Object::Index>es it may be a member of, and then weakened from the
main object cache, C<$UR::Context::all_objects_loaded>.

The application may lock an object in the cache by calling C<__strengthen__> on
it,  Likewise, the app may hint to the pruner to throw away an object as 
soon as possible by calling C<__weaken__>.

=head1 SEE ALSO

L<UR::Context::Root>, L<UR::Context::Process>, L<UR::Object>,
L<UR::DataSource>, L<UR::Object::Ghost>

=cut
<|MERGE_RESOLUTION|>--- conflicted
+++ resolved
@@ -178,12 +178,6 @@
     # any kind of underlying datasource, this code can move from here 
     # and into the base class for Meta datasources
     if ($class_name->isa('UR::DataSource::RDBMS::Entity')) {
-<<<<<<< HEAD
-=======
-        if (!defined $boolexpr) {
-        }
-
->>>>>>> 94102d95
         my $params = $boolexpr->legacy_params_hash;
         my $namespace;
         if ($params->{'namespace'}) {
@@ -755,10 +749,6 @@
         if (defined($sub_class_name) and ($sub_class_name ne $class)) {
             # delegate to the sub-class to create the object
             unless ($sub_class_name->can($construction_method)) {
-<<<<<<< HEAD
-                #$DB::single = 1;
-=======
->>>>>>> 94102d95
                 Carp::croak("Can't locate object method '$construction_method' via package '$sub_class_name' "
                             . "while resolving proper subclass for $class during $construction_method");
 
@@ -791,11 +781,6 @@
             return;
         }
         $rule = UR::BoolExpr->resolve_normalized($class, %$params, id => $id);
-<<<<<<< HEAD
-=======
-        unless ($rule->value_for_id) {
-        }
->>>>>>> 94102d95
         $params = { $rule->params_list }; ;
     }
 
@@ -1094,10 +1079,6 @@
             # create ghost object
             my $ghost = $self->_construct_object($entity->ghost_class, id => $entity->id, %ghost_params);
             unless ($ghost) {
-<<<<<<< HEAD
-                #$DB::single = 1;
-=======
->>>>>>> 94102d95
                 Carp::confess("Failed to constructe a deletion record for an unsync'd delete.");
             }
             $ghost->__signal_change__("create");
@@ -1312,10 +1293,6 @@
 
     return if ($is_pruning);  # Don't recurse into here
 
-<<<<<<< HEAD
-    ##$DB::single = 1;
-=======
->>>>>>> 94102d95
     return unless ($all_objects_cache_size > $cache_size_highwater);
 
     $is_pruning = 1;
@@ -1419,10 +1396,6 @@
         printf("MEM PRUNE complete, $deleted_count objects marked after $pass passes in %.4f sec\n\n\n",$t2-$t1);
     }
     if ($all_objects_cache_size > $cache_size_lowwater) {
-<<<<<<< HEAD
-        ##$DB::single = 1;
-=======
->>>>>>> 94102d95
         warn "After several passes of pruning the object cache, there are still $all_objects_cache_size objects";
     }
 }
@@ -2055,10 +2028,6 @@
         warn "Implement me carefully";
         
         if ($rule_template_specifies_value_for_subtype) {
-<<<<<<< HEAD
-            ##$DB::single = 1;
-=======
->>>>>>> 94102d95
             my $sub_classification_meta_class_name          = $template_data->{sub_classification_meta_class_name};
             my $value = $rule->value_for($sub_typing_property);
             my $type_obj = $sub_classification_meta_class_name->get($value);
@@ -2075,10 +2044,6 @@
             }
         }
         elsif (not $class_table_name) {
-<<<<<<< HEAD
-            ##$DB::single = 1;
-=======
->>>>>>> 94102d95
             # we're in a sub-class, and don't have the type specified
             # check to make sure we have a table, and if not add to the filter
             #my $rule = $class_name->define_boolexpr(
@@ -2904,10 +2869,6 @@
                 unless ("@matches" eq "@matches2") {
                     print "@matches\n";
                     print "@matches2\n";
-<<<<<<< HEAD
-                    #$DB::single = 1;
-=======
->>>>>>> 94102d95
                     #Carp::cluck("Mismatch!");
                     my @matches3 = $index->get_objects_matching(@values);
                     my @matches4 = $index->get_objects_matching(@values);                
@@ -2924,10 +2885,6 @@
         }
         elsif ($strategy eq 'set intersection') {
             #print $rule->num_values, "  ", $rule->is_id_only, "\n";
-<<<<<<< HEAD
-            ##$DB::single = 1;
-=======
->>>>>>> 94102d95
             my $template = $rule->template;
             my $group_by = $template->group_by;
 
