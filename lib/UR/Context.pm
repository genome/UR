package UR::Context;

use strict;
use warnings;
use Sub::Name;
use Scalar::Util;

require UR;
our $VERSION = "0.44"; # UR $VERSION;

use UR::Context::ImportIterator;
use UR::Context::ObjectFabricator;
use UR::Context::LoadingIterator;

UR::Object::Type->define(
    class_name => 'UR::Context',    
    is_abstract => 1,
    has => [
        parent  => { is => 'UR::Context', id_by => 'parent_id', is_optional => 1 },
        query_underlying_context => { is => 'Boolean',
                                      is_optional => 1,
                                      default_value => undef,
                                      doc => 'Flag indicating whether the context must (1), must not (0) or may (undef) query underlying contexts when handling a query'  },
    ],
    valid_signals => [qw(precommit sync_databases commit prerollback rollback)],
    doc => <<EOS
The environment in which all data examination and change occurs in UR.  The current context represents the current 
state of everything, and acts as a manager/intermediary between the current application and underlying database(s).
This is responsible for mapping object requests to database requests, managing caching, transaction
consistency, locking, etc. by delegating to the correct components to handle these tasks.
EOS
);

our @CARP_NOT = qw( UR::Object::Iterator Class::AutoloadCAN );

# These references all point to internal structures of the current process context.
# They are created here for boostrapping purposes, because they must exist before the object itself does.
our $all_objects_loaded ||= {};               # Master index of all tracked objects by class and then id.
our $all_change_subscriptions ||= {};         # Index of other properties by class, property_name, and then value.
our $all_objects_are_loaded ||= {};           # Track when a class informs us that all objects which exist are loaded.
our $all_params_loaded ||= {};                # Track parameters used to load by template_id then by rule_id

# These items are used by prune_object_cache() to control the cache size
our $all_objects_cache_size ||= 0;            # count of the unloadable objects we've loaded from data sources
our $cache_last_prune_serial ||= 0;           # serial number the last time we pruned objects
our $cache_size_highwater;                    # high water mark for cache size.  Start pruning when $all_objects_cache_size goes over
our $cache_size_lowwater;                     # low water mark for cache size
our $GET_COUNTER = 1;                         # This is where the serial number for the __get_serial key comes from
our $light_cache = 0;                         # whether refs in all_objects_loaded should be weak

# For bootstrapping.
$UR::Context::current = __PACKAGE__;

# called by UR.pm during bootstraping
our $initialized = 0;
sub _initialize_for_current_process {
    my $class = shift;
    if ($initialized) {
        die "Attempt to re-initialize the current process?";
    }

    my $root_id = $ENV{UR_CONTEXT_ROOT} ||= 'UR::Context::DefaultRoot';
    $UR::Context::root = UR::Context::Root->get($root_id);
    unless ($UR::Context::root) {
        die "Failed to find root context object '$root_id':!?  Odd value in environment variable UR_CONTEXT_ROOT?";
    }

    if (my $base_id = $ENV{UR_CONTEXT_BASE}) {
        $UR::Context::base = UR::Context::Process->get($base_id);
        unless ($UR::Context::base) {
            die "Failed to find base context object '$base_id':!?  Odd value in environment variable UR_CONTEXT_BASE?";
        }
    } 
    else {
        $UR::Context::base = $UR::Context::root;
    }

    $UR::Context::process = UR::Context::Process->_create_for_current_process(parent_id => $UR::Context::base->id);

    if (exists $ENV{'UR_CONTEXT_CACHE_SIZE_LOWWATER'} || exists $ENV{'UR_CONTEXT_CACHE_SIZE_HIGHWATER'}) {
        $cache_size_highwater = $ENV{'UR_CONTEXT_CACHE_SIZE_HIGHWATER'} || 0;
        $cache_size_lowwater = $ENV{'UR_CONTEXT_CACHE_SIZE_LOWWATER'} || 0;
        manage_objects_may_go_out_of_scope();
    }


    # This changes when we initiate in-memory transactions on-top of the basic, heavier weight one for the process.
    $UR::Context::current = $UR::Context::process;

    if (exists $ENV{'UR_CONTEXT_MONITOR_QUERY'}) {
        $UR::Context::current->monitor_query($ENV{'UR_CONTEXT_MONITOR_QUERY'});
    }

    $initialized = 1;
    return $UR::Context::current;
}

# whether some UR objects might go out of scope, for example if pruning is on,
# light cache is on, or an AutoUnloadPool is alive
my $objects_may_go_out_of_scope = 0;
sub objects_may_go_out_of_scope {
    if (@_) {
        $objects_may_go_out_of_scope = shift;
    }
    return $objects_may_go_out_of_scope;
}

sub manage_objects_may_go_out_of_scope {
    if ((defined($cache_size_highwater) and $cache_size_highwater > 0)
        or
        $light_cache
        or
        UR::Context::AutoUnloadPool->_pool_count
    ) {
        objects_may_go_out_of_scope(1);
    } else {
        objects_may_go_out_of_scope(0);
    }
}


# the current context is either the process context, or the current transaction on-top of it
*get_current = \&current;
sub current {
    return $UR::Context::current;
}

sub process {
    return $UR::Context::process;
}

sub date_template {
    return q|%Y-%m-%d %H:%M:%S|;
}

sub now {
    return Date::Format::time2str(date_template(), time());
}

my $master_monitor_query = 0;
sub monitor_query {
    return if $UR::Object::Type::bootstrapping;
    my $self = shift;
    $self = $UR::Context::current unless (ref $self);

    if (@_) {
        if (ref $self) {
            $self->{'monitor_query'} = shift;
        } else {
            $master_monitor_query = shift;
        }

    }
    return ref($self) ? $self->{'monitor_query'} : $master_monitor_query;
}

my %_query_log_times;
my $query_logging_fh = IO::Handle->new();
$query_logging_fh->fdopen(fileno(STDERR), 'w');
$query_logging_fh->autoflush(1);
sub query_logging_fh {
    $query_logging_fh = $_[1] if @_ > 1;
    return $query_logging_fh;
}

sub _log_query_for_rule {
    return if $UR::Object::Type::bootstrapping;
    my $self = shift;
    my($subject_class,$rule,$message) = @_;

    my $monitor_level;
    return unless ($monitor_level = $self->monitor_query);
    return if (substr($subject_class, 0,4) eq 'UR::' and $monitor_level < 2);   # Don't log queries for internal classes

    my $elapsed_time = 0;
    if (defined($rule)) {
        my $time_now = Time::HiRes::time();
        if (! exists $_query_log_times{$rule->id}) {
            $_query_log_times{$rule->id} = $time_now;
        } else {
            $elapsed_time = $time_now - $_query_log_times{$rule->id};
        }
    }

    if ($elapsed_time) {
        $message .= sprintf("  Elapsed %.4f s", $elapsed_time);
    }
    $query_logging_fh->print($message."\n");
}

sub _log_done_elapsed_time_for_rule {
    my($self, $rule) = @_;

    delete $_query_log_times{$rule->id};
}


sub resolve_data_sources_for_class_meta_and_rule {
    my $self = shift;
    my $class_meta = shift;
    my $boolexpr = shift;  ## ignored in the default case    

    my $class_name = $class_meta->class_name;

    # These are some hard-coded cases for splitting up class-classes
    # and data dictionary entities into namespace-specific meta DBs.
    # Maybe there's some more generic way to move this somewhere else

    # FIXME This part is commented out for the moment.  When class info is in the 
    # Meta DBs, then try getting this to work
    #if ($class_name eq 'UR::Object::Type') {
    #    my %params = $boolexpr->legacy_params_hash;
    #    my($namespace) = ($params->{'class_name'} =~ m/^(\w+?)::/);
    #    $namespace ||= $params->{'class_name'};  # In case the class name is just the namespace
    #    
    #    return $namespace . '::DataSource::Meta';
    #}

    my $data_source;

    # For data dictionary items
    # When the FileMux datasource is more generalized and works for
    # any kind of underlying datasource, this code can move from here 
    # and into the base class for Meta datasources
    if ($class_name->isa('UR::DataSource::RDBMS::Entity')) {
        my $params = $boolexpr->legacy_params_hash;
        my $namespace;
        if ($params->{'namespace'}) {
            $namespace = $params->{'namespace'};
            $data_source = $params->{'namespace'} . '::DataSource::Meta';

        } elsif ($params->{'data_source'} &&
                 ! ref($params->{'data_source'}) &&
                 $params->{'data_source'}->can('get_namespace')) {

            $namespace = $params->{'data_source'}->get_namespace;
            $data_source = $namespace . '::DataSource::Meta';

        } elsif ($params->{'data_source'} &&
                 ref($params->{'data_source'}) eq 'ARRAY') {
            my %namespaces = map { $_->get_namespace => 1 } @{$params->{'data_source'}};
            unless (scalar(keys %namespaces) == 1) {
                Carp::confess("get() across multiple namespaces is not supported");
            }
            $namespace = $params->{'data_source'}->[0]->get_namespace;
            $data_source = $namespace . '::DataSource::Meta';
        } else {
            Carp::confess("Required parameter (namespace or data_source_id) missing");
            #$data_source = 'UR::DataSource::Meta';
        }

        if (my $exists = UR::Object::Type->get($data_source)) {
            # switch the terminology above to stop using $data_source for the class name
            # now it's the object..
            $data_source = $data_source->get();
        }
        else {
            $self->warning_message("no data source $data_source: generating for $namespace...");
            UR::DataSource::Meta->generate_for_namespace($namespace);
            $data_source = $data_source->get();
        }

        unless ($data_source) {
            Carp::confess "Failed to find or generate a data source for meta data for namespace $namespace!";
        }

    } else {
        $data_source = $class_meta->data_source;
    }

    if ($data_source) {
        $data_source = $data_source->resolve_data_sources_for_rule($boolexpr);
    }
    return $data_source;
}


# this is used to determine which data source an object should be saved-to

sub resolve_data_source_for_object {
    my $self = shift;
    my $object = shift;
    my $class_meta = $object->__meta__;
    my $class_name = $class_meta->class_name;
    
    if ($class_name->isa('UR::DataSource::RDBMS::Entity') || $class_name->isa('UR::DataSource::RDBMS::Entity::Ghost')) {
        my $data_source = $object->data_source;
        my($namespace) = ($data_source =~ m/(^\w+?)::DataSource/);
        unless ($namespace) {
            Carp::croak("Can't resolve data source for object of type $class_name: The object's namespace could not be inferred from its data_source $data_source");
        }
        my $ds_name = $namespace . '::DataSource::Meta';
        return $ds_name->get();
    }

    # Default behavior
    my $ds = $class_meta->data_source;
    return $ds;
}

# this turns on and off light caching (weak refs)

sub _light_cache {
    if (@_ > 1) {
        $light_cache = $_[1];
        manage_objects_may_go_out_of_scope();
    }
    return $light_cache;
}


# Given a rule, and a property name not mentioned in the rule,
# can we infer the value of that property from what actually is in the rule?

sub infer_property_value_from_rule {
    my($self,$wanted_property_name,$rule) = @_;

    # First, the easy case...  The property is directly mentioned in the rule
    if ($rule->specifies_value_for($wanted_property_name)) {
        return $rule->value_for($wanted_property_name);
    }

    my $subject_class_name = $rule->subject_class_name;
    my $subject_class_meta = UR::Object::Type->get($subject_class_name);
    my $wanted_property_meta = $subject_class_meta->property_meta_for_name($wanted_property_name);
    unless ($wanted_property_meta) {
        $self->error_message("Class $subject_class_name has no property named $wanted_property_name");
        return;
    }

    if ($wanted_property_meta->is_delegated) {
        $self->context_return($self->_infer_delegated_property_from_rule($wanted_property_name,$rule));
    } else {
        $self->context_return($self->_infer_direct_property_from_rule($wanted_property_name,$rule));
    }
}

# These are things that are changes to the program state, but not changes to the object instance
# so they shouldn't be counted in the object's change_count
my %changes_not_counted = map { $_ => 1 } qw(load define unload query connect);
sub add_change_to_transaction_log {
    my ($self,$subject, $property, @data) = @_;

    my ($class,$id);
    if (ref($subject)) {
        $class = ref($subject);
        $id = $subject->id;
        unless ($changes_not_counted{$property} ) {
            $subject->{_change_count}++;
            #print "changing $subject $property @data\n";    
        }
    }
    else {
        $class = $subject;
        $subject = undef;
        $id = undef;
    }

    if ($UR::Context::Transaction::log_all_changes) {
        # eventually all calls to __signal_change__ will go directly here
        UR::Context::Transaction->log_change($subject, $class, $id, $property, @data);
    }

    if (my $index_list = $UR::Object::Index::all_by_class_name_and_property_name{$class}{$property}) {
        unless ($property eq 'create' or $property eq 'load' or $property eq 'define') {
            for my $index (@$index_list) {
                $index->_remove_object(
                    $subject, 
                    { $property => $data[0] }
                ) 
            }
        }
        
        unless ($property eq 'delete' or $property eq 'unload') {
            for my $index (@$index_list) {
                $index->_add_object($subject)
            }
        }
    }
}

our $sig_depth = 0;
my %subscription_classes;
sub send_notification_to_observers {
    my ($self,$subject, $property, @data) = @_;

    my ($class,$id);
    if (ref($subject)) {
        $class = ref($subject);
        $id = $subject->id;
    } else {
        $class = $subject;
    }

    my $check_classes = $subscription_classes{$class};
    unless ($check_classes) {
        $subscription_classes{$class} = $check_classes  = [
            $class
            ? (
                $class,
                (grep { $_->isa("UR::Object") } $class->inheritance),
                ''
            )
            : ('')
        ];
    }
    my @check_properties    = ($property    ? ($property, '')    : ('') );
    my @check_ids           = (defined($id) ? ($id, '')          : ('') );

    my @matches =
        map { @$_ }
        grep { defined $_ } map { defined($id) ? @$_{@check_ids} : values(%$_) }
        grep { defined $_ } map { @$_{@check_properties} }
        grep { defined $_ } @$UR::Context::all_change_subscriptions{@$check_classes};

    return unless @matches;

    $sig_depth++;
    if (@matches > 1) {
        no warnings;
        # sort by priority
        @matches = sort { $a->[2] <=> $b->[2] } @matches;
    };
    
    foreach my $callback_info (@matches) {
        my ($callback, $note, undef, $id, $once) = @$callback_info;
        UR::Observer->get($id)->delete() if $once;
        $callback->($subject, $property, @data);
    }

    $sig_depth--;

    return scalar(@matches);
}


sub query {
    my $self = shift;

    # Fast optimization for the default case.
    if ( ( !ref($self) or ! $self->query_underlying_context) 
         and ! Scalar::Util::blessed($_[1]) # This happens when query() is called with a class name and boolexpr
    ) {
        no warnings;
        if (exists $UR::Context::all_objects_loaded->{$_[0]}) {
            my $is_monitor_query = $self->monitor_query;
            if (defined(my $obj = $UR::Context::all_objects_loaded->{$_[0]}->{$_[1]})) {
                # Matched the class and ID directly - pull it right out of the cache
                if ($is_monitor_query) {
                    $self->_log_query_for_rule($_[0], undef, Carp::shortmess("QUERY: class $_[0] by ID $_[1]"));
                    $self->_log_query_for_rule($_[0], undef, "QUERY: matched 1 cached object\nQUERY: returning 1 object\n\n");
                }

                $obj->{'__get_serial'} = $UR::Context::GET_COUNTER++;
                return $obj;

            } elsif (my $subclasses = $UR::Object::Type::_init_subclasses_loaded{$_[0]}) {
                # Check subclasses of the requested class, along with the ID
                # yes, it only goes one level deep.  This should catch enough cases to be worth it.
                # Deeper searches will be covered by get_objects_for_class_and_rule()
                foreach my $subclass (@$subclasses) {
                    if (exists $UR::Context::all_objects_loaded->{$subclass} and
                        my $obj = $UR::Context::all_objects_loaded->{$subclass}->{$_[1]}
                    ) {
                        if ($is_monitor_query) {
                            $self->_log_query_for_rule($_[0], undef, Carp::shortmess("QUERY: class $_[0] by ID $_[1]"));
                            $self->_log_query_for_rule($_[0], undef, "QUERY: matched 1 cached object in subclass $subclass\nQUERY: returning 1 object\n\n");
                        }

                        $obj->{'__get_serial'} = $UR::Context::GET_COUNTER++;
                        return $obj;
                    }
                }
            }
        }
    };

    # Normal logic for finding objects smartly is below.

    my $class = shift;

    # Handle the case in which this is called as an object method.
    # Functionality is completely different.

    if(ref($class)) {
        my @rvals;
        foreach my $prop (@_) {
            push(@rvals, $class->$prop());
        }

        if(wantarray) {
            return @rvals;
        }
        else {
            return \@rvals;
        }
    }
    
    my ($rule, @extra) = UR::BoolExpr->resolve($class,@_);        
    
    if (@extra) {
        # remove this and have the developer go to the datasource 
        if (scalar @extra == 2 and ($extra[0] eq "sql" or $extra[0] eq 'sql in')) {
            return $UR::Context::current->_get_objects_for_class_and_sql($class,$extra[1]);
        }
        
        # keep this part: let the sub-class handle special params if it can
        return $class->get_with_special_parameters($rule, @extra);
    }

    # This is here for bootstrapping reasons: we must be able to load class singletons
    # in order to have metadata for regular loading....
    # UR::DataSource::QueryPlan isa UR::Value (which has custom loading logic), but we need to be able to generate
    # a QueryPlan independant of the normal loading process, otherwise there'd be endless recursion (Can't generate a QueryPlan
    # for a QueryPlan without generating a QueryPlan first....)
    if (!$rule->has_meta_options and ($class->isa("UR::Object::Type") or $class->isa("UR::Singleton") or $class->isa("UR::DataSource::QueryPlan"))) {
        my $normalized_rule = $rule->normalize;
        my @objects = $class->_load($normalized_rule);
        
        return unless defined wantarray;
        return @objects if wantarray;
        
        if ( @objects > 1 and defined(wantarray)) {
            Carp::croak("Multiple matches for $class query called in scalar context. $rule matches " . scalar(@objects). " objects");
        }
        
        return $objects[0];
    }

    return $UR::Context::current->get_objects_for_class_and_rule($class, $rule);
}

sub _resolve_id_for_class_and_rule {
    my ($self,$class_meta,$rule) = @_;
   
    my $class = $class_meta->class_name;
    my $id;
    my @id_property_names = $class_meta->id_property_names
        or Carp::confess( # Bad should be at least one
        "No id property names for class ($class).  This should not have happened."
    );

    if ( @id_property_names == 1 ) { # only 1 - try to auto generate
        $id = $class_meta->autogenerate_new_object_id($rule);
        unless ( defined $id ) {
            $class->error_message("Failed to auto-generate an ID for single ID property class ($class)");
            return;
        }
    }
    else { # multiple
        # Try to give a useful message by getting id prop names that are not deinfed
        my @missed_names;
        for my $name ( @id_property_names ) {
            push @missed_names, $name unless $rule->specifies_value_for($name);
        }
        if ( @missed_names ) { # Ok - prob w/ class def, list the ones we missed
            $class->error_message("Attempt to create $class with multiple ids without these properties: ".join(', ', @missed_names));
            return;
        }
        else { # Bad - something is really wrong... 
            Carp::confess("Attempt to create $class failed to resolve id from underlying id properties.");
        }
    }
    
    return $id;
}

our $construction_method = 'create';

# Pulled out the complicated code of create_entity() below that deals with
# abstract classes and subclassify_by
sub _create_entity_from_abstract_class {
    my $self = shift;

    my $class = shift;
    my $class_meta = $class->__meta__;
    my($rule, %extra) = UR::BoolExpr->resolve_normalized($class, @_);

    # If we can easily determine the correct subclass, delegate to that subclass' create()
    my $subclassify_by = $class_meta->subclassify_by();
    unless (defined $subclassify_by) {
        Carp::croak("Can't call $construction_method on abstract class $class without a subclassify_by property");
    }

    my $sub_class_name = $rule->value_for($subclassify_by);
    unless (defined $sub_class_name) {
        # The subclassification wasn't included in the rule
        my $property_meta = $class_meta->property($subclassify_by);
        unless ($property_meta) {
            Carp::croak("Abstract class $class has subclassify_by $subclassify_by, but no property exists by that name");
        }

        # There are a few different ways the property can supply a value for subclassify_by...
        # The sure-fire way to get a value is to go ahead an instantiate the object into the
        # base/abstract class, and then we can just call the property as a method.  There's
        # a lot of overhead in that, so first we'll try some of the easier, common-case ways

        if ($property_meta->default_value) {
            # The property has a default value
            $sub_class_name = $property_meta->default_value();

        } elsif ($property_meta->is_calculated and ref($property_meta->calculate) eq 'CODE') {
            # It's calculated via a coderef

            my $calculate_from = $property_meta->calculate_from;
            my @calculate_params;
            foreach my $prop_name ( @$calculate_from ) {
                # The things in calculate_from must appear in the rule
                unless ($rule->specifies_value_for($prop_name)) {
                    Carp::croak("Class $class subclassify_by calculation property '$subclassify_by' "
                                . "requires '$prop_name' in the $construction_method() params\n"
                                . "Params were: " . UR::Util->display_string_for_params_list($rule->params_list));
                }
                push @calculate_params, $rule->value_for($prop_name);
            }

            my $sub = $property_meta->calculate;
            unless ($sub) {
                Carp::croak("Can't use undefined value as subroutine reference while resolving "
                            . "value for class $class calculated property '$subclassify_by'");
            }
            $sub_class_name = $sub->(@calculate_params);

        } elsif ($property_meta->is_calculated and !ref($property_meta->calculate)) {
            # It's calculated via a string that's eval-ed
            Carp::croak("Can't use a non-coderef as a calculation for class $class subclassify_by");

        } elsif ($property_meta->is_delegated) {
            #Carp::croak("Delegated properties are not supported for subclassifying $class with property '$subclassify_by'");
            my @values = $self->infer_property_value_from_rule($subclassify_by, $rule);
            if (! @values ) {
                Carp::croak("Invalid parameters for $class->$construction_method(): "
                            . "Couldn't infer a value for indirect property '$subclassify_by' via rule $rule");
            } elsif (@values > 1) {
                Carp::croak("Invalid parameters for $class->$construction_method(): "
                            . "Infering a value for property '$subclassify_by' via rule $rule returned multiple values: "
                            . join(', ', @values));
            } else {
                $sub_class_name = $values[0];
            }

        } else {
            Carp::croak("Can't use undefined value as a subclass name for $class property '$subclassify_by'");
        }
    }

    unless (defined $sub_class_name) {
        Carp::croak("Invalid parameters for $class->$construction_method(): "
                    . "Can't use undefined value as a subclass name for param '$subclassify_by'");
    }
    if ($sub_class_name eq $class) {
        Carp::croak("Invalid parameters for $class->$construction_method(): "
                    . "Value for $subclassify_by cannot be the same as the original class");
    }
    unless ($sub_class_name->isa($class)) {
        Carp::croak("Invalid parameters for $class->$construction_method(): "
                    . "Class $sub_class_name is not a subclass of $class");
    }
    return $sub_class_name->$construction_method(@_); 
}

my %memos;
my %memos2;
sub create_entity {
    my $self = shift;

    my $class = shift;

    my $memo = $memos{$class};
    unless ($memo) {
        # we only want to grab the data necessary for object construction once
        # this occurs the first time a new object is created for a given class
        
        my $class_meta = $class->__meta__;
        my @inheritance = reverse ($class_meta, $class_meta->ancestry_class_metas);

        # %property_objects maps property names to UR::Object::Property objects
        # by going through the reversed list of UR::Object::Type objects below
        # We set up this hash to have the correct property objects for each property
        # name.  This is important in the case of property name overlap via
        # inheritance.  The property object used should be the one "closest"
        # to the class.  In other words, a property directly on the class gets
        # used instead of an inherited one.
        my %property_objects;
        my %direct_properties;
        my %indirect_properties; 
        my %set_properties;
        my %default_values;
        my %default_value_requires_query;
        my %default_value_requires_call;
        my %immutable_properties;
        my @deep_copy_default_values;

        for my $co ( @inheritance ) {
            # Reverse map the ID into property values.
            # This has to occur for all subclasses which represent table rows.
    
            # deal with %property_objects
            my @property_objects = $co->direct_property_metas;
            my @property_names = map { $_->property_name } @property_objects;
            @property_objects{@property_names} = @property_objects;            
    
            foreach my $prop ( @property_objects ) {
                my $name = $prop->property_name;
   
                unless (defined $name) {
                    Carp::confess("no name on property for class " . $co->class_name . "?\n" . Data::Dumper::Dumper($prop));
                }

                my $default_value = $prop->default_value;
                if (defined $default_value) {
                    if ($prop->data_type and $prop->_data_type_as_class_name eq $prop->data_type and $prop->_data_type_as_class_name->can("get")) {
                        # an ID or other query params in hash/array form return an object or objects
                        $default_value_requires_query{$name} = $default_value;
                    }
                    elsif (ref($default_value)) {
                        #warn (
                        #    "a reference value $default_value is used as a default on "
                        #    . $co->class_name 
                        #    . " forcing a copy during construction "
                        #    . " of $class $name..."
                        #);
                        push @deep_copy_default_values, $name;
                    }
                    $default_values{$name} = $default_value; 
                }

                if ($prop->calculated_default) {
                    $default_value_requires_call{$name} = $prop->calculated_default;
                }
    
                if ($prop->is_many) {
                    $set_properties{$name} = $prop;
                }
                elsif ($prop->is_delegated) {
                    $indirect_properties{$name} = $prop;
                }
                else {
                    $direct_properties{$name} = $prop;
                }
                
                unless ($prop->is_mutable) {
                    $immutable_properties{$name} = 1;
                }
            }
         }
    
        my @indirect_property_names = keys %indirect_properties;
        my @direct_property_names = keys %direct_properties;

        my @subclassify_by_methods;
        foreach my $co ( @inheritance ) {
            # If this class inherits from something with subclassify_by, make sure the param
            # actually matches.  If it's not supplied, then set it to the same as the class create()
            # is being called on
            if ( $class ne $co->class_name
                     and $co->is_abstract
                     and my $method = $co->subclassify_by
               ) {
                push @subclassify_by_methods, $method;
            }
        }

        $memos{$class} = $memo = [
            $class_meta,
            $class_meta->first_sub_classification_method_name,
            $class_meta->is_abstract,
            \@inheritance,
            \%property_objects,
            \%direct_properties,
            \%indirect_properties, 
            \%set_properties,
            \%immutable_properties,
            \@subclassify_by_methods,
            \%default_values,
            (@deep_copy_default_values ? \@deep_copy_default_values : undef),
            \%default_value_requires_query,
            \%default_value_requires_call,
        ];
    }
    
    my (
        $class_meta,
        $first_sub_classification_method_name, 
        $is_abstract,
        $inheritance,
        $property_objects,
        $direct_properties,
        $indirect_properties,
        $set_properties,
        $immutable_properties,
        $subclassify_by_methods,
        $initial_default_values,
        $deep_copy_default_values,
        $default_value_requires_query,
        $initial_default_value_requires_call,
    ) = @$memo;

    # The old way of automagic subclassing...
    # The class specifies that we should call a class method (sub_classification_method_name)
    # to determine the correct subclass
    if ($first_sub_classification_method_name) {
        my $sub_class_name = $class->$first_sub_classification_method_name(@_);
        if (defined($sub_class_name) and ($sub_class_name ne $class)) {
            # delegate to the sub-class to create the object
            unless ($sub_class_name->can($construction_method)) {
                Carp::croak("Can't locate object method '$construction_method' via package '$sub_class_name' "
                            . "while resolving proper subclass for $class during $construction_method");

            }
            return $sub_class_name->$construction_method(@_);
        }
        # fall through if the class names match
    }

    if ($is_abstract) {
        # The new way of automagic subclassing.  The class specifies a property (subclassify_by)
        # that holds/returns the correct subclass name
        return $self->_create_entity_from_abstract_class($class, @_);
    }

    # normal case: make a rule out of the passed-in params
    # rather than normalizing the rule, we just do the extension part which is fast
    my $rule = UR::BoolExpr->resolve($class, @_); 
    my $template = $rule->template;

    my $params = { $rule->_params_list, $template->extend_params_list_for_values(@{$rule->{values}}) };
    if (my $a = $template->{_ambiguous_keys}) {
        my $p = $template->{_ambiguous_property_names};
        @$params{@$p} = delete @$params{@$a};
    }

    my $id = $params->{id};
    unless (defined $id) {
        $id = $self->_resolve_id_for_class_and_rule($class_meta,$rule);
        unless ($id) {
            return;
        }
        $rule = UR::BoolExpr->resolve_normalized($class, %$params, id => $id);
        $params = { $rule->params_list }; ;
    }

    my %default_value_requires_call = %$initial_default_value_requires_call;
    delete @default_value_requires_call{ keys %$params };

    # handle postprocessing default values
    
    my %default_values = %$initial_default_values;
    
    for my $name (keys %$default_value_requires_query) {
        my @id_by;
        if (my $id_by = $property_objects->{$name}->id_by) {
            @id_by = (ref($id_by) ? @$id_by : ($id_by));
        }

        if ($params->{$name}) {
            delete $default_values{$name};
        }
        elsif (@$params{@id_by}) {
            # some or all of the id is present
            # don't fall back to the default
            for my $id_by (@id_by) {
                delete $default_values{$id_by} if exists $params->{$id_by};
            }
            delete $default_values{$name};
        }
        else {
            $DB::single = 1;
            my $query = $default_value_requires_query->{$name};
            my @query;
            if (ref($query) eq 'HASH') {
                # queries come in as a hash 
                @query = %$query;
            }
            else {
                # an ID or a boolean expression
                @query = ($query);
            }
            my $prop = $property_objects->{$name};
            my $class = $prop->_data_type_as_class_name;
            eval {
                if ($prop->is_many) {
                    $default_values{$name} = [ $class->get(@query) ];
                }
                else {
                    $default_values{$name} = $class->get(@query);
                }
            };
            if ($@) {
                warn "error setting " . $prop->class_name . " " . $prop->property_name . " to default_value from query $query for type $class!";
            };
        }
    }

    if ($deep_copy_default_values) {
        for my $name (@$deep_copy_default_values) {
            if ($params->{$name}) {
                delete $default_values{$name};
            }
            else {
                $default_values{$name} = UR::Util::deep_copy($default_values{$name});
            }
        }
    }

    # @extra is extra values gotten by inheritance
    my @extra;

    my $indirect_values = {};
    for my $property_name (keys %$indirect_properties) {
        # pull indirect values out of the constructor hash
        # so we can apply them separately after making the object
        if ( exists $params->{ $property_name } ) {
            $indirect_values->{ $property_name } = delete $params->{ $property_name };
            delete $default_values{$property_name};
        }
        elsif (exists $default_values{$property_name}) {
            $indirect_values->{ $property_name } = delete $default_values{$property_name};
        }
    }

    # if the indirect property is immutable, but it is via something which is
    # mutable, we use those values to get or create the bridge.
    my %indirect_immutable_properties_via;
    for my $property_name (keys %$indirect_values) {
        if ($immutable_properties->{$property_name}) {
            my $meta = $indirect_properties->{$property_name};
            next unless $meta; # not indirect
            my $via = $meta->via;
            next unless $via;  # not a via/to (id_by or reverse_id_by)
            $indirect_immutable_properties_via{$via}{$property_name} = delete $indirect_values->{$property_name};
        }
    }

    for my $via (keys %indirect_immutable_properties_via) {
        my $via_property_meta = $class_meta->property_meta_for_name($via);
        my ($source_indirect_property, $source_value) = each %{$indirect_immutable_properties_via{$via}};  # There'll only ever be one key/value

        unless ($via_property_meta) {
            Carp::croak("No metadata for class $class property $via while resolving indirect value for property $source_indirect_property");
        }

        my $indirect_property_meta = $class_meta->property_meta_for_name($source_indirect_property);
        unless ($indirect_property_meta) {
            Carp::croak("No metadata for class $class property $source_indirect_property while resolving indirect value for property $source_indirect_property");
        }

        unless ($indirect_property_meta->to) {
            # We're probably dealing with a subclassify_by property where the subclass has
            # implicitly overridden the indirect property in the parent class with a constant-value
            # property in the subclass.  Try asking the parent class about a property of the same name
            ($indirect_property_meta) = grep { $_->property_name eq $indirect_property_meta->property_name } $class_meta->ancestry_property_metas();
            unless ($indirect_property_meta and $indirect_property_meta->to) {
                Carp::croak("Can't resolve indirect relationship for possibly overridden property '$source_indirect_property'"
                            . " in class $class.  Parent classes have no property named '$source_indirect_property'");
            }
        }
        my $foreign_class = $via_property_meta->data_type;
        my $foreign_property = $indirect_property_meta->to;
        my $foreign_object = $foreign_class->get($foreign_property => $source_value);
        unless ($foreign_object) {
            # This will trigger recursion back here (into create_entity() ) if this property is multiply
            # indirect, such as through a bridge object
            $foreign_object = $foreign_class->create($foreign_property => $source_value);
            unless ($foreign_object) {
                Carp::croak("Can't create object of class $foreign_class with params ($foreign_property => '$source_value')"
                            . " while resolving indirect value for class $class property $source_indirect_property");
            }
        }

        my @joins = $indirect_property_meta->_resolve_join_chain();
        my %local_properties_to_set;
        foreach my $join ( @joins ) {
            if ($join->{foreign_class}->isa("UR::Value")) {
                # this final "join" is to the set of values available to the raw primitive type
                # ...not what we really mean by delegation
                next;
            }
            for (my $i = 0; $i < @{$join->{'source_property_names'}}; $i++) {
                my $source_property_name = $join->{'source_property_names'}->[$i];
                next unless (exists $direct_properties->{$source_property_name});
                my $foreign_property_name = $join->{'foreign_property_names'}->[$i];
                my $value = $foreign_object->$foreign_property_name;

                if ($rule->specifies_value_for($source_property_name)
                        and
                        $rule->value_for($source_property_name) ne $value)
                {
                    Carp::croak("Invalid parameters for $class->$construction_method(): "
                                . "Conflicting values for property '$source_property_name'.  $construction_method rule "
                                . "specifies value '" . $rule->value_for($source_property_name) . "' but "
                                . "indirect immutable property '$source_indirect_property' with value "
                                . "$source_value requires it to be '$value'");
                }

                $local_properties_to_set{$source_property_name} = $value;
            }
        }
        # transfer the values we resolved back into %$params
        my @param_keys = keys %local_properties_to_set;
        @$params{@param_keys} = @local_properties_to_set{@param_keys};
    }

    my $set_values = {};
    for my $property_name (keys %$set_properties) {
        if (exists $params->{ $property_name }) {
            delete $default_values{ $property_name };
            $set_values->{ $property_name } = delete $params->{ $property_name };
        }
    }

    my $entity = $self->_construct_object($class, %default_values, %$params, @extra);
    return unless defined $entity;
    $self->add_change_to_transaction_log($entity, $construction_method);
    $self->add_change_to_transaction_log($entity, 'load') if $construction_method eq '__define__';

    for my $property_name ( keys %default_value_requires_call ) {
        my $method = $default_value_requires_call{$property_name};
        my $value = $method->($entity);
        $entity->$property_name($value);
    }

    # If a property is calculated + immutable, and it wasn't supplied in the params,
    # that means we need to run the calculation once and store the value in the
    # object as a read-only attribute
    foreach my $property_name ( keys %$immutable_properties )  {
        my $property_meta = $property_objects->{$property_name};
        if (!exists($params->{$property_name}) and $property_meta and $property_meta->is_calculated) {
            my $value = $entity->$property_name;
            $params->{$property_name} = $value;
        }
    }

    for my $subclassify_by (@$subclassify_by_methods) {
        my $param_value = $rule->value_for($subclassify_by);
        $param_value = eval { $entity->$subclassify_by } unless (defined $param_value);
        $param_value = $default_values{$subclassify_by} unless (defined $param_value);
        
        if (! defined $param_value) {
            
            # This should have been taken care of by the time we got here...
            Carp::croak("Invalid parameters for $class->$construction_method(): " .
                        "Can't use an undefined value as a subclass name for param '$subclassify_by'");

        } elsif ($param_value ne $class) {
            Carp::croak("Invalid parameters for $class->$construction_method(): " .
                        "Value for subclassifying param '$subclassify_by' " .
                        "($param_value) does not match the class it was called on ($class)");
        }
    }

    # add items for any multi properties
    if (%$set_values) {
        for my $property_name (keys %$set_values) {
            my $meta = $set_properties->{$property_name};
            my $singular_name = $meta->singular_name;
            my $adder = 'add_' . $singular_name;
            my $value = $set_values->{$property_name};
            unless (ref($value) eq 'ARRAY') {
                $value = [$value];
            }
            for my $item (@$value) {
                if (ref($item) eq 'ARRAY') {
                    $entity->$adder(@$item);
                }
                elsif (ref($item) eq 'HASH') {
                    $entity->$adder(%$item);
                }
                else {
                    $entity->$adder($item);
                }
            }
        }
    }    

    # set any indirect mutable properties
    if (%$indirect_values) {
        for my $property_name (keys %$indirect_values) {
            $entity->$property_name($indirect_values->{$property_name});
        }
    }

    if (%$immutable_properties) {
        my @problems = $entity->__errors__();
        if (@problems) {
            my @errors_fatal_to_construction;
            
            my %problems_by_property_name;
            for my $problem (@problems) {
                my @problem_properties;
                for my $name ($problem->properties) {
                    if ($immutable_properties->{$name}) {
                        push @problem_properties, $name;                        
                    }
                }
                if (@problem_properties) {
                    push @errors_fatal_to_construction, join(" and ", @problem_properties) . ': ' . $problem->desc;
                }
            }
            
            if (@errors_fatal_to_construction) {
                my $msg = 'Failed to $construction_method ' . $class . ' with invalid immutable properties:'
                    . join("\n", @errors_fatal_to_construction);
            }
        }
    }

    $entity->__signal_observers__($construction_method);
    $entity->__signal_observers__('load') if $construction_method eq '__define__';
    $entity->{'__get_serial'} = $UR::Context::GET_COUNTER++;
    $UR::Context::all_objects_cache_size++;
    return $entity;
}

sub _construct_object {
    my $self = shift;
    my $class = shift;
 
    my $params = { @_ };    

    my $id = $params->{id};
    unless (defined($id)) {
        Carp::confess(
            "No ID specified (or incomplete id params) for $class _construct_object.  Params were:\n" 
            . Data::Dumper::Dumper($params)
        );
    }

    if ($UR::Context::all_objects_loaded->{$class}->{$id}) {
        # The object exists.  This is not an exception for some reason?
        # We just return false to indicate that the object is not creatable.
        $class->error_message("An object of class $class already exists with id value '$id'");
        return;
    }

    my $object;
    if ($object = $UR::DeletedRef::all_objects_deleted->{$class}->{$id}) {
        UR::DeletedRef->resurrect($object);
        %$object = %$params;
    } else {
        $object = bless $params, $class;
    }
    
    if (my $ghost = $UR::Context::all_objects_loaded->{$class . "::Ghost"}->{$id}) {    
        # we're making something which was previously deleted and is pending save.
        # we must capture the old db_committed data to ensure eventual saving is done correctly.
        # note this object's database state in the new object so saves occurr correctly,
        # as an update instead of an insert.
        if (my $committed_data = $ghost->{db_committed}) {
            $object->{db_committed} = { %$committed_data };
        }

        if (my $unsaved_data = $ghost->{'db_saved_uncommitted'}) {
            $object->{'db_saved_uncommitted'} = { %$unsaved_data };
        }
        $ghost->__signal_change__("delete");
        $self->_abandon_object($ghost);
    }

    # put the object in the master repository of objects for the application.
    $UR::Context::all_objects_loaded->{$class}{$id} = $object;

    # If we're using a light cache, weaken the reference.
    if ($light_cache) { # and substr($class,0,5) ne 'App::') {
        Scalar::Util::weaken($UR::Context::all_objects_loaded->{$class}->{$id});
    }

    return $object;
}

sub delete_entity {
    my ($self,$entity) = @_;

    if (ref($entity)) {
        # Delete the specified object.
        if ($entity->{db_committed} || $entity->{db_saved_uncommitted}) {

            # gather params for the ghost object
            my $do_data_source;
            my %ghost_params;
            #my @pn;
            #{ no warnings 'syntax';
            #   @pn = grep { $_ ne 'data_source_id' || ($do_data_source=1 and 0) } # yes this really is '=' and not '=='
            #         grep { exists $entity->{$_} }
            #         $entity->__meta__->all_property_names;
            #}
            my(@prop_names, @many_prop_names);
            foreach my $prop_name ( $entity->__meta__->all_property_names) {
                next unless exists $entity->{$prop_name};  # skip non-directly-stored properties
                if ($prop_name eq 'data_source_id') {
                    $do_data_source = 1;
                    next;
                }
                if (ref($entity->{$prop_name}) eq 'ARRAY') {
                    push @many_prop_names, $prop_name;
                } else {
                    push @prop_names, $prop_name;
                }
            }
 
            
            # we're not really allowed to interrogate the data_source property directly
            @ghost_params{@prop_names} = $entity->get(@prop_names);  # hrm doesn't work for is_many properties :(
            foreach my $prop_name ( @many_prop_names ) {
                my @values = $entity->get($prop_name);
                $ghost_params{$prop_name} = \@values;
            }
            if ($do_data_source) {
                $ghost_params{'data_source_id'} = $entity->{'data_source_id'};
            }    

            # create ghost object
            my $ghost = $self->_construct_object($entity->ghost_class, id => $entity->id, %ghost_params);
            unless ($ghost) {
                Carp::confess("Failed to constructe a deletion record for an unsync'd delete.");
            }
            $ghost->__signal_change__("create");

            for my $com (qw(db_committed db_saved_uncommitted)) {
                $ghost->{$com} = $entity->{$com}
                    if $entity->{$com};
            }

        }
        $entity->__signal_change__('delete');
        $self->_abandon_object($entity);
        return $entity;
    }
    else {
        Carp::confess("Can't call delete as a class method.");
    }
}

sub _abandon_object {
    my $self = shift;
    my $object = $_[0];
    my $class = $object->class;
    my $id = $object->id;

    if ($object->{'__get_serial'}) {
        # Keep a correct accounting of objects.  This one is getting deleted by a method
        # other than UR::Context::prune_object_cache
        $UR::Context::all_objects_cache_size--;
    }

    # Remove the object from the main hash.
    delete $UR::Context::all_objects_loaded->{$class}->{$id};
    delete $UR::Context::all_objects_are_loaded->{$class};

    # Remove all of the load info it is using so it'll get re-loaded if asked for later
    if ($object->{'__load'}) {
        while (my ($template_id, $rules) = each %{ $object->{'__load'}} ) {
            foreach my $rule_id ( keys %$rules ) {
                delete $UR::Context::all_params_loaded->{$template_id}->{$rule_id};

                foreach my $fabricator ( UR::Context::ObjectFabricator->all_object_fabricators ) {
                    $fabricator->delete_from_all_params_loaded($template_id, $rule_id);
                }
            }
        }
    }

    # Turn our $object reference into a UR::DeletedRef.
    # Further attempts to use it will result in readable errors.
    # The object can be resurrected.
    if ($ENV{'UR_DEBUG_OBJECT_RELEASE'}) {
        print STDERR  "MEM DELETE object $object class ",$object->class," id ",$object->id,"\n";
    }
    UR::DeletedRef->bury($object);

    return $object;
}


# This one works when the rule specifies the value of an indirect property, and we want
# the value of a direct property of the class
sub _infer_direct_property_from_rule {
    my($self,$wanted_property_name,$rule) = @_;

    my $rule_template = $rule->template;
    my @properties_in_rule = $rule_template->_property_names; # FIXME - why is this method private?
    my $subject_class_name = $rule->subject_class_name;
    my $subject_class_meta = $subject_class_name->__meta__;

    my($alternate_class,$alternate_get_property, $alternate_wanted_property);

    my @r_values; # There may be multiple properties in the rule that will get to the wanted property
    PROPERTY_IN_RULE:
    foreach my $property_name ( @properties_in_rule) {
        my $property_meta = $subject_class_meta->property_meta_for_name($property_name);
        my $final_property_meta = $property_meta->final_property_meta || $property_meta;
        $alternate_get_property = $final_property_meta->property_name;
        $alternate_class   = $final_property_meta->class_name;

        unless ($alternate_wanted_property) {
            # Either this was also a direct property of the rule, or there's no
            # obvious link between the indirect property and the wanted property.
            # the caller probably just should have done a get()
            $alternate_wanted_property = $wanted_property_name;
            $alternate_get_property = $property_name;
            $alternate_class = $subject_class_name;
        }
     
        my $value_from_rule = $rule->value_for($property_name);
        my @alternate_values;
        eval {
            # Inside an eval in case the get() throws an exception, the next 
            # property in the rule may succeed
            my @alternate_objects = $self->query($alternate_class, $alternate_get_property  => $value_from_rule );
            @alternate_values = map { $_->$alternate_wanted_property } @alternate_objects;
        };
        next unless (@alternate_values);

        push @r_values, \@alternate_values;
    }

    if (@r_values == 0) {
        # no solutions found
        return;

    } elsif (@r_values == 1) {
        # there was only one solution
        return @{$r_values[0]};

    } else {
        # multiple solutions.  Only return the intersection of them all
        # FIXME - this totally won't work for properties that return objects, listrefs or hashrefs
        # FIXME - this only works for AND rules - for now, that's all that exist
        my %intersection = map { $_ => 1 } @{ shift @r_values };
        foreach my $list ( @r_values ) {
            %intersection = map { $_ => 1 } grep { $intersection{$_} } @$list;
        }
        return keys %intersection;
    }
}


# we want the value of a delegated property, and the rule specifies
# a direct value
sub _infer_delegated_property_from_rule {
    my($self, $wanted_property_name, $rule) = @_;

    my $rule_template = $rule->template;
    my $subject_class_name = $rule->subject_class_name;
    my $subject_class_meta = $subject_class_name->__meta__;

    my $wanted_property_meta = $subject_class_meta->property_meta_for_name($wanted_property_name);
    unless ($wanted_property_meta->via) {
        Carp::croak("There is no linking meta-property (via) on property $wanted_property_name on $subject_class_name");
    }

    my $linking_property_meta = $subject_class_meta->property_meta_for_name($wanted_property_meta->via);
    my $final_property_meta = $wanted_property_meta->final_property_meta;

    if ($linking_property_meta->reverse_as) {
        eval{ $linking_property_meta->data_type->class() };  # Load the class if it isn't already loaded
        if ($linking_property_meta->data_type ne $final_property_meta->class_name) {
            Carp::croak("UR::Context::_infer_delegated_property_from_rule() doesn't handle multiple levels of indiretion yet");
        }
    }

    my @rule_translation = $linking_property_meta->get_property_name_pairs_for_join();

    my %alternate_get_params;
    foreach my $pair ( @rule_translation ) {
        my $rule_param = $pair->[0];
        next unless ($rule_template->specifies_value_for($rule_param));
        my $alternate_param = $pair->[1];

        my $value = $rule->value_for($rule_param);
        $alternate_get_params{$alternate_param} = $value;
    }

    my $alternate_class = $final_property_meta->class_name;
    my $alternate_wanted_property = $wanted_property_meta->to;
    my @alternate_values;
    eval {
        my @alternate_objects = $self->query($alternate_class, %alternate_get_params);
        @alternate_values = map { $_->$alternate_wanted_property } @alternate_objects;
    };
    return @alternate_values;
}


sub object_cache_size_highwater {
    my $self = shift;

    if (@_) {
        my $value = shift;
        $cache_size_highwater = $value;

        if (defined $value) {
            if ($cache_size_lowwater and $value <= $cache_size_lowwater) {
                Carp::confess("Can't set the highwater mark less than or equal to the lowwater mark");
                return;
            }
            $self->prune_object_cache();
        }
        manage_objects_may_go_out_of_scope();
    }
    return $cache_size_highwater;
}

sub object_cache_size_lowwater {
    my $self = shift;
    if (@_) {
        my $value = shift;
        $cache_size_lowwater = $value;

        if (defined($value) and $cache_size_highwater and $value >= $cache_size_highwater) {
            Carp::confess("Can't set the lowwater mark greater than or equal to the highwater mark");
            return;
        }
    }
    return $cache_size_lowwater;
}


sub get_data_sources_for_loaded_classes {
    my $class = shift;

    my %data_source_for_class;
    foreach my $class ( keys %$UR::Context::all_objects_loaded ) {
        next if (substr($class,0,-6) eq '::Type'); # skip class objects

        next unless exists $UR::Context::all_objects_loaded->{$class . '::Type'};
        my $class_meta = $UR::Context::all_objects_loaded->{$class . '::Type'}->{$class};
        next unless $class_meta;
        next unless ($class_meta->is_uncachable());
        $data_source_for_class{$class} = $class_meta->data_source_id;
    }

    return %data_source_for_class;
}


our $is_pruning = 0;
sub prune_object_cache {
    my $self = shift;

    return if ($is_pruning);  # Don't recurse into here

    return if (!defined($cache_size_highwater) or !defined($cache_size_lowwater));
    return unless ($all_objects_cache_size > $cache_size_highwater);

    $is_pruning = 1;
    my $t1;
    if ($ENV{'UR_DEBUG_OBJECT_RELEASE'} || $ENV{'UR_DEBUG_OBJECT_PRUNING'}) {
        $t1 = Time::HiRes::time();
        print STDERR Carp::longmess("MEM PRUNE begin at $t1 ",scalar(localtime($t1)),"\n");
    }

    my $index_id_sep = UR::Object::Index->__meta__->composite_id_separator() || "\t";

    my %data_source_for_class = $self->get_data_sources_for_loaded_classes;

    # NOTE: This pokes right into the object cache and futzes with Index IDs directly.
    # We can't get the Index objects though get() because we'd recurse right back into here
    my %indexes_by_class;
    foreach my $idx_id ( keys %{$UR::Context::all_objects_loaded->{'UR::Object::Index'}} ) {
        my $class = substr($idx_id, 0, index($idx_id, $index_id_sep));
        next unless exists $data_source_for_class{$class};
        push @{$indexes_by_class{$class}}, $UR::Context::all_objects_loaded->{'UR::Object::Index'}->{$idx_id};
    }

    my $deleted_count = 0;
    my $pass = 0;

    $cache_size_highwater = 1 if ($cache_size_highwater < 1);
    $cache_size_lowwater = 1 if ($cache_size_lowwater < 1);

    # Instead of sorting object cache by __get_serial, since we are trying to
    # conserve memory, we pass through the object cache reviewing chunks of older objects
    # first while working our way through the whole cache.
    my $target_serial = $cache_last_prune_serial;

    my $serial_range = ($GET_COUNTER - $target_serial);
    my $max_passes = 10;
    my $target_serial_increment = int($serial_range / $max_passes) + 1;
    while ($all_objects_cache_size > $cache_size_lowwater && $target_serial < $GET_COUNTER) {
        $pass++;
        $target_serial += $target_serial_increment;

        my @objects_to_prune;
        foreach my $class (keys %data_source_for_class) {
            my $objects_for_class = $UR::Context::all_objects_loaded->{$class};
            $indexes_by_class{$class} ||= [];

            foreach my $id ( keys ( %$objects_for_class ) ) {
                my $obj = $objects_for_class->{$id};
                next unless defined $obj;  # object with this ID does not exist
                if (
                    $obj->is_weakened
                    || $obj->is_prunable && $obj->{__get_serial} && $obj->{__get_serial} <= $target_serial
                ) {
                    if ($ENV{'UR_DEBUG_OBJECT_RELEASE'}) {
                        print STDERR "MEM PRUNE object $obj class $class id $id\n";
                    }
                    push @objects_to_prune, $obj;
                    $deleted_count++;
                }
            }
        }
        $self->_weaken_references_for_objects(\@objects_to_prune);
    }
    $is_pruning = 0;

    $cache_last_prune_serial = $target_serial;
    if ($ENV{'UR_DEBUG_OBJECT_RELEASE'} || $ENV{'UR_DEBUG_OBJECT_PRUNING'}) {
        my $t2 = Time::HiRes::time();
        printf("MEM PRUNE complete, $deleted_count objects marked after $pass passes in %.4f sec\n\n\n",$t2-$t1);
    }
    if ($all_objects_cache_size > $cache_size_lowwater) {
        Carp::carp "After several passes of pruning the object cache, there are still $all_objects_cache_size objects";
        if ($ENV{'UR_DEBUG_OBJECT_PRUNING'}) {
            warn "Top 10 classes by object count:\n" . $self->_object_cache_pruning_report;
        }
    }
    return 1;
}

sub _weaken_references_for_objects {
    my($self, $obj_list) = @_;

    Carp::croak('Argument to _weaken_references_to_objects must be an arrayref')
        unless ref($obj_list) eq 'ARRAY';

    my %indexes_by_class;
    foreach my $obj ( @$obj_list) {
        my $class = $obj->class;
        $indexes_by_class{ $class } ||= [ UR::Object::Index->get(indexed_class_name => $class) ];

        $_->weaken_reference_for_object($obj) foreach @{ $indexes_by_class{ $class }};
        delete $obj->{__get_serial};
        Scalar::Util::weaken($UR::Context::all_objects_loaded->{$class}->{$obj->id});
        $all_objects_cache_size--;
    }
}


sub _object_cache_pruning_report {
    my $self = shift;
    my $max_show = shift;

    $max_show = 10 unless defined ($max_show);

    my @sorted_counts = sort { $b->[1] <=> $a->[1] }
                        map { [ $_ => scalar(keys %{$UR::Context::all_objects_loaded->{$_}}) ] }
                        grep { !$_->__meta__->is_meta_meta }
                        keys %$UR::Context::all_objects_loaded;
    my $message = '';
    for (my $i = 0; $i < 10 and $i < @sorted_counts; $i++) {
        my $class_name = $sorted_counts[$i]->[0];
        my $count      = $sorted_counts[$i]->[1];
        $message .= "$class_name: $count\n";

        if ($ENV{'UR_DEBUG_OBJECT_PRUNING'} > 1) {
            # more detailed info
            my $no_data_source = 0;
            my $other_references = 0;
            my $strengthened = 0;
            my $has_changes = 0;
            my $prunable = 0;
            my $class_data_source = eval { $class_name->__meta__->data_source_id; };
            foreach my $obj ( values %{$UR::Context::all_objects_loaded->{$class_name}} ) {
                next unless $obj;

                my $is_prunable = 1;
                if (! $class_data_source ) {
                    $no_data_source++;
                    $is_prunable = 0;
                }
                if (! exists $obj->{'__get_serial'}) {
                    $other_references++;
                    $is_prunable = 0;
                }
                if (exists $obj->{'__strengthened'}) {
                    $strengthened++;
                    $is_prunable = 0;
                }
                if ($obj->__changes__) {
                    $has_changes++;
                    $is_prunable = 0;
                }
                if ($is_prunable) {
                    $prunable++;
                }
            }
            $message .= sprintf("\tNo data source: %d  other refs: %d  strengthend: %d  has changes: %d  prunable: %d\n",
                                $no_data_source, $other_references, $strengthened, $has_changes, $prunable);
        }
    }
    return $message;
}


sub value_for_object_property_in_underlying_context {
    my ($self, $obj, $property_name) = @_;

    my $saved = $obj->{db_saved_uncommitted} || $obj->{db_committed};
    unless ($saved) {
        Carp::croak(qq(No object found in underlying context));
    }

    return $saved->{$property_name};
}


# True if the object was loaded from an underlying context and/or datasource, or if the
# object has been committed to the underlying context
sub object_exists_in_underlying_context {
    my($self, $obj) = @_;

    return if ($obj->{'__defined'});
    return (exists($obj->{'db_committed'}) || exists($obj->{'db_saved_uncommitted'}));
}


# Holds the logic for handling OR-type rules passed to get_objects_for_class_and_rule()
sub _get_objects_for_class_and_or_rule {
    my ($self, $class, $rule, $load, $return_closure) = @_;

    $rule = $rule->normalize;
    my @u = $rule->underlying_rules;
    my @results;
    for my $u (@u) {
        if (wantarray or not defined wantarray) {
            push @results, $self->get_objects_for_class_and_rule($class,$u,$load,$return_closure);
        }
        else {
            my $result = $self->get_objects_for_class_and_rule($class,$u,$load,$return_closure);
            push @results, $result;
        }
    }
    if ($return_closure) {
        my $object_sorter = $rule->template->sorter();

        my @next;
        return sub {
            # fill in missing slots in @next
            for(my $i = 0; $i < @results; $i++) {
                unless (defined $next[$i]) {
                    # This slot got used last time through
                    $next[$i] = $results[$i]->();
                    unless (defined $next[$i]) {
                        # That iterator is exhausted, splice it out
                        splice(@results, $i, 1);
                        splice(@next, $i, 1);
                        redo if $i < @results; #the next iterator is now at $i, not $i++
                    }
                }
            }

            my $lowest_slot = 0;
            for(my $i = 1; $i < @results; $i++) {
                my $cmp = $object_sorter->($next[$lowest_slot], $next[$i]);
                if ($cmp > 0) {
                    $lowest_slot = $i;
                } elsif ($cmp == 0) {
                    # duplicate object, mark this slot to fill in next time around
                    $next[$i] = undef;
                }
            }

            my $retval = $next[$lowest_slot];
            $next[$lowest_slot] = undef;
            return $retval;
        };
    }

    # remove duplicates
    my $last = 0;
    my $plast = 0;
    my $next = 0;
    @results = grep { $plast = $last; $last = $_; $plast == $_ ? () : ($_) } sort @results;

    return unless defined wantarray;
    return @results if wantarray;
    if (@results > 1) {
        $self->_exception_for_multi_objects_in_scalar_context($rule,\@results);
    }
    return $results[0];
}


# this is the underlying method for get/load/is_loaded in ::Object

sub get_objects_for_class_and_rule {
    my ($self, $class, $rule, $load, $return_closure) = @_;
    my $initial_load = $load;
    #my @params = $rule->params_list;
    #print "GET: $class @params\n";

    my $rule_template = $rule->template;
    
    my $group_by = $rule_template->group_by;

    if (ref($self) and !defined($load)) {
        $load = $self->query_underlying_context;  # could still be undef...
    }

    if ($group_by and $rule_template->order_by) {
        my %group_by = map { $_ => 1 } @{ $rule->template->group_by };
        foreach my $order_by_property ( @{ $rule->template->order_by } ) {
            unless ($group_by{$order_by_property}) {
                Carp::croak("Property '$order_by_property' in the -order_by list must appear in the -group_by list for BoolExpr $rule");
            }
        }
    }

    if (
        $cache_size_highwater
        and
        $all_objects_cache_size > $cache_size_highwater
    ) {
        $self->prune_object_cache();
    }

    if ($rule_template->isa("UR::BoolExpr::Template::Or")) {
        return $self->_get_objects_for_class_and_or_rule($class,$rule,$load,$return_closure);
    }

    # an identifier for all objects gotten in this request will be set/updated on each of them for pruning later
    my $this_get_serial = $GET_COUNTER++;
    
    my $meta = $class->__meta__();    

    # A query on a subclass where the parent class is_abstract and has a subclassify_by property
    # (meaning that the parent class has a property which directly stores the proper subclass for
    # each row - subclasses inherit the property from the parent, and the subclass isn't is_abstract)
    # should have a filter added to the rule to keep only rows of the subclass we're interested in.
    # This will improve the SQL performance when it's later constructed.
    my $subclassify_by = $meta->subclassify_by;
    if ($subclassify_by 
        and ! $meta->is_abstract 
        and ! $rule->template->group_by 
        and ! $rule->specifies_value_for($subclassify_by)
    ) {
        $rule = $rule->add_filter($subclassify_by => $class);
    }

    # If $load is undefined, and there is no underlying context, we define it to FALSE explicitly
    # TODO: instead of checking for a data source, skip this
    # We'll always go to the underlying context, even if it has nothing. 
    # This optimization only works by coincidence since we don't stack contexts currently beyond 1.
    my $ds;
    if (!defined($load) or $load) {
        ($ds) = $self->resolve_data_sources_for_class_meta_and_rule($meta,$rule);
        if (! $ds or $class =~ m/::Ghost$/) {
            # Classes without data sources and Ghosts can only ever come from the cache
            $load = 0;  
        } 
    }
 
    # this is an arrayref of all of the cached data
    # it is set in one of two places below
    my $cached;
   
    # this will turn foo=>$foo into foo.id=>$foo->id where possible
    my $no_hard_refs_rule = $rule->flatten_hard_refs;
    
    # we do not currently fully "flatten" b/c the bx constant_values do not flatten/reframe
    #my $flat_rule = ( (1 or $no_hard_refs_rule->subject_class_name eq 'UR::Object::Property') ? $no_hard_refs_rule : $no_hard_refs_rule->flatten);
    
    # this is a no-op if the rule is already normalized
    my $normalized_rule = $no_hard_refs_rule->normalize;

    my $is_monitor_query = $self->monitor_query;
    $self->_log_query_for_rule($class,$normalized_rule,Carp::shortmess("QUERY: Query start for rule $normalized_rule")) if ($is_monitor_query);

    # see if we need to load if load was not defined
    unless (defined $load) {
        # check to see if the cache is complete
        # also returns a list of the complete cached objects where that list is found as a side-effect
        my ($cache_is_complete, $cached) = $self->_cache_is_complete_for_class_and_normalized_rule($class, $normalized_rule);
        $load = ($cache_is_complete ? 0 : 1);
    }

    if ($ds and $load and $rule_template->order_by) {
        # if any of the order_by is calculated, then we need to do an unordered query against the
        # data source, then we can do it as a non-load query and do the sorting on all the in-memory
        # objects
        my $qp = $ds->_resolve_query_plan($rule_template);
        if ($qp->order_by_non_column_data) {
            $self->_log_query_for_rule($class,$normalized_rule,"QUERY: Doing an unordered query on the datasource because one of the order_by properties of the rule is not expressable by the data source") if ($is_monitor_query);
            $self->get_objects_for_class_and_rule($class, $rule->remove_filter('-order')->remove_filter('-order_by'), 1);
            $load = 0;
        }
    }

    my $normalized_rule_template = $normalized_rule->template;

    # optimization for the common case
    if (!$load and !$return_closure) {
        my @c = $self->_get_objects_for_class_and_rule_from_cache($class,$normalized_rule);
        my $obj_count = scalar(@c);
        foreach ( @c ) {
            unless (exists $_->{'__get_serial'}) {
                # This is a weakened reference.  Convert it back to a regular ref
                my $class = ref $_;
                my $id = $_->id;
                my $ref = $UR::Context::all_objects_loaded->{$class}->{$id};
                $UR::Context::all_objects_loaded->{$class}->{$id} = $ref;
            }
            $_->{'__get_serial'} = $this_get_serial;
        }

        if ($is_monitor_query) {
            $self->_log_query_for_rule($class,$normalized_rule,"QUERY: matched $obj_count cached objects (no loading)");
            $self->_log_query_for_rule($class,$normalized_rule,"QUERY: Query complete after returning $obj_count object(s) for rule $rule");
            $self->_log_done_elapsed_time_for_rule($normalized_rule);
        }

        if (defined($normalized_rule_template->limit) || defined($normalized_rule_template->offset)) {
            $self->_prune_obj_list_for_limit_and_offset(\@c,$normalized_rule_template);
        }

        return @c if wantarray;           # array context
        return unless defined wantarray;  # null context
        Carp::confess("multiple objects found for a call in scalar context!" . Data::Dumper::Dumper(\@c)) if @c > 1;
        return $c[0];                     # scalar context
    }

    my $object_sorter = $normalized_rule_template->sorter();

    # the above process might have found all of the cached data required as a side-effect in which case
    # we have a value for this early 
    # either way: ensure the cached data is known and sorted
    if ($cached) {
        @$cached = sort $object_sorter @$cached;
    }
    else {
        $cached = [ sort $object_sorter $self->_get_objects_for_class_and_rule_from_cache($class,$normalized_rule) ];
    }
    $self->_log_query_for_rule($class, $normalized_rule, "QUERY: matched ".scalar(@$cached)." cached objects") if ($is_monitor_query);
    foreach ( @$cached ) {
        unless (exists $_->{'__get_serial'}) {
            # This is a weakened reference.  Convert it back to a regular ref
            my $class = ref $_;
            my $id = $_->id;
            my $ref = $UR::Context::all_objects_loaded->{$class}->{$id};
            $UR::Context::all_objects_loaded->{$class}->{$id} = $ref;
        }
        $_->{'__get_serial'} = $this_get_serial;
    }

    
    # make a loading iterator if loading must be done for this rule
    my $loading_iterator;
    if ($load) {
        # this returns objects from the underlying context after importing them into the current context,
        # but only if they did not exist in the current context already
        $self->_log_query_for_rule($class, $normalized_rule, "QUERY: importing from underlying context with rule $normalized_rule") if ($is_monitor_query);

        $loading_iterator = UR::Context::LoadingIterator->_create($cached, $self,$normalized_rule, $ds,$this_get_serial);
    }

    if ($return_closure) {
        if ($load) {
            # return the iterator made above
            return $loading_iterator;
        }
        else {
            # make a quick iterator for the cached data
            if(defined($normalized_rule_template->limit) || defined($normalized_rule_template->offset)) {
                $self->_prune_obj_list_for_limit_and_offset($cached,$normalized_rule_template);
            }
            return sub { return shift @$cached };
        }
    }
    else {
        my @results;
        if ($loading_iterator) {
            # use the iterator made above
            my $found;
            while (defined($found = $loading_iterator->(1))) {
                push @results, $found;
            }
        }
        else {
            # just get the cached data
            if(defined($normalized_rule_template->limit) || defined($normalized_rule_template->offset)) {
                $self->_prune_obj_list_for_limit_and_offset($cached,$normalized_rule_template);
            }
            @results = @$cached;
        }
        return unless defined wantarray;
        return @results if wantarray;
        if (@results > 1) {
            $self->_exception_for_multi_objects_in_scalar_context($rule,\@results);
        }
        return $results[0];
    }
}


sub _exception_for_multi_objects_in_scalar_context {
    my($self,$rule,$resultsref) = @_;

    my $message = sprintf("Multiple results unexpected for query.\n\tClass %s\n\trule params: %s\n\tGot %d results",
                          $rule->subject_class_name,
                          join(',', $rule->params_list),
                          scalar(@$resultsref));
    my $lastidx = $#$resultsref;
    if (@$resultsref > 10) {
        $message .= "; the first 10 are";
        $lastidx = 9;
    }
    Carp::confess($message . ":\n" . Data::Dumper::Dumper([@$resultsref[0..$lastidx]]));
}

sub _prune_obj_list_for_limit_and_offset {
    my($self, $obj_list, $tmpl) = @_;

    my $limit = defined($tmpl->limit) ? $tmpl->limit : $#$obj_list;
    my $offset = $tmpl->offset || 0;

    if ($offset > @$obj_list) {
        Carp::carp('-offset is larger than the result list');
        @$obj_list = ();
    } else {
        @$obj_list = splice(@$obj_list, $offset, $limit);
    }
}


sub __merge_db_data_with_existing_object {
    my($self, $class_name, $existing_object, $pending_db_object_data, $property_names) = @_;

    unless (defined $pending_db_object_data) {
        # This means a row in the database is missing for an object we loaded before
        if (defined($existing_object)
            and $self->object_exists_in_underlying_context($existing_object)
            and $existing_object->__changes__
        ) {
            my $id = $existing_object->id;
            Carp::croak("$class_name ID '$id' previously existed in an underlying context, has since been deleted from that context, and the cached object now has unsavable changes.\nDump: ".Data::Dumper::Dumper($existing_object)."\n");
        } else {
#print "Removing object id ".$existing_object->id." because it has been removed from the database\n";
            UR::Context::LoadingIterator->_remove_object_from_other_loading_iterators($existing_object);
            $existing_object->__signal_change__('delete');
            $self->_abandon_object($existing_object);
            return $existing_object;
        }
    }

    my $expected_db_data;
    if (exists $existing_object->{'db_saved_uncommitted'}) {
        $expected_db_data = $existing_object->{'db_saved_uncommitted'};

    } elsif (exists $existing_object->{'db_committed'}) {
        $expected_db_data = $existing_object->{'db_committed'};

    } else {
        my $id = $existing_object->id;
        Carp::croak("$class_name ID '$id' has just been loaded, but it exists in the application as a new unsaved object!\nDump: " . Data::Dumper::Dumper($existing_object) . "\n");
    }

    my $different = 0;
    my $conflict = undef;

    foreach my $property ( @$property_names ) {
        no warnings 'uninitialized';

        # All direct properties are stored in the same-named hash key, right?
        next unless (exists $existing_object->{$property});

        my $object_value      = $existing_object->{$property};
        my $db_value          = $pending_db_object_data->{$property};
        my $expected_db_value = $expected_db_data->{$property};

        if ($object_value ne $expected_db_value) {
            $different++;
        }

        
        if ( $object_value eq $db_value              # current value matches DB value
             or
             ($object_value eq $expected_db_value)   # current value hasn't changed since it was loaded from the DB
             or
             ($db_value eq $expected_db_value)       # DB value matches what it was when we loaded it from the DB
        ) {
            # no conflict.  Check the next one
            next;
        } else {
            $conflict = $property;
            last;
        }
    }

    if (defined $conflict) {
        # conflicting change!
        # Since the user could be catching this exception, go ahead and update the
        # object's notion of what is in the database
        my %old_dbc = %$expected_db_data;
        @$expected_db_data{@$property_names} = @$pending_db_object_data{@$property_names};

        my $old_value = defined($old_dbc{$conflict})
                        ? "'" . $old_dbc{$conflict} . "'"
                        : '(undef)';
        my $new_db_value = defined($pending_db_object_data->{$conflict})
                        ? "'" . $pending_db_object_data->{$conflict} . "'"
                        : '(undef)';
        my $new_obj_value = defined($existing_object->{$conflict})
                        ? "'" . $existing_object->{$conflict} . "'"
                        : '(undef)';

        my $obj_id = $existing_object->id;

        Carp::croak("\nA change has occurred in the database for $class_name property '$conflict' on object ID $obj_id from $old_value to $new_db_value.\n"
                    . "At the same time, this application has made a change to that value to $new_obj_value.\n\n"
                    . "The application should lock data which it will update and might be updated by other applications.");

    }
 
    # No conflicts.  Update db_committed and db_saved_uncommitted based on the DB data
    %$expected_db_data = (%$expected_db_data, %$pending_db_object_data);

    if (! $different) {
        # FIXME HACK!  This is to handle the case when you get an object, start a software transaction,
        # change something in the database for that object, reload the object (so __merge updates the value 
        # found in the DB), then rollback the transaction.  The act of updating the value here in __merge makes
        # a change record that gets undone when the transaction is rolled back.  After the rollback, the current
        # value goes back to the originally loaded value, db_committed has the newly clhanged DB value, but
        # _change_count is 0 turning off change tracking makes it so this internal change isn't undone by rollback
        local $UR::Context::Transaction::log_all_changes = 0;  # HACK!
        # The object has no local changes.  Go ahead and update the current value, too
        foreach my $property ( @$property_names ) {
            no warnings 'uninitialized';
            next if ($existing_object->{$property} eq $pending_db_object_data->{$property});

            $existing_object->$property($pending_db_object_data->{$property});
        }
    }

    # re-figure how many changes are really there
    my @change_count = $existing_object->__changes__;
    $existing_object->{'_change_count'} = scalar(@change_count);

    return $different;
}



sub _get_objects_for_class_and_sql {
    # this is a depracated back-door to get objects with raw sql
    # only use it if you know what you're doing
    my ($self, $class, $sql) = @_;
    my $meta = $class->__meta__;        
    #my $ds = $self->resolve_data_sources_for_class_meta_and_rule($meta,$class->define_boolexpr());    
    my $ds = $self->resolve_data_sources_for_class_meta_and_rule($meta,UR::BoolExpr->resolve($class));
    my $id_list = $ds->_resolve_ids_from_class_name_and_sql($class,$sql);
    return unless (defined($id_list) and @$id_list);

    my $rule = UR::BoolExpr->resolve_normalized($class, id => $id_list);
    
    return $self->get_objects_for_class_and_rule($class,$rule);
}

sub _cache_is_complete_for_class_and_normalized_rule {
    my ($self,$class,$normalized_rule) = @_;

    # TODO: convert this to use the rule object instead of going back to the legacy hash format

    my ($id,$params,@objects,$cache_is_complete);
    $params = $normalized_rule->legacy_params_hash;
    $id = $params->{id};

    # Determine ahead of time whether we believe the object MUST be loaded if it exists.
    # If this is true, we will shortcut out of any action which loads or prepares for loading.

    # Try to resolve without loading in cases where we are sure
    # that doing so will return the complete results.
    
    my $id_only = $params->{_id_only};
    $id_only = undef if ref($id) and ref($id) eq 'HASH';
    if ($id_only) {
        # _id_only means that only id parameters were passed in.
        # Either a single id or an arrayref of ids.
        # Try to pull objects from the cache in either case
        if (ref $id) {
            # arrayref id
            
            # we check the immediate class and all derived
            # classes for any of the ids in the set.
            @objects =
                grep { $_ }
                map { @$_{@$id} }
                map { $all_objects_loaded->{$_} }
                ($class, $class->__meta__->subclasses_loaded);

            # see if we found all of the requested objects
            if (@objects == @$id) {
                # we found them all
                # return them all
                $cache_is_complete = 1;
            }
            else {
                # Ideally we'd filter out the ones we found,
                # but that gets complicated.
                # For now, we do it the slow way for partial matches
                @objects = ();
            }
        }
        else {
            # scalar id
            # Check for objects already loaded.
            no warnings;
            if (exists $all_objects_loaded->{$class}->{$id}) {
                $cache_is_complete = 1;
                @objects =
                    grep { $_ }
                    $all_objects_loaded->{$class}->{$id};
            }
            elsif (not $class->isa("UR::Value")) {
                # we already checked the immediate class,
                # so just check derived classes
                # this is not done for values because an identity can exist 
                # with independent objects with values, unlike entities
                @objects =
                    grep { $_ }
                    map { $all_objects_loaded->{$_}->{$id} }
                    $class->__meta__->subclasses_loaded;
                if (@objects) {
                    $cache_is_complete = 1;
                }
            }
        }
    }
    elsif ($params->{_unique}) {
        # _unique means that this set of params could never
        # result in more than 1 object.  
        
        # See if the 1 is in the cache
        # If not we have to load
        
        @objects = $self->_get_objects_for_class_and_rule_from_cache($class,$normalized_rule);
        if (@objects) {
            $cache_is_complete = 1;
        }        
    }
    
    if ($cache_is_complete) {
        # if the $cache_is_comlete, the $cached list DEFINITELY represents all objects we need to return        
        # we know that loading is NOT necessary because what we've found cached must be the entire set
    
        # Because we happen to have that set, we return it in addition to the boolean flag
        return wantarray ? (1, \@objects) : ();
    }
    
    # We need to do more checking to see if loading is necessary
    # Either the parameters were non-unique, or they were unique
    # and we didn't find the object checking the cache.

    # See if we need to do a load():

    my $template_id = $normalized_rule->template_id;
    my $rule_id     = $normalized_rule->id;
    my $loading_is_in_progress_on_another_iterator = 
            grep { $_->is_loading_in_progress_for_boolexpr($normalized_rule) }
                UR::Context::ObjectFabricator->all_object_fabricators;

    return 0 if $loading_is_in_progress_on_another_iterator;

    # complex (non-single-id) params
    my $loading_was_done_before_with_these_params = (
                # exact match to previous attempt
                (    exists ($UR::Context::all_params_loaded->{$template_id})
                     and
                     exists ($UR::Context::all_params_loaded->{$template_id}->{$rule_id})
                )
                ||
                # this is a subset of a previous attempt
                ($self->_loading_was_done_before_with_a_superset_of_this_rule($normalized_rule))
            );
    
    my $object_is_loaded_or_non_existent =
        $loading_was_done_before_with_these_params
        || $class->all_objects_are_loaded;
    
    if ($object_is_loaded_or_non_existent) {
        # These same non-unique parameters were used to load previously,
        # or we loaded everything at some point.
        # No load necessary.
        return 1;
    }
    else {
        # Load according to params
        return;
    }
} # done setting $load, and possibly filling $cached/$cache_is_complete as a side-effect


sub all_objects_loaded  {
    my $self = shift;
    my $class = $_[0];
    return(
        grep {$_}
        map { values %{ $UR::Context::all_objects_loaded->{$_} } } 
        $class, $class->__meta__->subclasses_loaded
    );  
}

sub all_objects_loaded_unsubclassed  {
    my $self = shift;
    my $class = $_[0];
    return (grep {$_} values %{ $UR::Context::all_objects_loaded->{$class} } );
}


sub _get_objects_for_class_and_rule_from_cache {
    # Get all objects which are loaded in the application which match
    # the specified parameters.
    my ($self, $class, $rule) = @_;
    
    my ($template,@values) = $rule->template_and_values;

    #my @param_list = $rule->params_list;
    #print "CACHE-GET: $class @param_list\n";

    my $strategy = $rule->{_context_query_strategy};    
    unless ($strategy) {
        if ($rule->template->group_by) {
            $strategy = $rule->{_context_query_strategy} = "set intersection";
        }
        elsif ($rule->num_values == 0) {
            $strategy = $rule->{_context_query_strategy} = "all";
        }
        elsif ($rule->is_id_only) {
            $strategy = $rule->{_context_query_strategy} = "id";
        }        
        else {
            $strategy = $rule->{_context_query_strategy} = "index";
        }
    }
    
    my @results = eval {
    
        if ($strategy eq "all") {
            return $self->all_objects_loaded($class);
        }
        elsif ($strategy eq "id") {
            my $id = $rule->value_for_id();
            
            unless (defined $id) {
                $id = $rule->value_for_id();
            }
            
            # Try to get the object(s) from this class directly with the ID.
            # Note that the code below is longer than it needs to be, but
            # is written to run quickly by resolving the most common cases
            # first, and gathering data only if and when it must.
    
            my @matches;
            if (ref($id) eq 'ARRAY') {
                # The $id is an arrayref.  Get all of the set.
                @matches = grep { $_ } map { @$_{@$id} } map { $all_objects_loaded->{$_} } ($class);
                
                # We're done if the number found matches the number of ID values.
                return @matches if @matches == @$id;
            }
            else {
                # The $id is a normal scalar.
                if (not defined $id) {
                    #Carp::carp("Undefined id passed as params for query on $class");
                    Carp::cluck("\n\n****  Undefined id passed as params for query on $class");
                    $id ||= '';
                }
                my $match;
                # FIXME This is a performance optimization for class metadata to avoid the search through
                # @subclasses_loaded a few lines further down.  When 100s of classes are loaded it gets
                # a bit slow.  Maybe UR::Object::Type should override get() instad and put it there?
                if (! $UR::Object::Type::bootstrapping and $class eq 'UR::Object::Type') {
                    my $meta_class_name = $id . '::Type';
                    $match = $all_objects_loaded->{$meta_class_name}->{$id}
                             ||
                             $all_objects_loaded->{'UR::Object::Type'}->{$id};
                    if ($match) {
                        return $match;
                    } else {
                        return;
                    }
                }   

                $match = $all_objects_loaded->{$class}->{$id};
    
                # We're done if we found anything.  If not we keep checking.
                return $match if $match;
            }
    
            # Try to get the object(s) from this class's subclasses.
            # We may be adding to matches made above is we used an arrayref
            # and the results are incomplete.
    
            my @subclasses_loaded = $class->__meta__->subclasses_loaded;
            return @matches unless @subclasses_loaded;
    
            if (ref($id) eq 'ARRAY') {
                # The $id is an arrayref.  Get all of the set and add it to anything found above.
                push @matches,
                    grep { $_  }
                    map { @$_{@$id} }
                    map { $all_objects_loaded->{$_} }
                    @subclasses_loaded;    
            }
            else {
                # The $id is a normal scalar, but we didn't find it above.
                # Try each subclass, exiting if we find anything.
                for (@subclasses_loaded) {
                    my $match = $all_objects_loaded->{$_}->{$id};
                    return $match if $match;
                }
            }
            
            # Since an ID was specified, and we've scanned the core hash every way possible,
            # we're done.  Return nothing if necessary.
            return @matches;
        }
        elsif ($strategy eq "index") {
            # FIXME - optimize by using the rule (template?)'s param names directly to get the
            # index id instead of re-figuring it out each time

            my $class_meta = $rule->subject_class_name->__meta__;
            my %params = $rule->params_list;
            my $should_evaluate_later;
            for my $key (keys %params) {
                if (substr($key,0,1) eq '-' or substr($key,0,1) eq '_') {
                    delete $params{$key};
                }
                elsif ($key =~ /^\w*\./) {
                    # a chain of properties
                    $should_evaluate_later = 1;
                    delete $params{$key};
                }
                else { 
                    my $prop_meta = $class_meta->property_meta_for_name($key);
                    # NOTE: We _could_ remove the is_delegated check if we knew we were operating on
                    # a read-only context.
                    if ($prop_meta && ($prop_meta->is_many or $prop_meta->is_delegated)) {
                        # These indexes perform poorly in the general case if we try to index
                        # the is_many properties.  Instead, strip them out from the basic param
                        # list, and evaluate the superset of indexed objects through the rule
                        $should_evaluate_later = 1;
                        delete $params{$key};
                    }
                }
            }
            
            my @properties = sort keys %params;
            unless (@properties) {
                # All the supplied filters were is_many properties
                return grep { $rule->evaluate($_) } $self->all_objects_loaded($class);
            }

            my @values = map { $params{$_} } @properties;
            
            unless (@properties == @values) {
                Carp::confess();
            }
            
            # find or create the index
            my $pstring = join(",",@properties);
            my $index_id = UR::Object::Index->__meta__->resolve_composite_id_from_ordered_values($class,$pstring);
            my $index = $all_objects_loaded->{'UR::Object::Index'}{$index_id};
            $index ||= UR::Object::Index->create(
                id => $index_id,
                indexed_class_name => $class,
                indexed_property_string => $pstring
            );
            

            # add the indexed objects to the results list
            
            
            if ($UR::Debug::verify_indexes) {
                my @matches = $index->get_objects_matching(@values);        
                @matches = sort @matches;
                my @matches2 = sort grep { $rule->evaluate($_) } $self->all_objects_loaded($class);
                unless ("@matches" eq "@matches2") {
                    print "@matches\n";
                    print "@matches2\n";
                    #Carp::cluck("Mismatch!");
                    my @matches3 = $index->get_objects_matching(@values);
                    my @matches4 = $index->get_objects_matching(@values);                
                    return @matches2; 
                }
                return @matches;
            }
            
            if ($should_evaluate_later) {
                return grep { $rule->evaluate($_) } $index->get_objects_matching(@values);
            } else {
                return $index->get_objects_matching(@values);
            }
        }
        elsif ($strategy eq 'set intersection') {
            #print $rule->num_values, "  ", $rule->is_id_only, "\n";
            my $template = $rule->template;
            my $group_by = $template->group_by;

            # get the objects in memory, and make sets for them if they do not exist 
            my $rule_no_group = $rule->remove_filter('-group_by');
            $rule_no_group = $rule_no_group->remove_filter('-order_by');
            my @objects_in_set = $self->_get_objects_for_class_and_rule_from_cache($class, $rule_no_group);
            my @sets_from_grouped_objects = _group_objects($rule_no_group->template,\@values,$group_by,\@objects_in_set);

            # determine the template that the grouped subsets will use
            # find templates which are subsets of that template
            # find sets with a 
            my $set_class = $class . '::Set';
            my $expected_template_id = $rule->template->_template_for_grouped_subsets->id;
            my @matches = 
                grep {
                    # TODO: make the template something indexable so we can pull from index
                    my $bx = UR::BoolExpr->get($_->id);
                    my $bxt = $bx->template;
                    if ($bxt->id ne $expected_template_id) {
                        #print "TEMPLATE MISMATCH $expected_template_id does not match $bxt->{id}! set: $_ with bxid $bx->{id} cannot be under rule $rule_no_group" . Data::Dumper::Dumper($_);
                        ();
                    }
                    elsif (not $bx->is_subset_of($rule_no_group) ) {
                        #print "SUBSET MISMATCH: $rule_no_group is not a superset of $_ with bxid $bx->{id}" . Data::Dumper::Dumper($_);
                        ();
                    }
                    else {
                        #print "MATCH: $rule_no_group with $expected_template_id matches $bx $bx->{id}" . Data::Dumper::Dumper($_);
                        ($_);
                    }
                }
                $self->all_objects_loaded($set_class);
           
            # Code to check that newly fabricated set definitions are in the set we query back out:
            # my @all = $self->all_objects_loaded($set_class);
            # my %expected;
            # @expected{@sets_from_grouped_objects} = @sets_from_grouped_objects;
            # for my $match (@matches) {
            #    delete $expected{$match};
            # }
            # if (keys %expected) {
            #    #$DB::single = 1;
            #    print Data::Dumper::Dumper(\%expected);
            # }

            return @matches;
        }
        else {
            die "unknown strategy $strategy";
        }
    };
        
    # Handle passing-through any exceptions.
    die $@ if $@;

    if (my $recurse = $template->recursion_desc) {        
        my ($this,$prior) = @$recurse;
        # remove undef items.  undef/NULL in the recursion linkage means it doesn't link to anything
        my @values = grep { defined }
                     map { $_->$prior }
                     @results;
        if (@values) {
            # We do get here, so that adjustments to intermediate foreign keys
            # in the cache will result in a new query at the correct point,
            # and not result in missing data.
            #push @results, $class->get($this => \@values, -recurse => $recurse);
            push @results, map { $class->get($this => $_, -recurse => $recurse) } @values;
        }
    }

    my $group_by = $template->group_by;
    #if ($group_by) {
    #    # return sets instead of the actual objects
    #    @results = _group_objects($template,\@values,$group_by,\@results);
    #}

    if (@results > 1) {
        my $sorter;
        if ($group_by) {
            # We need to rewrite the original rule on the member class to be a rule
            # on the Set class to do proper ordering
            my $set_class = $template->subject_class_name . '::Set';
            my $set_template = UR::BoolExpr::Template->resolve($set_class, -group_by => $group_by);
            $sorter = $set_template->sorter;
        } else {
            $sorter = $template->sorter;
        }
        @results = sort $sorter @results;
    }

    # Return in the standard way.
    return @results if (wantarray);
    Carp::confess("Multiple matches for $class @_!") if (@results > 1);
    return $results[0];
}

sub _group_objects {
    my ($template,$values,$group_by,$objects)  = @_;
    my $sub_template = $template->remove_filter('-group_by');
    for my $property (@$group_by) {
        $sub_template = $sub_template->add_filter($property);
    }
    my $set_class = $template->subject_class_name . '::Set';
    my @groups;
    my %seen;
    for my $result (@$objects) {
        my %values_for_group_property;
        foreach my $group_property ( @$group_by ) {
            my @values = $result->$group_property;
            if (@values) {
                $values_for_group_property{$group_property} = \@values;
            } else {
                $values_for_group_property{$group_property} = [ undef ];
            }
        }
        my @combinations = UR::Util::combinations_of_values(map { $values_for_group_property{$_} } @$group_by);
        foreach my $extra_values ( @combinations ) {
            my $bx = $sub_template->get_rule_for_values(@$values,@$extra_values);
            next if $seen{$bx->id}++;
            my $group = $set_class->get($bx->id);
            push @groups, $group;
        }
    }
    return @groups;
}

sub _loading_was_done_before_with_a_superset_of_this_rule {
    my($self,$rule) = @_;

    my $template = $rule->template;

    if (exists $UR::Context::all_params_loaded->{$template->id}
        and exists $UR::Context::all_params_loaded->{$template->id}->{$rule->id}
    ) {
        return 1;
    }

    if ($template->subject_class_name->isa("UR::Value")) {
        return;
    }

    my @rule_values = $rule->values;
    my @rule_param_names = $template->_property_names;
    my %rule_values;
    for (my $i = 0; $i < @rule_param_names; $i++) {
        $rule_values{ $rule_param_names[$i] } = $rule_values[$i];
    }

    foreach my $loaded_template_id ( keys %$UR::Context::all_params_loaded ) {
        my $loaded_template = UR::BoolExpr::Template->get($loaded_template_id);
        if($template->is_subset_of($loaded_template)) {
            # Try limiting the possibilities by matching the previously-loaded rule value_id's
            # on this rule's values
            my @param_names = $loaded_template->_property_names;
            my @values = @rule_values{ @param_names };
            my $value_id;
            { no warnings 'uninitialized';
              $value_id = join($UR::BoolExpr::Util::record_sep, @values);
            }
            my @candidates = grep { index($_, $value_id) > 0 } keys(%{ $UR::Context::all_params_loaded->{$loaded_template_id} });
            foreach my $loaded_rule_id ( @candidates ) {
                my $loaded_rule = UR::BoolExpr->get($loaded_rule_id);
                return 1 if ($rule->is_subset_of($loaded_rule));
            }
        }
    }
    return;
}



sub _forget_loading_was_done_with_template_and_rule {
    my($self,$template_id, $rule_id) = @_;

    delete $all_params_loaded->{$template_id}->{$rule_id};
}

# Given a list of values, returns a list of lists containing all subsets of
# the input list, including the original list and the empty list
sub _get_all_subsets_of_params {
    my $self = shift;

    return [] unless @_;
    my $first = shift;
    my @rest = $self->_get_all_subsets_of_params(@_);
    return @rest, map { [$first, @$_ ] } @rest;
}

sub query_underlying_context {
    my $self = shift;
    unless (ref $self) {
        $self = $self->current;
    }
    if (@_) {
        $self->{'query_underlying_context'} = shift;
    }
    return $self->{'query_underlying_context'};
}


# all of these delegate to the current context...

sub has_changes {
    return shift->get_current->has_changes(@_);
}

sub commit {
    Carp::carp 'UR::Context::commit() called as a function, not a method.  Assumming commit on current context' unless @_;

    my $self = shift;
    $self = UR::Context->current() unless ref $self;

    $self->__signal_change__('precommit');

    unless ($self->_sync_databases) {
        $self->__signal_observers__('sync_databases', 0);
        $self->__signal_change__('commit',0);
        return;
    }

    $self->__signal_observers__('sync_databases', 1);

    unless ($self->_commit_databases) {
        $self->__signal_change__('commit',0);
        die "Application failure during commit!";
    }
    $self->__signal_change__('commit',1);

<<<<<<< HEAD
    $self->_after_commit();

    return 1;
}

sub _after_commit {
    my $self = shift;
=======
    $_->delete foreach UR::Change->get();
>>>>>>> 4fc60fd6

    foreach ( $self->all_objects_loaded('UR::Object') ) {
        delete $_->{'_change_count'};
    }

    return 1;
}

sub rollback {
    my $self = shift;
    unless ($self) {
        warn 'UR::Context::rollback() called as a function, not a method.  Assumming rollback on current context';
        $self = UR::Context->current();
    }
    $self->__signal_change__('prerollback');

    unless ($self->_reverse_all_changes) {
        $self->__signal_change__('rollback', 0);
        die "Application failure during reverse_all_changes?!";
    }
    unless ($self->_rollback_databases) {
        $self->__signal_change__('rollback', 0);
        die "Application failure during rollback!";
    }
    $self->__signal_change__('rollback', 1);
    return 1;
}

sub _tmp_self {
    my $self = shift;
    if (ref($self)) {
        return ($self,ref($self));
    }
    else {
        return ($UR::Context::current, $self);
    }
}

sub clear_cache {
    my ($self,$class) = _tmp_self(shift @_);
    my %args = @_;

    # dont unload any of the infrastructional classes, or any classes
    # the user requested to be saved
    my %local_dont_unload;
    if ($args{'dont_unload'}) {
        for my $class_name (@{$args{'dont_unload'}}) {
            $local_dont_unload{$class_name} = 1;
            for my $subclass_name ($class_name->__meta__->subclasses_loaded) {
                $local_dont_unload{$subclass_name} = 1;
            }
        }
    }

    for my $class_name (UR::Object->__meta__->subclasses_loaded) {

        # Once transactions are fully implemented, the command params will sit
        # beneath the regular transaction, so we won't need this.  For now,
        # we need a work-around.
        next if $class_name eq "UR::Command::Param";
        next if $class_name->isa('UR::Singleton');
        
        my $class_obj = $class_name->__meta__;
        #if ($class_obj->data_source and $class_obj->is_transactional) {
        #    # normal
        #}
        #elsif (!$class_obj->data_source and !$class_obj->is_transactional) {
        #    # expected
        #}
        #elsif ($class_obj->data_source and !$class_obj->is_transactional) {
        #    Carp::confess("!!!!!data source on non-transactional class $class_name?");
        #}
        #elsif (!$class_obj->data_source and $class_obj->is_transactional) {
        #    # okay
        #}

        next unless $class_obj->is_uncachable;
        next if $class_obj->is_meta_meta;
        next unless $class_obj->is_transactional;

        next if ($local_dont_unload{$class_name} ||
                 grep { $class_name->isa($_) } @{$args{'dont_unload'}});

        next if $class_obj->is_meta;

        next if not defined $class_obj->data_source;

        for my $obj ($self->all_objects_loaded_unsubclassed($class_name)) {
            # Check the type against %local_dont_unload again, because all_objects_loaded()
            # will return child class objects, as well as the class you asked for.  For example,
            # GSC::DNA->a_o_l() will also return GSC::ReadExp objects, and the user may have wanted
            # to save those.  We also check whether the $obj type isa one of the requested classes
            # because, for example, GSC::Sequence->a_o_l returns GSC::ReadExp types, and the user
            # may have wanted to save all GSC::DNAs
            my $obj_type = ref $obj;
            next if ($local_dont_unload{$obj_type} ||
                     grep {$obj_type->isa($_) } @{$args{'dont_unload'}});
            $obj->unload;
        }
        my @obj = grep { defined($_) } values %{ $UR::Context::all_objects_loaded->{$class_name} };
        if (@obj) {
            $class->warning_message("Skipped unload of $class_name objects during clear_cache: "
                . join(",",map { $_->id } @obj )
                . "\n"
            );
            if (my @changed = grep { $_->__changes__ } @obj) {
                require YAML;
                $class->error_message(
                    "The following objects have changes:\n"
                    . Data::Dumper::Dumper(\@changed)
                    . "The clear_cache method cannot be called with unsaved changes on objects.\n"
                    . "Use reverse_all_changes() first to really undo everything, then clear_cache(),"
                    . " or call sync_database() and clear_cache() if you want to just lighten memory but keep your changes.\n"
                    . "Clearing the cache with active changes will be supported after we're sure all code like this is gone. :)\n"                    
                );
                exit 1;
            }
        }
        delete $UR::Context::all_objects_loaded->{$class_name};
        delete $UR::Context::all_objects_are_loaded->{$class_name};
        delete $UR::Context::all_params_loaded->{$class_name};
    }
    1;
}

sub _get_changed_objects_for_sync_databases {
    my $self = shift;

    return (
        $self->all_objects_loaded('UR::Object::Ghost'),
        grep { $_->__changes__ } $self->all_objects_loaded('UR::Object')
        #UR::Util->mapreduce_grep(sub { $_[0]->__changes__ },$self->all_objects_loaded('UR::Object'))
    );
}

sub _change_summary_for_saving_object {
    my($self, $object_to_save) = @_;

    # This object may have uncommitted changes already saved.
    # If so, work from the last saved data.
    # Normally, we go with the last committed data.
    my $compare_version = ($object_to_save->{'db_saved_uncommitted'} ? 'db_saved_uncommitted' : 'db_committed');

    my ($action,$change_summary);
    if ($object_to_save->isa('UR::Object::Ghost'))
    {
        $action = 'delete';
    }
    elsif ($object_to_save->{$compare_version})
    {
        $action = 'update';
        $change_summary = $object_to_save->property_diff($object_to_save->{$compare_version});
    }
    else
    {
        $action = 'insert';
    }

    return($action, $change_summary);
}

sub _order_data_sources_for_saving {
    my @data_sources = @_;

    my %can_savepoint = map { $_->id => $_->can_savepoint } @data_sources;
    my %classes = map { $_->id => $_->class } @data_sources;
    my %is_default = map { $_->id => $_->isa('UR::DataSource::Default') ? 1 : 0 } @data_sources;  # Default data sources go last

    return
        sort {
            $is_default{$a->id} <=> $is_default{$b->id}
            ||
            $can_savepoint{$a->id} <=> $can_savepoint{$b->id}
            ||
            $classes{$a->id} cmp $classes{$b->id}
        }
        @data_sources;
}

our $IS_SYNCING_DATABASE = 0;
sub _sync_databases {
    my $self = shift;
    my %params = @_;

    # Glue App::DB->sync_database with UR::Context->_sync_databases()
    # and avoid endless recursion.
    # FIXME Remove this when we're totally off of the old API
    # You'll also want to remove all the gotos from this function and uncomment
    # the returns
    return 1 if $IS_SYNCING_DATABASE;
    $IS_SYNCING_DATABASE = 1;
    if ($App::DB::{'sync_database'}) {
        unless (App::DB->sync_database() ) {
            $IS_SYNCING_DATABASE = 0;
            $self->error_message(App::DB->error_message());
            return;
        }
    }
    $IS_SYNCING_DATABASE = 0;  # This should be far down enough to avoid recursion, right?
 
    my @o = grep { ref($_) eq 'UR::DeletedRef' } $self->all_objects_loaded('UR::Object');
    if (@o) {
        print Data::Dumper::Dumper(\@o);
        Carp::confess();
    }

    # Determine what has changed.
    my @changed_objects = $self->_get_changed_objects_for_sync_databases();

    return 1 unless (@changed_objects);

    # Ensure validity.
    # This is primarily to catch custom validity logic in class overrides.
    my @invalid = grep { $_->__errors__ } @changed_objects;
    #my @invalid = UR::Util->mapreduce_grep(sub { $_[0]->__errors__}, @changed_objects);
    if (@invalid) {
        $self->display_invalid_data_for_save(\@invalid);
        goto PROBLEM_SAVING;
        #return;
    }

    # group changed objects by data source
    my %ds_objects;
    for my $obj (@changed_objects) {
        my $data_source = $self->resolve_data_source_for_object($obj);
        next unless $data_source;
        my $data_source_id = $data_source->id;
        $ds_objects{$data_source_id} ||= { 'ds_obj' => $data_source, 'changed_objects' => []};
        push @{ $ds_objects{$data_source_id}->{'changed_objects'} }, $obj;
    }

    my @ds_in_order =
        map { $_->id }
        _order_data_sources_for_saving(map { $_->{ds_obj} } values(%ds_objects));

    # save on each in succession
    my @done;
    my $rollback_on_non_savepoint_handle;
    for my $data_source_id (@ds_in_order) {
        my $obj_list = $ds_objects{$data_source_id}->{'changed_objects'};
        my $data_source = $ds_objects{$data_source_id}->{'ds_obj'};
        my $result = $data_source->_sync_database(
            %params,
            changed_objects => $obj_list,
        );
        if ($result) {
            push @done, $data_source;
            next;
        }
        else {
            $self->error_message(
                "Failed to sync data source: $data_source_id: "
                . $data_source->error_message
            );
            for my $prev_data_source (@done) {
                $prev_data_source->_reverse_sync_database;
            }
            goto PROBLEM_SAVING;
            #return;
        }
    }
    
    return 1;

    PROBLEM_SAVING:
    if ($App::DB::{'rollback'}) {
        App::DB->rollback();
    }
    return;
}


sub display_invalid_data_for_save {
    my $self = shift;
    my @objects_with_errors = @{shift @_};

    $self->error_message('Invalid data for save!');

    for my $obj (@objects_with_errors) {
        no warnings;
        my $identifier = eval { $obj->__display_name__ } || $obj->id;
        my $msg = $obj->class . " identified by " . $identifier . " has problems on\n";
        my @problems = $obj->__errors__;
        foreach my $error ( @problems ) {
            $msg .= $error->__display_name__ . "\n";
        }

        $msg .= "    Current state:\n";
        my $datadumper = Data::Dumper::Dumper($obj);
        my $nr_of_lines = $datadumper =~ tr/\n//;
        if ($nr_of_lines > 40) {
            # trim it down to the first 15 and last 3 lines
            $datadumper =~ m/^((?:.*\n){15})/;
            $msg .= $1;
            $datadumper =~ m/((?:.*(?:\n|$)){3})$/;
            $msg .= "[...]\n$1\n";
        } else {
            $msg .= $datadumper;
        }
        $self->error_message($msg);
    }

    return 1;
}


sub _reverse_all_changes {
    my $self = shift;
    my $class;
    if (ref($self)) {
        $class = ref($self);
    }
    else {
        $class = $self;
        $self = $UR::Context::current;
    }

    @UR::Context::Transaction::open_transaction_stack = ();
    @UR::Context::Transaction::change_log = ();
    $UR::Context::Transaction::log_all_changes = 0;
    $UR::Context::current = $UR::Context::process;

    my @objects =
        map { $self->all_objects_loaded_unsubclassed($_) }
        grep { $_->__meta__->is_transactional }
        grep { ! $_->isa('UR::Value') }
        sort UR::Object->__meta__->subclasses_loaded();

    for my $object (@objects) {
        $object->__rollback__();
    }

    return 1;
}

our $IS_COMMITTING_DATABASE = 0;
sub _commit_databases {
    my $class = shift;

    # Glue App::DB->commit() with UR::Context->_commit_databases()
    # and avoid endless recursion.
    # FIXME Remove this when we're totally off of the old API
    return 1 if $IS_COMMITTING_DATABASE;
    $IS_COMMITTING_DATABASE = 1;
    if ($App::DB::{'commit'}) {
        unless (App::DB->commit() ) {
	    $IS_COMMITTING_DATABASE = 0;
            $class->error_message(App::DB->error_message());
            return;
        }
    }
    $IS_COMMITTING_DATABASE = 0;

    my @ds_in_order = _order_data_sources_for_saving($UR::Context::current->all_objects_loaded('UR::DataSource'));
    my @committed;
    foreach my $ds ( @ds_in_order ) {
        if ($ds->commit) {
            push @committed, $ds;
        } else {
            my $message = 'Data source ' . $ds->get_name . ' failed to commit: ' . join("\n\t", $ds->error_messages);
            if (@committed) {
                $message .= "\nThese data sources were successfully committed, resulting in a FRAGMENTED DISTRIBUTED TRANSACTION: "
                            . join(', ', map { $_->get_name } @committed);
            }
            Carp::croak($message);
        }
    }

    return 1;
}


our $IS_ROLLINGBACK_DATABASE = 0;
sub _rollback_databases {
    my $class = shift;

    # Glue App::DB->rollback() with UR::Context->_rollback_databases()
    # and avoid endless recursion.
    # FIXME Remove this when we're totally off of the old API
    return 1 if $IS_ROLLINGBACK_DATABASE;
    $IS_ROLLINGBACK_DATABASE = 1;
    if ($App::DB::{'rollback'}) {
        unless (App::DB->rollback()) {
            $IS_ROLLINGBACK_DATABASE = 0;
            $class->error_message(App::DB->error_message());
            return;
        }
    }
    $IS_ROLLINGBACK_DATABASE = 0;

    $class->_for_each_data_source("rollback")
        or die "FAILED TO ROLLBACK!: " . $class->error_message;
    return 1;
}

sub _disconnect_databases {
    my $class = shift;
    $class->_for_each_data_source("disconnect");
    return 1;
}    

sub _for_each_data_source {
    my($class,$method) = @_;

    my @ds = $UR::Context::current->all_objects_loaded('UR::DataSource');
    foreach my $ds ( @ds ) {
       unless ($ds->$method) {
           $class->error_message("$method failed on DataSource ",$ds->get_name);
           return; 
       }
    }
    return 1;
}

sub _get_committed_property_value {
    my $class = shift;
    my $object = shift;
    my $property_name = shift;

    if ($object->{'db_committed'}) {
        return $object->{'db_committed'}->{$property_name};
    } elsif ($object->{'db_saved_uncommitted'}) {
        return $object->{'db_saved_uncommitted'}->{$property_name};
    } else {
        return;
    }
}

sub _dump_change_snapshot {
    my $class = shift;
    my %params = @_;

    my @c = grep { $_->__changes__ } $UR::Context::current->all_objects_loaded('UR::Object');

    my $fh;
    if (my $filename = $params{filename})
    {
        $fh = IO::File->new(">$filename");
        unless ($fh)
        {
            $class->error_message("Failed to open file $filename: $!");
            return;
        }
    }
    else
    {
        $fh = "STDOUT";
    }
    require YAML;
    $fh->print(YAML::Dump(\@c));
    $fh->close;
}

sub reload {
    my $self = shift;

    # this is here for backward external compatability
    # get() now goes directly to the context
    
    my $class = shift;
    if (ref $class) {
        # Trying to reload a specific object?
        if (@_) {
            Carp::confess("load() on an instance with parameters is not supported");
            return;
        }
        @_ = ('id' ,$class->id());
        $class = ref $class;
    }

    my ($rule, @extra) = UR::BoolExpr->resolve_normalized($class,@_);
    
    if (@extra) {
        if (scalar @extra == 2 and ($extra[0] eq "sql" or $extra[0] eq 'sql in')) {
           return $UR::Context::current->_get_objects_for_class_and_sql($class,$extra[1]);
        }
        else {
            die "Odd parameters passed directly to $class load(): @extra.\n"
                . "Processable params were: "
                . Data::Dumper::Dumper({ $rule->params_list });
        }
    }
    return $UR::Context::current->get_objects_for_class_and_rule($class,$rule,1);
}

## This is old, untested code that we may wany to resurrect at some point
#
#our $CORE_DUMP_VERSION = 1;
## Use Data::Dumper to save a representation of the object cache to a file.  Args are:
## filename => the name of the file to save to
## dumpall => boolean flagging whether to dump _everything_, or just the things
##            that would actually be loaded later in core_restore()
#
#sub _core_dump {
#    my $class = shift;
#    my %args = @_;
#
#    my $filename = $args{'filename'} || "/tmp/core." . UR::Context::Process->prog_name . ".$ENV{HOST}.$$";
#    my $dumpall = $args{'dumpall'};
#
#    my $fh = IO::File->new(">$filename");
#    if (!$fh) {
#      $class->error_message("Can't open dump file $filename for writing: $!");
#      return undef;
#    }
#
#    my $dumper;
#    if ($dumpall) {  # Go ahead and dump everything
#        $dumper = Data::Dumper->new([$CORE_DUMP_VERSION,
#                                     $UR::Context::all_objects_loaded,
#                                     $UR::Context::all_objects_are_loaded,
#                                     $UR::Context::all_params_loaded,
#                                     $UR::Context::all_change_subscriptions],
#                                    ['dump_version','all_objects_loaded','all_objects_are_loaded',
#                                     'all_params_loaded','all_change_subscriptions']);
#    } else {
#        my %DONT_UNLOAD =
#            map {
#                my $co = $_->__meta__;
#                if ($co and not $co->is_transactional) {
#                    ($_ => 1)
#                }
#                else {
#                    ()
#                }
#            }
#             $UR::Context::current->all_objects_loaded('UR::Object');
#
#        my %aol = map { ($_ => $UR::Context::all_objects_loaded->{$_}) }
#                     grep { ! $DONT_UNLOAD{$_} } keys %$UR::Context::all_objects_loaded;
#        my %aoal = map { ($_ => $UR::Context::all_objects_are_loaded->{$_}) }
#                      grep { ! $DONT_UNLOAD{$_} } keys %$UR::Context::all_objects_are_loaded;
#        my %apl = map { ($_ => $UR::Context::all_params_loaded->{$_}) }
#                      grep { ! $DONT_UNLOAD{$_} } keys %$UR::Context::all_params_loaded;
#        # don't dump $UR::Context::all_change_subscriptions
#        $dumper = Data::Dumper->new([$CORE_DUMP_VERSION,\%aol, \%aoal, \%apl],
#                                    ['dump_version','all_objects_loaded','all_objects_are_loaded',
#                                     'all_params_loaded']);
#
#    }
#
#    $dumper->Purity(1);   # For dumping self-referential data structures
#    $dumper->Sortkeys(1); # Makes quick and dirty file comparisons with sum/diff work correctly-ish
#
#    $fh->print($dumper->Dump() . "\n");
#
#    $fh->close;
#
#    return $filename;
#}
#
## Read a file previously generated with core_dump() and repopulate the object cache.  Args are:
## filename => name of the coredump file
## force => boolean flag whether to go ahead and attempt to load the file even if it thinks
##          there is a formatting problem
#sub _core_restore {
#    my $class = shift;
#    my %args = @_;
#    my $filename = $args{'filename'};
#    my $forcerestore = $args{'force'};
#
#    my $fh = IO::File->new("$filename");
#    if (!$fh) {
#        $class->error_message("Can't open dump file $filename for restoring: $!");
#        return undef;
#    }
#
#    my $code;
#    while (<$fh>) { $code .= $_ }
#
#    my($dump_version,$all_objects_loaded,$all_objects_are_loaded,$all_params_loaded,$all_change_subscriptions);
#    eval $code;
#
#    if ($@)
#    {
#        $class->error_message("Failed to restore core file state: $@");
#        return undef;
#    }
#    if ($dump_version != $CORE_DUMP_VERSION) {
#      $class->error_message("core file's version $dump_version differs from expected $CORE_DUMP_VERSION");
#      return 0 unless $forcerestore;
#    }
#
#    my %DONT_UNLOAD =
#        map {
#            my $co = $_->__meta__;
#            if ($co and not $co->is_transactional) {
#                ($_ => 1)
#            }
#            else {
#                ()
#            }
#        }
#        $UR::Context::current->all_objects_loaded('UR::Object');
#
#    # Go through the loaded all_objects_loaded, prune out the things that
#    # are in %DONT_UNLOAD
#    my %loaded_classes;
#    foreach ( keys %$all_objects_loaded ) {
#        next if ($DONT_UNLOAD{$_});
#        $UR::Context::all_objects_loaded->{$_} = $all_objects_loaded->{$_};
#        $loaded_classes{$_} = 1;
#
#    }
#    foreach ( keys %$all_objects_are_loaded ) {
#        next if ($DONT_UNLOAD{$_});
#        $UR::Context::all_objects_are_loaded->{$_} = $all_objects_are_loaded->{$_};
#        $loaded_classes{$_} = 1;
#    }
#    foreach ( keys %$all_params_loaded ) {
#        next if ($DONT_UNLOAD{$_});
#        $UR::Context::all_params_loaded->{$_} = $all_params_loaded->{$_};
#        $loaded_classes{$_} = 1;
#    }
#    # $UR::Context::all_change_subscriptions is basically a bunch of coderef
#    # callbacks that can't reliably be dumped anyway, so we skip it
#
#    # Now, get the classes to instantiate themselves
#    foreach ( keys %loaded_classes ) {
#        $_->class() unless m/::Ghost$/;
#    }
#
#    return 1;
#}

1;

=pod

=head1 NAME

UR::Context - Manage the current state of the application

=head1 SYNOPSIS

  use AppNamespace;

  my $obj = AppNamespace::SomeClass->get(id => 1234);
  $obj->some_property('I am changed');

  UR::Context->get_current->rollback; # some_property reverts to its original value

  $obj->other_property('Now, I am changed');

  UR::Context->commit; # other_property now permanently has that value


=head1 DESCRIPTION

The main application code will rarely interact with UR::Context objects
directly, except for the C<commit> and C<rollback> methods.  It manages
the mappings between an application's classes, object cache, and external
data sources.

=head1 SUBCLASSES

UR::Context is an abstract class.  When an application starts up, the system
creates a handful of Contexts that logically exist within one another:

=over 2

=item 1.
L<UR::Context::Root> - A context to represent all the data reachable in the
application's namespace.  It connects the application to external data
sources.

=item 2.
L<UR::Context::Process> - A context to represent the state of data within
the currently running application.  It handles the transfer of data to and
from the Root context, through the object cache, on behalf of the application
code.

=item 3.
L<UR::Context::Transaction> - A context to represent an in-memory transaction
as a diff of the object cache.  The Transaction keeps a list of changes to
objects and is able to revert those changes with C<rollback()>, or apply them
to the underlying context with C<commit()>.

=back

=head1 CONSTRUCTOR

=over 4

=item begin

  my $trans = UR::Context::Transaction->begin();

L<UR::Context::Transaction> instances are created through C<begin()>.  

=back

A L<UR::Context::Root> and L<UR::Context::Process> context will be created
for you when the application initializes.  Additional instances of these
classes are not usually instantiated.

=head1 METHODS

Most of the methods below can be called as either a class or object method
of UR::Context.  If called as a class method, they will operate on the current
context.

=over 4

=item get_current

  my $context = UR::Context::get_current();

Returns the UR::Context instance of whatever is the most currently created
Context.  Can be called as a class or object method.

=item query_underlying_context

  my $should_load = $context->query_underlying_context();
  $context->query_underlying_context(1);

A property of the Context that sets the default value of the C<$should_load>
flag inside C<get_objects_for_class_and_rule> as described below.  Initially,
its value is undef, meaning that during a get(), the Context will query the
underlying data sources only if this query has not been done before.  Setting
this property to 0 will make the Context never query data sources, meaning
that the only objects retrievable are those already in memory.  Setting the
property to 1 means that every query will hit the data sources, even if the
query has been done before.

=item get_objects_for_class_and_rule

  @objs = $context->get_objects_for_class_and_rule(
                        $class_name,
                        $boolexpr,
                        $should_load,
                        $should_return_iterator
                    );

This is the method that serves as the main entry point to the Context behind
the C<get()>, and C<is_loaded()> methods of L<UR::Object>, and C<reload()> method
of UR::Context.

C<$class_name> and C<$boolexpr> are required arguments, and specify the 
target class by name and the rule used to filter the objects the caller
is interested in.  

C<$should_load> is a flag indicating whether the Context should load objects
satisfying the rule from external data sources.  A true value means it should
always ask the relevent data sources, even if the Context believes the 
requested data is in the object cache,  A false but defined value means the
Context should not ask the data sources for new data, but only return what
is currently in the cache matching the rule.  The value C<undef> means the
Context should use the value of its query_underlying_context property.  If
that is also undef, then it will use its own judgement about asking the
data sources for new data, and will merge cached and external data as
necessary to fulfill the request.

C<$should_return_iterator> is a flag indicating whether this method should
return the objects directly as a list, or iterator function instead.  If
true, it returns a subref that returns one object each time it is called,
and undef after the last matching object:

  my $iter = $context->get_objects_for_class_and_rule(
                           'MyClass',
                           $rule,
                           undef,
                           1
                       );
  my @objs;
  while (my $obj = $iter->());
      push @objs, $obj;
  }

=item has_changes

  my $bool = $context->has_changes();

Returns true if any objects in the given Context's object cache (or the
current Context if called as a class method) have any changes that haven't
been saved to the underlying context.

=item commit

  UR::Context->commit();

Causes all objects with changes to save their changes back to the underlying
context.  If the current context is a L<UR::Context::Transaction>, then the
changes will be applied to whatever Context the transaction is a part of.
if the current context is a L<UR::Context::Process> context, then C<commit()>
pushes the changes to the underlying L<UR::Context::Root> context, meaning 
that those changes will be applied to the relevent data sources.

In the usual case, where no transactions are in play and all data sources
are RDBMS databases, calling C<commit()> will cause the program to begin
issuing SQL against the databases to update changed objects, insert rows
for newly created objects, and delete rows from deleted objects as part of
an SQL transaction.  If all the changes apply cleanly, it will do and SQL
C<commit>, or C<rollback> if not.

commit() returns true if all the changes have been safely transferred to the
underlying context, false if there were problems.

=item rollback

  UR::Context->rollback();

Causes all objects' changes for the current transaction to be reversed.
If the current context is a L<UR::Context::Transaction>, then the
transactional properties of those objects will be reverted to the values
they had when the transaction started.  Outside of a transaction, object
properties will be reverted to their values when they were loaded from the
underlying data source.  rollback() will also ask all the underlying
databases to rollback.

=item clear_cache

  UR::Context->clear_cache();

Asks the current context to remove all non-infrastructional data from its
object cache.  This method will fail and return false if any object has
changes.

=item resolve_data_source_for_object

  my $ds = $obj->resolve_data_source_for_object();

For the given C<$obj> object, return the L<UR::DataSource> instance that 
object was loaded from or would be saved to.  If objects of that class do
not have a data source, then it will return C<undef>.

=item resolve_data_sources_for_class_meta_and_rule

  my @ds = $context->resolve_data_sources_for_class_meta_and_rule($class_obj, $boolexpr);

For the given class metaobject and boolean expression (rule), return the list of
data sources that will need to be queried in order to return the objects
matching the rule.  In most cases, only one data source will be returned.

=item infer_property_value_from_rule

  my $value = $context->infer_property_value_from_rule($property_name, $boolexpr);

For the given boolean expression (rule), and a property name not mentioned in
the rule, but is a property of the class the rule is against, return the value
that property must logically have.

For example, if this object is the only TestClass object where C<foo> is
the value 'bar', it can infer that the TestClass property C<baz> must
have the value 'blah' in the current context.

  my $obj = TestClass->create(id => 1, foo => 'bar', baz=> 'blah');
  my $rule = UR::BoolExpr->resolve('TestClass', foo => 'bar);
  my $val = $context->infer_property_value_from_rule('baz', $rule);
  # val now is 'blah'

=item object_cache_size_highwater

  UR::Context->object_cache_size_highwater(5000);
  my $highwater = UR::Context->object_cache_size_highwater();

Set or get the value for the Context's object cache pruning high water
mark.  The object cache pruner will be run during the next C<get()> if the
cache contains more than this number of prunable objects.  See the 
L</Object Cache Pruner> section below for more information.

=item object_cache_size_lowwater

  UR::Context->object_cache_size_lowwater(5000);
  my $lowwater = UR::Context->object_cache_size_lowwater();

Set or get the value for the Context's object cache pruning high water
mark.  The object cache pruner will stop when the number of prunable objects
falls below this number.

=item prune_object_cache

  UR::Context->prune_object_cache();

Manually run the object cache pruner.

=item reload

  UR::Context->reload($object);
  UR::Context->reload('Some::Class', 'property_name', value);

Ask the context to load an object's data from an underlying Context, even if
the object is already cached.  With a single parameter, it will use that
object's ID parameters as the basis for querying the data source.  C<reload>
will also accept a class name and list of key/value parameters the same as
C<get>.

=item _light_cache

  UR::Context->_light_cache(1);

Turn on or off the light caching flag.  Light caching alters the behavior 
of the object cache in that all object references in the cache are made weak
by Scalar::Util::weaken().  This means that the application code must keep
hold of any object references it wants to keep alive.  Light caching defaults
to being off, and must be explicitly turned on with this method.

=back

=head1 Custom observer aspects

UR::Context sends signals for observers watching for some non-standard aspects.

=over 2

=item precommit

After C<commit()> has been called, but before any changes are saved to the
data sources.  The only parameters to the Observer's callback are the Context
object and the aspect ("precommit").

=item commit

After C<commit()> has been called, and after an attempt has been made to save
the changes to the data sources.  The parameters to the callback are the
Context object, the aspect ("commit"), and a boolean value indicating whether
the commit succeeded or not.

=item prerollback

After C<rollback()> has been called, but before and object state is reverted.

=item rollback

After C<rollback()> has been called, and after an attempt has been made to
revert the state of all the loaded objects.  The parameters to the callback
are the Context object, the aspect ("rollback"), and a boolean value
indicating whether the rollback succeeded or not.

=back

=head1 Data Concurrency

Currently, the Context is optimistic about data concurrency, meaning that 
it does very little to prevent clobbering data in underlying Contexts during
a commit() if other processes have changed an object's data after the Context
has cached and object.  For example, a database has an object with ID 1 and
a property with value 'bob'.  A program loads this object and changes the
property to 'fred', but does not yet commit().  Meanwhile, another program
loads the same object, changes the value to 'joe' and does commit().  Finally
the first program calls commit().  The final value in the database will be
'fred', and no exceptions will be raised.

As part of the caching behavior, the Context keeps a record of what the
object's state is as it's loaded from the underlying Context.  This is how 
the Context knows what object have been changed during C<commit()>.

If an already cached object's data is reloaded as part of some other query,
data consistency of each property will be checked.  If there are no
conflicting changes, then any differences between the object's initial state
and the current state in the underlying Context will be applied to the
object's notion of what it thinks its initial state is.

In some future release, UR may support additional data concurrency methods
such as pessimistic concurrency: check that the current state of all
changed (or even all cached) objects in the underlying Context matches the
initial state before committing changes downstream.  Or allowing the object
cache to operate in write-through mode for some or all classes.

=head1 Internal Methods

There are many methods in UR::Context meant to be used internally, but are
worth documenting for anyone interested in the inner workings of the Context
code.

=over 4

=item _create_import_iterator_for_underlying_context

  $subref = $context->_create_import_iterator_for_underlying_context(
                          $boolexpr, $data_source, $serial_number
                      );
  $next_obj = $subref->();

This method is part of the object loading process, and is called by
L</get_objects_for_class_and_rule> when it is determined that the requested
data does not exist in the object cache, and data should be brought in from
another, underlying Context.  Usually this means the data will be loaded
from an external data source.

C<$boolexpr> is the L<UR::BoolExpr> rule, usually from the application code.

C<$data_source> is the L<UR::DataSource> that will be used to load data from.

C<$serial_number> is used by the object cache pruner.  Each object loaded
through this iterator will have $serial_number in its C<__get_serial> hashref
key.

It works by first getting an iterator for the data source (the
C<$db_iterator>).  It calls L</_resolve_query_plan_for_ds_and_bxt> to find out
how data is to be loaded and whether this request spans multiple data
sources.  It calls L</__create_object_fabricator_for_loading_template> to get
a list of closures to transform the primary data source's data into UR
objects, and L</_create_secondary_loading_closures> (if necessary) to get
more closures that can load and join data from the primary to the secondary
data source(s).

It returns a subref that works as an iterator, loading and returning objects
one at a time from the underlying context into the current context.  It 
returns undef when there are no more objects to return.

The returned iterator works by first asking the C<$db_iterator> for the next
row of data as a listref.  Asks the secondary data source joiners whether
there is any matching data.  Calls the object fabricator closures to convert
the data source data into UR objects.  If any of the object requires
subclassing, then additional importing iterators are created to handle that.
Finally, the objects matching the rule are returned to the caller one at a
time.

=item _resolve_query_plan_for_ds_and_bxt

  my $query_plan = $context->_resolve_query_plan_for_ds_and_bxt(
                                    $data_source,
                                    $boolexpr_tmpl
                                );
  my($query_plan, @addl_info) = $context->_resolve_query_plan_for_ds_and_bxt(
                                                 $data_source,
                                                 $boolexpr_tmpl
                                             );

When a request is made that will hit one or more data sources,
C<_resolve_query_plan_for_ds_and_bxt> is used to call a method of the same name
on the data source.  It retuns a hashref used by many other parts of the 
object loading system, and describes what data source to use, how to query
that data source to get the objects, how to use the raw data returned by
the data source to construct objects and how to resolve any delegated
properties that are a part of the rule.

C<$data_source> is a L<UR::DataSource> object ID.  C<$coolexpr_tmpl> is a
L<UR::BoolExpr::Template> object.

In the common case, the query will only use one data source, and this method
returns that data directly.  But if the primary data source sets the 
C<joins_across_data_sources> key on the data structure as may be the case
when a rule involves a delegated property to a class that uses a different
data source, then this methods returns an additional list of data.  For
each additional data source needed to resolve the query, this list will have
three items:

=over 2

=item 1.

The secondary data source ID

=item 2. 

A listref of delegated L<UR::Object::Property> objects joining the primary
data source to this secondary data source.

=item 3. 

A L<UR::BoolExpr::Template> rule template applicable against the secondary
data source

=back

=item _create_secondary_rule_from_primary

  my $new_rule = $context->_create_secondary_rule_from_primary(
                               $primary_rule,
                               $delegated_properties,
                               $secondary_rule_tmpl
                           );

When resolving a request that requires multiple data sources,
this method is used to construct a rule against applicable against the
secondary data source.  C<$primary_rule> is the L<UR::BoolExpr> rule used
in the original query.  C<$delegated_properties> is a listref of
L<UR::Object::Property> objects as returned by
L</_resolve_query_plan_for_ds_and_bxt()> linking the primary to the secondary data
source.  C<$secondary_rule_tmpl> is the rule template, also as returned by 
L</_resolve_query_plan_for_ds_and_bxt()>.

=item _create_secondary_loading_closures

  my($obj_importers, $joiners) = $context->_create_secondary_loading_closures(
                                               $primary_rule_tmpl,
                                               @addl_info);

When reolving a request that spans multiple data sources,
this method is used to construct two lists of subrefs to aid in the request.
C<$primary_rule_tmpl> is the L<UR::BoolExpr::Template> rule template made
from the original rule.  C<@addl_info> is the same list returned by
L</_resolve_query_plan_for_ds_and_bxt>.  For each secondary data source, there
will be one item in the two listrefs that are returned, and in the same
order.

C<$obj_importers> is a listref of subrefs used as object importers.  They
transform the raw data returned by the data sources into UR objects.

C<$joiners> is also a listref of subrefs.  These closures know how the
properties link the primary data source data to the secondary data source.
They take the raw data from the primary data source, load the next row of
data from the secondary data source, and returns the secondary data that
successfully joins to the primary data.  You can think of these closures as
performing the same work as an SQL C<join> between data in different data
sources.

=item _cache_is_complete_for_class_and_normalized_rule

  ($is_cache_complete, $objects_listref) =
      $context->_cache_is_complete_for_class_and_normalized_rule(
                    $class_name, $boolexpr
                );

This method is part of the object loading process, and is called by
L</get_objects_for_class_and_rule> to determine if the objects requested
by the L<UR::BoolExpr> C<$boolexpr> will be found entirely in the object
cache.  If the answer is yes then C<$is_cache_complete> will be true.
C<$objects_listef> may or may not contain objects matching the rule from
the cache.  If that list is not returned, then
L</get_objects_for_class_and_rule> does additional work to locate the
matching objects itself via L</_get_objects_for_class_and_rule_from_cache>

It does its magic by looking at the C<$boolexpr> and loosely matching it
against the query cache C<$UR::Context::all_params_loaded>

=item _get_objects_for_class_and_rule_from_cache

  @objects = $context->_get_objects_for_class_and_rule_from_cache(
                           $class_name, $boolexpr
                       );

This method is called by L</get_objects_for_class_and_rule> when 
L<_cache_is_complete_for_class_and_normalized_rule> says the requested
objects do exist in the cache, but did not return those items directly.

The L<UR::BoolExpr> C<$boolexpr> contains hints about how the matching data
is likely to be found.  Its C<_context_query_strategy> key will contain
one of three values

=over 2

=item 1. all

This rule is against a class with no filters, meaning it should return every
member of that class.  It calls C<$class-E<gt>all_objects_loaded> to extract
all objects of that class in the object cache.

=item 2. id

This rule is against a class and filters by only a single ID, or a list of
IDs.  The request is fulfilled by plucking the matching objects right out
of the object cache.

=item 3. index

This rule is against one more more non-id properties.  An index is built
mapping the filtered properties and their values, and the cached objects
which have those values.  The request is fulfilled by using the index to
find objects matching the filter.

=item 4. set intersection

This is a group-by rule and will return a ::Set object.

=back

=item _loading_was_done_before_with_a_superset_of_this_params_hashref

  $bool = $context->_loading_was_done_before_with_a_superset_of_this_params_hashref(
                        $class_name,
                        $params_hashref
                    );

This method is used by L</_cache_is_complete_for_class_and_normalized_rule>
to determine if the requested data was asked for previously, either from a
get() asking for a superset of the current request, or from a request on
a parent class of the current request.

For example, if a get() is done on a class with one param:

  @objs = ParentClass->get(param_1 => 'foo');

And then later, another request is done with an additional param:

  @objs2 = ParentClass->get(param_1 => 'foo', param_2 => 'bar');

Then the first request must have returned all the data that could have
possibly satisfied the second request, and so the system will not issue
a query against the data source.

As another example, given those two previously done queries, if another
get() is done on a class that inherits from ParentClass

  @objs3 = ChildClass->get(param_1 => 'foo');

again, the first request has already loaded all the relevent data, and
therefore won't query the data source.

=item _sync_databases

  $bool = $context->_sync_databases();

Starts the process of committing all the Context's changes to the external
data sources.  _sync_databases() is the workhorse behind L</commit>.

First, it finds all objects with changes.  Checks those changed objects
for validity with C<$obj-E<gt>invalid>.  If any objects are found invalid,
then _sync_databases() will fail.  Finally, it bins all the changed objects
by data source, and asks each data source to save those objects' changes.
It returns true if all the data sources were able to save the changes,
false otherwise.

=item _reverse_all_changes

  $bool = $context->_reverse_all_changes();

_reverse_all_changes() is the workhorse behind L</rollback>.  

For each class, it goes through each object of that class.  If the object
is a L<UR::Object::Ghost>, representing a deleted object, it converts the
ghost back to the live version of the object.  For other classes, it makes
a list of properties that have changed since they were loaded (represented
by the C<db_committed> hash key in the object), and reverts those changes
by using each property's accessor method.

=back

=head1 The Object Cache

The object cache is integral to the way the Context works, and also the main
difference between UR and other ORMs.  Other systems do no caching and
require the calling application to hold references to any objects it 
is interested in.  Say one part of the app loads data from the database and
gives up its references, then if another part of the app does the same or
similar query, it will have to ask the database again.

UR handles caching of classes, objects and queries to avoid asking the data
sources for data it has loaded previously.  The object cache is essentially
a software transaction that sits above whatever database transaction is
active.  After objects are loaded, any changes, creations or deletions exist
only in the object cache, and are not saved to the underlying data sources
until the application explicitly requests a commit or rollback.  

Objects are returned to the application only after they are inserted into
the object cache.  This means that if disconnected parts of the application
are returned objects with the same class and ID, they will have references
to the same exact object reference, and changes made in one part will be
visible to all other parts of the app.  An unchanged object can be removed
from the object cache by calling its C<unload()> method.

Since changes to the underlying data sources are effectively delayed, it is
possible that the application's notion of the object's current state does
not match the data stored in the data source.  You can mitigate this by using
the C<load()> class or object method to fetch the latest data if it's a
problem.  Another issue to be aware of is if multiple programs are likely
to commit conflicting changes to the same data, then whichever applies its
changes last will win; some kind of external locking needs to be applied.
Finally, if two programs attempt to insert data with the same ID columns
into an RDBMS table, the second application's commit will fail, since that
will likely violate a constraint.

=head2 Object Change Tracking

As objects are loaded from their data sources, their properties are
initialized with the data from the query, and a copy of the same data is
stored in the object in its C<db_committed> hash key.  Anyone can ask the
object for a list of its changes by calling C<$obj-E<gt>changed>.
Internally, changed() goes through all the object's properties, comparing
the current values in the object's hash with the same keys under
'db_committed'.  

Objects created through the C<create()> class method have no 'db_committed',
and so the object knows it it a newly created object in this context.

Every time an object is retrieved with get() or through an iterator, it is
assigned a serial number in its C<__get_serial> hash key from the
C<$UR::Context::GET_SERIAL> counter.  This number is unique and increases
with each get(), and is used by the L</Object Cache Pruner> to expire the
least recently requested data.

Objects also track what parameters have been used to get() them in the hash
C<$obj-E<gt>{__load}>.  This is a copy of the data in
C<$UR::Context::all_params_loaded-E<gt>{$template_id}>.  For each rule
ID, it will have a count of the number of times that rule was used in a get().

=head2 Deleted Objects and Ghosts

Calling delete() on an object is tracked in a different way.  First, a new
object is created, called a ghost.  Ghost classes exist for every
class in the application and are subclasses of L<UR::Object::Ghost>.  For
example, the ghost class for MyClass is MyClass::Ghost.  This ghost object
is initialized with the data from the original object.  The original object
is removed from the object cache, and is reblessed into the UR::DeletedRef
class.  Any attempt to interact with the object further will raise an
exception.

Ghost objects are not included in a get() request on the regular class,
though the app can ask for them specificly using
C<MyClass::Ghost-E<gt>get(%params)>.

Ghost classes do not have ghost classes themselves.  Calling create() or
delete() on a Ghost class or object will raise an exception.  Calling other
methods on the Ghost object that exist on the original, live class will
delegate over to the live class's method.

=head2 all_objects_are_loaded

C<$UR::Context::all_objects_are_loaded> is a hashref keyed by class names.
If the value is true, then L</_cache_is_complete_for_class_and_normalized_rule>
knows that all the instances of that class exist in the object cache, and
it can avoid asking the underlying context/datasource for that class' data.

=head2 all_params_loaded

C<$UR::Context::all_params_loaded> is a two-level hashref.  The first level
is template (L<UR::BoolExpr::Template>) IDs.  The second level is rule
(L<UR::BoolExpr>) IDs.  The values are how many times that class and rule
have been involved in a get().  This data is used by
L</_loading_was_done_before_with_a_superset_of_this_params_hashref>
to determine if the requested data will be found in the object cache for
non-id queries.

=head2 all_objects_loaded

C<$UR::Context::all_objects_loaded> is a two-level hashref.  The first level
is class names.  The second level is object IDs.  Every time an object is
created, defined or loaded from an underlying context, it is inserted into
the C<all_objects_loaded> hash.  For queries involving only ID properties,
the Context can retrieve them directly out of the cache if they appear there.

The entire cache can be purged of non-infrastructional objects by calling
L</clear_cache>.

=head2 Object Cache Pruner

The default Context behavior is to cache all objects it knows about for the
entire life of the process.  For programs that churn through large amounts 
of data, or live for a long time, this is probably not what you want.  

The Context has two settings to loosely control the size of the object
cache.  L</object_cache_size_highwater> and L</object_cache_size_lowwater>.
As objects are created and loaded, a count of uncachable objects is kept
in C<$UR::Context::all_objects_cache_size>.  The first part of 
L</get_objects_for_class_and_rule> checks to see of the current size is
greater than the highwater setting, and call L</prune_object_cache> if so.

prune_object_cache() works by looking at what C<$UR::Context::GET_SERIAL>
was the last time it ran, and what it is now, and making a guess about 
what object serial number to use as a guide for removing objects by starting
at 10% of the difference between the last serial and the current value,
called the target serial.


It then starts executing a loop as long as C<$UR::Context::all_objects_cache_size>
is greater than the lowwater setting.  For each uncachable object, if its
C<__get_serial> is less than the target serial, it is weakened from any
L<UR::Object::Index>es it may be a member of, and then weakened from the
main object cache, C<$UR::Context::all_objects_loaded>.

The application may lock an object in the cache by calling C<__strengthen__> on
it,  Likewise, the app may hint to the pruner to throw away an object as 
soon as possible by calling C<__weaken__>.

=head1 SEE ALSO

L<UR::Context::Root>, L<UR::Context::Process>, L<UR::Object>,
L<UR::DataSource>, L<UR::Object::Ghost>, L<UR::Observer>

=cut
<|MERGE_RESOLUTION|>--- conflicted
+++ resolved
@@ -2624,7 +2624,6 @@
     }
     $self->__signal_change__('commit',1);
 
-<<<<<<< HEAD
     $self->_after_commit();
 
     return 1;
@@ -2632,9 +2631,8 @@
 
 sub _after_commit {
     my $self = shift;
-=======
+
     $_->delete foreach UR::Change->get();
->>>>>>> 4fc60fd6
 
     foreach ( $self->all_objects_loaded('UR::Object') ) {
         delete $_->{'_change_count'};
