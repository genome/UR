package UR::Context;

use strict;
use warnings;
use Sub::Name;
use Scalar::Util;

require UR;
our $VERSION = "0.44"; # UR $VERSION;

use UR::Context::ImportIterator;
use UR::Context::ObjectFabricator;
use UR::Context::LoadingIterator;

UR::Object::Type->define(
    class_name => 'UR::Context',    
    is_abstract => 1,
    has => [
        parent  => { is => 'UR::Context', id_by => 'parent_id', is_optional => 1 },
        query_underlying_context => { is => 'Boolean',
                                      is_optional => 1,
                                      default_value => undef,
                                      doc => 'Flag indicating whether the context must (1), must not (0) or may (undef) query underlying contexts when handling a query'  },
    ],
    valid_signals => [qw(precommit sync_databases commit prerollback rollback)],
    doc => <<EOS
The environment in which all data examination and change occurs in UR.  The current context represents the current 
state of everything, and acts as a manager/intermediary between the current application and underlying database(s).
This is responsible for mapping object requests to database requests, managing caching, transaction
consistency, locking, etc. by delegating to the correct components to handle these tasks.
EOS
);

our @CARP_NOT = qw( UR::Object::Iterator Class::AutoloadCAN );

# These references all point to internal structures of the current process context.
# They are created here for boostrapping purposes, because they must exist before the object itself does.
our $all_objects_loaded ||= {};               # Master index of all tracked objects by class and then id.
our $all_change_subscriptions ||= {};         # Index of other properties by class, property_name, and then value.
our $all_objects_are_loaded ||= {};           # Track when a class informs us that all objects which exist are loaded.
our $all_params_loaded ||= {};                # Track parameters used to load by template_id then by rule_id

# These items are used by prune_object_cache() to control the cache size
our $all_objects_cache_size ||= 0;            # count of the unloadable objects we've loaded from data sources
our $cache_last_prune_serial ||= 0;           # serial number the last time we pruned objects
our $cache_size_highwater;                    # high water mark for cache size.  Start pruning when $all_objects_cache_size goes over
our $cache_size_lowwater;                     # low water mark for cache size
our $GET_COUNTER = 1;                         # This is where the serial number for the __get_serial key comes from
our $light_cache = 0;                         # whether refs in all_objects_loaded should be weak

# For bootstrapping.
$UR::Context::current = __PACKAGE__;

# called by UR.pm during bootstraping
our $initialized = 0;
sub _initialize_for_current_process {
    my $class = shift;
    if ($initialized) {
        die "Attempt to re-initialize the current process?";
    }

    my $root_id = $ENV{UR_CONTEXT_ROOT} ||= 'UR::Context::DefaultRoot';
    $UR::Context::root = UR::Context::Root->get($root_id);
    unless ($UR::Context::root) {
        die "Failed to find root context object '$root_id':!?  Odd value in environment variable UR_CONTEXT_ROOT?";
    }

    if (my $base_id = $ENV{UR_CONTEXT_BASE}) {
        $UR::Context::base = UR::Context::Process->get($base_id);
        unless ($UR::Context::base) {
            die "Failed to find base context object '$base_id':!?  Odd value in environment variable UR_CONTEXT_BASE?";
        }
    } 
    else {
        $UR::Context::base = $UR::Context::root;
    }

    $UR::Context::process = UR::Context::Process->_create_for_current_process(parent_id => $UR::Context::base->id);

    if (exists $ENV{'UR_CONTEXT_CACHE_SIZE_LOWWATER'} || exists $ENV{'UR_CONTEXT_CACHE_SIZE_HIGHWATER'}) {
        $cache_size_highwater = $ENV{'UR_CONTEXT_CACHE_SIZE_HIGHWATER'} || 0;
        $cache_size_lowwater = $ENV{'UR_CONTEXT_CACHE_SIZE_LOWWATER'} || 0;
        manage_objects_may_go_out_of_scope();
    }


    # This changes when we initiate in-memory transactions on-top of the basic, heavier weight one for the process.
    $UR::Context::current = $UR::Context::process;

    if (exists $ENV{'UR_CONTEXT_MONITOR_QUERY'}) {
        $UR::Context::current->monitor_query($ENV{'UR_CONTEXT_MONITOR_QUERY'});
    }

    $initialized = 1;
    return $UR::Context::current;
}

# whether some UR objects might go out of scope, for example if pruning is on,
# light cache is on, or an AutoUnloadPool is alive
my $objects_may_go_out_of_scope = 0;
sub objects_may_go_out_of_scope {
    if (@_) {
        $objects_may_go_out_of_scope = shift;
    }
    return $objects_may_go_out_of_scope;
}

sub manage_objects_may_go_out_of_scope {
    if ((defined($cache_size_highwater) and $cache_size_highwater > 0)
        or
        $light_cache
        or
        UR::Context::AutoUnloadPool->_pool_count
    ) {
        objects_may_go_out_of_scope(1);
    } else {
        objects_may_go_out_of_scope(0);
    }
}


# the current context is either the process context, or the current transaction on-top of it
*get_current = \&current;
sub current {
    return $UR::Context::current;
}

sub process {
    return $UR::Context::process;
}

sub date_template {
    return q|%Y-%m-%d %H:%M:%S|;
}

sub now {
    return Date::Format::time2str(date_template(), time());
}

my $master_monitor_query = 0;
sub monitor_query {
    return if $UR::Object::Type::bootstrapping;
    my $self = shift;
    $self = $UR::Context::current unless (ref $self);

    if (@_) {
        if (ref $self) {
            $self->{'monitor_query'} = shift;
        } else {
            $master_monitor_query = shift;
        }

    }
    return ref($self) ? $self->{'monitor_query'} : $master_monitor_query;
}

my %_query_log_times;
my $query_logging_fh = IO::Handle->new();
$query_logging_fh->fdopen(fileno(STDERR), 'w');
$query_logging_fh->autoflush(1);
sub query_logging_fh {
    $query_logging_fh = $_[1] if @_ > 1;
    return $query_logging_fh;
}

sub _log_query_for_rule {
    return if $UR::Object::Type::bootstrapping;
    my $self = shift;
    my($subject_class,$rule,$message) = @_;

    my $monitor_level;
    return unless ($monitor_level = $self->monitor_query);
    return if (substr($subject_class, 0,4) eq 'UR::' and $monitor_level < 2);   # Don't log queries for internal classes

    my $elapsed_time = 0;
    if (defined($rule)) {
        my $time_now = Time::HiRes::time();
        if (! exists $_query_log_times{$rule->id}) {
            $_query_log_times{$rule->id} = $time_now;
        } else {
            $elapsed_time = $time_now - $_query_log_times{$rule->id};
        }
    }

    if ($elapsed_time) {
        $message .= sprintf("  Elapsed %.4f s", $elapsed_time);
    }
    $query_logging_fh->print($message."\n");
}

sub _log_done_elapsed_time_for_rule {
    my($self, $rule) = @_;

    delete $_query_log_times{$rule->id};
}


sub resolve_data_sources_for_class_meta_and_rule {
    my $self = shift;
    my $class_meta = shift;
    my $boolexpr = shift;  ## ignored in the default case    

    my $class_name = $class_meta->class_name;

    # These are some hard-coded cases for splitting up class-classes
    # and data dictionary entities into namespace-specific meta DBs.
    # Maybe there's some more generic way to move this somewhere else

    # FIXME This part is commented out for the moment.  When class info is in the 
    # Meta DBs, then try getting this to work
    #if ($class_name eq 'UR::Object::Type') {
    #    my %params = $boolexpr->legacy_params_hash;
    #    my($namespace) = ($params->{'class_name'} =~ m/^(\w+?)::/);
    #    $namespace ||= $params->{'class_name'};  # In case the class name is just the namespace
    #    
    #    return $namespace . '::DataSource::Meta';
    #}

    my $data_source;

    # For data dictionary items
    # When the FileMux datasource is more generalized and works for
    # any kind of underlying datasource, this code can move from here 
    # and into the base class for Meta datasources
    if ($class_name->isa('UR::DataSource::RDBMS::Entity')) {
        my $params = $boolexpr->legacy_params_hash;
        my $namespace;
        if ($params->{'namespace'}) {
            $namespace = $params->{'namespace'};
            $data_source = $params->{'namespace'} . '::DataSource::Meta';

        } elsif ($params->{'data_source'} &&
                 ! ref($params->{'data_source'}) &&
                 $params->{'data_source'}->can('get_namespace')) {

            $namespace = $params->{'data_source'}->get_namespace;
            $data_source = $namespace . '::DataSource::Meta';

        } elsif ($params->{'data_source'} &&
                 ref($params->{'data_source'}) eq 'ARRAY') {
            my %namespaces = map { $_->get_namespace => 1 } @{$params->{'data_source'}};
            unless (scalar(keys %namespaces) == 1) {
                Carp::confess("get() across multiple namespaces is not supported");
            }
            $namespace = $params->{'data_source'}->[0]->get_namespace;
            $data_source = $namespace . '::DataSource::Meta';
        } else {
            Carp::confess("Required parameter (namespace or data_source_id) missing");
            #$data_source = 'UR::DataSource::Meta';
        }

        if (my $exists = UR::Object::Type->get($data_source)) {
            # switch the terminology above to stop using $data_source for the class name
            # now it's the object..
            $data_source = $data_source->get();
        }
        else {
            $self->warning_message("no data source $data_source: generating for $namespace...");
            UR::DataSource::Meta->generate_for_namespace($namespace);
            $data_source = $data_source->get();
        }

        unless ($data_source) {
            Carp::confess "Failed to find or generate a data source for meta data for namespace $namespace!";
        }

    } else {
        $data_source = $class_meta->data_source;
    }

    if ($data_source) {
        $data_source = $data_source->resolve_data_sources_for_rule($boolexpr);
    }
    return $data_source;
}


# this is used to determine which data source an object should be saved-to

sub resolve_data_source_for_object {
    my $self = shift;
    my $object = shift;
    my $class_meta = $object->__meta__;
    my $class_name = $class_meta->class_name;
    
    if ($class_name->isa('UR::DataSource::RDBMS::Entity') || $class_name->isa('UR::DataSource::RDBMS::Entity::Ghost')) {
        my $data_source = $object->data_source;
        my($namespace) = ($data_source =~ m/(^\w+?)::DataSource/);
        unless ($namespace) {
            Carp::croak("Can't resolve data source for object of type $class_name: The object's namespace could not be inferred from its data_source $data_source");
        }
        my $ds_name = $namespace . '::DataSource::Meta';
        return $ds_name->get();
    }

    # Default behavior
    my $ds = $class_meta->data_source;
    return $ds;
}

# this turns on and off light caching (weak refs)

sub _light_cache {
    if (@_ > 1) {
        $light_cache = $_[1];
        manage_objects_may_go_out_of_scope();
    }
    return $light_cache;
}


# Given a rule, and a property name not mentioned in the rule,
# can we infer the value of that property from what actually is in the rule?

sub infer_property_value_from_rule {
    my($self,$wanted_property_name,$rule) = @_;

    # First, the easy case...  The property is directly mentioned in the rule
    if ($rule->specifies_value_for($wanted_property_name)) {
        return $rule->value_for($wanted_property_name);
    }

    my $subject_class_name = $rule->subject_class_name;
    my $subject_class_meta = UR::Object::Type->get($subject_class_name);
    my $wanted_property_meta = $subject_class_meta->property_meta_for_name($wanted_property_name);
    unless ($wanted_property_meta) {
        $self->error_message("Class $subject_class_name has no property named $wanted_property_name");
        return;
    }

    if ($wanted_property_meta->is_delegated) {
        $self->context_return($self->_infer_delegated_property_from_rule($wanted_property_name,$rule));
    } else {
        $self->context_return($self->_infer_direct_property_from_rule($wanted_property_name,$rule));
    }
}

# These are things that are changes to the program state, but not changes to the object instance
# so they shouldn't be counted in the object's change_count
my %changes_not_counted = map { $_ => 1 } qw(load define unload query connect);
sub add_change_to_transaction_log {
    my ($self,$subject, $property, @data) = @_;

    my ($class,$id);
    if (ref($subject)) {
        $class = ref($subject);
        $id = $subject->id;
        unless ($changes_not_counted{$property} ) {
            $subject->{_change_count}++;
            #print "changing $subject $property @data\n";    
        }
    }
    else {
        $class = $subject;
        $subject = undef;
        $id = undef;
    }

    if ($UR::Context::Transaction::log_all_changes) {
        # eventually all calls to __signal_change__ will go directly here
        UR::Context::Transaction->log_change($subject, $class, $id, $property, @data);
    }

    if (my $index_list = $UR::Object::Index::all_by_class_name_and_property_name{$class}{$property}) {
        unless ($property eq 'create' or $property eq 'load' or $property eq 'define') {
            for my $index (@$index_list) {
                $index->_remove_object(
                    $subject, 
                    { $property => $data[0] }
                ) 
            }
        }
        
        unless ($property eq 'delete' or $property eq 'unload') {
            for my $index (@$index_list) {
                $index->_add_object($subject)
            }
        }
    }
}

our $sig_depth = 0;
my %subscription_classes;
sub send_notification_to_observers {
    my ($self,$subject, $property, @data) = @_;

    my ($class,$id);
    if (ref($subject)) {
        $class = ref($subject);
        $id = $subject->id;
    } else {
        $class = $subject;
    }

    my $check_classes = $subscription_classes{$class};
    unless ($check_classes) {
        $subscription_classes{$class} = $check_classes  = [
            $class
            ? (
                $class,
                (grep { $_->isa("UR::Object") } $class->inheritance),
                ''
            )
            : ('')
        ];
    }
    my @check_properties    = ($property    ? ($property, '')    : ('') );
    my @check_ids           = (defined($id) ? ($id, '')          : ('') );

    my @matches =
        map { @$_ }
        grep { defined $_ } map { defined($id) ? @$_{@check_ids} : values(%$_) }
        grep { defined $_ } map { @$_{@check_properties} }
        grep { defined $_ } @$UR::Context::all_change_subscriptions{@$check_classes};

    return unless @matches;

    $sig_depth++;
    if (@matches > 1) {
        no warnings;
        # sort by priority
        @matches = sort { $a->[2] <=> $b->[2] } @matches;
    };
    
    foreach my $callback_info (@matches) {
        my ($callback, $note, undef, $id, $once) = @$callback_info;
        UR::Observer->get($id)->delete() if $once;
        $callback->($subject, $property, @data);
    }

    $sig_depth--;

    return scalar(@matches);
}


sub query {
    my $self = shift;

    # Fast optimization for the default case.
    if ( ( !ref($self) or ! $self->query_underlying_context) 
         and ! Scalar::Util::blessed($_[1]) # This happens when query() is called with a class name and boolexpr
    ) {
        no warnings;
        if (exists $UR::Context::all_objects_loaded->{$_[0]}) {
            my $is_monitor_query = $self->monitor_query;
            if (defined(my $obj = $UR::Context::all_objects_loaded->{$_[0]}->{$_[1]})) {
                # Matched the class and ID directly - pull it right out of the cache
                if ($is_monitor_query) {
                    $self->_log_query_for_rule($_[0], undef, Carp::shortmess("QUERY: class $_[0] by ID $_[1]"));
                    $self->_log_query_for_rule($_[0], undef, "QUERY: matched 1 cached object\nQUERY: returning 1 object\n\n");
                }

                $obj->{'__get_serial'} = $UR::Context::GET_COUNTER++;
                return $obj;

            } elsif (my $subclasses = $UR::Object::Type::_init_subclasses_loaded{$_[0]}) {
                # Check subclasses of the requested class, along with the ID
                # yes, it only goes one level deep.  This should catch enough cases to be worth it.
                # Deeper searches will be covered by get_objects_for_class_and_rule()
                foreach my $subclass (@$subclasses) {
                    if (exists $UR::Context::all_objects_loaded->{$subclass} and
                        my $obj = $UR::Context::all_objects_loaded->{$subclass}->{$_[1]}
                    ) {
                        if ($is_monitor_query) {
                            $self->_log_query_for_rule($_[0], undef, Carp::shortmess("QUERY: class $_[0] by ID $_[1]"));
                            $self->_log_query_for_rule($_[0], undef, "QUERY: matched 1 cached object in subclass $subclass\nQUERY: returning 1 object\n\n");
                        }

                        $obj->{'__get_serial'} = $UR::Context::GET_COUNTER++;
                        return $obj;
                    }
                }
            }
        }
    };

    # Normal logic for finding objects smartly is below.

    my $class = shift;

    # Handle the case in which this is called as an object method.
    # Functionality is completely different.

    if(ref($class)) {
        my @rvals;
        foreach my $prop (@_) {
            push(@rvals, $class->$prop());
        }

        if(wantarray) {
            return @rvals;
        }
        else {
            return \@rvals;
        }
    }
    
    my ($rule, @extra) = UR::BoolExpr->resolve($class,@_);        
    
    if (@extra) {
        # remove this and have the developer go to the datasource 
        if (scalar @extra == 2 and ($extra[0] eq "sql" or $extra[0] eq 'sql in')) {
            return $UR::Context::current->_get_objects_for_class_and_sql($class,$extra[1]);
        }
        
        # keep this part: let the sub-class handle special params if it can
        return $class->get_with_special_parameters($rule, @extra);
    }

    # This is here for bootstrapping reasons: we must be able to load class singletons
    # in order to have metadata for regular loading....
    # UR::DataSource::QueryPlan isa UR::Value (which has custom loading logic), but we need to be able to generate
    # a QueryPlan independant of the normal loading process, otherwise there'd be endless recursion (Can't generate a QueryPlan
    # for a QueryPlan without generating a QueryPlan first....)
    if (!$rule->has_meta_options and ($class->isa("UR::Object::Type") or $class->isa("UR::Singleton") or $class->isa("UR::DataSource::QueryPlan"))) {
        my $normalized_rule = $rule->normalize;
        my @objects = $class->_load($normalized_rule);
        
        return unless defined wantarray;
        return @objects if wantarray;
        
        if ( @objects > 1 and defined(wantarray)) {
            Carp::croak("Multiple matches for $class query called in scalar context. $rule matches " . scalar(@objects). " objects");
        }
        
        return $objects[0];
    }

    return $UR::Context::current->get_objects_for_class_and_rule($class, $rule);
}

sub _resolve_id_for_class_and_rule {
    my ($self,$class_meta,$rule) = @_;
   
    my $class = $class_meta->class_name;
    my $id;
    my @id_property_names = $class_meta->id_property_names
        or Carp::confess( # Bad should be at least one
        "No id property names for class ($class).  This should not have happened."
    );

    if ( @id_property_names == 1 ) { # only 1 - try to auto generate
        $id = $class_meta->autogenerate_new_object_id($rule);
        unless ( defined $id ) {
            $class->error_message("Failed to auto-generate an ID for single ID property class ($class)");
            return;
        }
    }
    else { # multiple
        # Try to give a useful message by getting id prop names that are not deinfed
        my @missed_names;
        for my $name ( @id_property_names ) {
            push @missed_names, $name unless $rule->specifies_value_for($name);
        }
        if ( @missed_names ) { # Ok - prob w/ class def, list the ones we missed
            $class->error_message("Attempt to create $class with multiple ids without these properties: ".join(', ', @missed_names));
            return;
        }
        else { # Bad - something is really wrong... 
            Carp::confess("Attempt to create $class failed to resolve id from underlying id properties.");
        }
    }
    
    return $id;
}

our $construction_method = 'create';

# Pulled out the complicated code of create_entity() below that deals with
# abstract classes and subclassify_by
sub _create_entity_from_abstract_class {
    my $self = shift;

    my $class = shift;
    my $class_meta = $class->__meta__;
    my($rule, %extra) = UR::BoolExpr->resolve_normalized($class, @_);

    # If we can easily determine the correct subclass, delegate to that subclass' create()
    my $subclassify_by = $class_meta->subclassify_by();
    unless (defined $subclassify_by) {
        Carp::croak("Can't call $construction_method on abstract class $class without a subclassify_by property");
    }

    my $sub_class_name = $rule->value_for($subclassify_by);
    unless (defined $sub_class_name) {
        # The subclassification wasn't included in the rule
        my $property_meta = $class_meta->property($subclassify_by);
        unless ($property_meta) {
            Carp::croak("Abstract class $class has subclassify_by $subclassify_by, but no property exists by that name");
        }

        # There are a few different ways the property can supply a value for subclassify_by...
        # The sure-fire way to get a value is to go ahead an instantiate the object into the
        # base/abstract class, and then we can just call the property as a method.  There's
        # a lot of overhead in that, so first we'll try some of the easier, common-case ways

        if ($property_meta->default_value) {
            # The property has a default value
            $sub_class_name = $property_meta->default_value();

        } elsif ($property_meta->is_calculated and ref($property_meta->calculate) eq 'CODE') {
            # It's calculated via a coderef

            my $calculate_from = $property_meta->calculate_from;
            my @calculate_params;
            foreach my $prop_name ( @$calculate_from ) {
                # The things in calculate_from must appear in the rule
                unless ($rule->specifies_value_for($prop_name)) {
                    Carp::croak("Class $class subclassify_by calculation property '$subclassify_by' "
                                . "requires '$prop_name' in the $construction_method() params\n"
                                . "Params were: " . UR::Util->display_string_for_params_list($rule->params_list));
                }
                push @calculate_params, $rule->value_for($prop_name);
            }

            my $sub = $property_meta->calculate;
            unless ($sub) {
                Carp::croak("Can't use undefined value as subroutine reference while resolving "
                            . "value for class $class calculated property '$subclassify_by'");
            }
            $sub_class_name = $sub->(@calculate_params);

        } elsif ($property_meta->is_calculated and !ref($property_meta->calculate)) {
            # It's calculated via a string that's eval-ed
            Carp::croak("Can't use a non-coderef as a calculation for class $class subclassify_by");

        } elsif ($property_meta->is_delegated) {
            #Carp::croak("Delegated properties are not supported for subclassifying $class with property '$subclassify_by'");
            my @values = $self->infer_property_value_from_rule($subclassify_by, $rule);
            if (! @values ) {
                Carp::croak("Invalid parameters for $class->$construction_method(): "
                            . "Couldn't infer a value for indirect property '$subclassify_by' via rule $rule");
            } elsif (@values > 1) {
                Carp::croak("Invalid parameters for $class->$construction_method(): "
                            . "Infering a value for property '$subclassify_by' via rule $rule returned multiple values: "
                            . join(', ', @values));
            } else {
                $sub_class_name = $values[0];
            }

        } else {
            Carp::croak("Can't use undefined value as a subclass name for $class property '$subclassify_by'");
        }
    }

    unless (defined $sub_class_name) {
        Carp::croak("Invalid parameters for $class->$construction_method(): "
                    . "Can't use undefined value as a subclass name for param '$subclassify_by'");
    }
    if ($sub_class_name eq $class) {
        Carp::croak("Invalid parameters for $class->$construction_method(): "
                    . "Value for $subclassify_by cannot be the same as the original class");
    }
    unless ($sub_class_name->isa($class)) {
        Carp::croak("Invalid parameters for $class->$construction_method(): "
                    . "Class $sub_class_name is not a subclass of $class");
    }
    return $sub_class_name->$construction_method(@_); 
}

my %memos;
my %memos2;
sub create_entity {
    my $self = shift;

    my $class = shift;

    my $memo = $memos{$class};
    unless ($memo) {
        # we only want to grab the data necessary for object construction once
        # this occurs the first time a new object is created for a given class
        
        my $class_meta = $class->__meta__;
        my @inheritance = reverse ($class_meta, $class_meta->ancestry_class_metas);

        # %property_objects maps property names to UR::Object::Property objects
        # by going through the reversed list of UR::Object::Type objects below
        # We set up this hash to have the correct property objects for each property
        # name.  This is important in the case of property name overlap via
        # inheritance.  The property object used should be the one "closest"
        # to the class.  In other words, a property directly on the class gets
        # used instead of an inherited one.
        my %property_objects;
        my %direct_properties;
        my %indirect_properties; 
        my %set_properties;
        my %default_values;
        my %default_value_requires_query;
        my %default_value_requires_call;
        my %immutable_properties;
        my @deep_copy_default_values;

        for my $co ( @inheritance ) {
            # Reverse map the ID into property values.
            # This has to occur for all subclasses which represent table rows.
    
            # deal with %property_objects
            my @property_objects = $co->direct_property_metas;
            my @property_names = map { $_->property_name } @property_objects;
            @property_objects{@property_names} = @property_objects;            
    
            foreach my $prop ( @property_objects ) {
                my $name = $prop->property_name;
   
                unless (defined $name) {
                    Carp::confess("no name on property for class " . $co->class_name . "?\n" . Data::Dumper::Dumper($prop));
                }

                my $default_value = $prop->default_value;
                if (defined $default_value) {
                    if ($prop->data_type and $prop->_data_type_as_class_name eq $prop->data_type and $prop->_data_type_as_class_name->can("get")) {
                        # an ID or other query params in hash/array form return an object or objects
                        $default_value_requires_query{$name} = $default_value;
                    }
                    elsif (ref($default_value)) {
                        #warn (
                        #    "a reference value $default_value is used as a default on "
                        #    . $co->class_name 
                        #    . " forcing a copy during construction "
                        #    . " of $class $name..."
                        #);
                        push @deep_copy_default_values, $name;
                    }
                    $default_values{$name} = $default_value; 
                }

                if ($prop->calculated_default) {
                    $default_value_requires_call{$name} = $prop->calculated_default;
                }
    
                if ($prop->is_many) {
                    $set_properties{$name} = $prop;
                }
                elsif ($prop->is_delegated) {
                    $indirect_properties{$name} = $prop;
                }
                else {
                    $direct_properties{$name} = $prop;
                }
                
                unless ($prop->is_mutable) {
                    $immutable_properties{$name} = 1;
                }
            }
         }
    
        my @indirect_property_names = keys %indirect_properties;
        my @direct_property_names = keys %direct_properties;

        my @subclassify_by_methods;
        foreach my $co ( @inheritance ) {
            # If this class inherits from something with subclassify_by, make sure the param
            # actually matches.  If it's not supplied, then set it to the same as the class create()
            # is being called on
            if ( $class ne $co->class_name
                     and $co->is_abstract
                     and my $method = $co->subclassify_by
               ) {
                push @subclassify_by_methods, $method;
            }
        }

        $memos{$class} = $memo = [
            $class_meta,
            $class_meta->first_sub_classification_method_name,
            $class_meta->is_abstract,
            \@inheritance,
            \%property_objects,
            \%direct_properties,
            \%indirect_properties, 
            \%set_properties,
            \%immutable_properties,
            \@subclassify_by_methods,
            \%default_values,
            (@deep_copy_default_values ? \@deep_copy_default_values : undef),
            \%default_value_requires_query,
            \%default_value_requires_call,
        ];
    }
    
    my (
        $class_meta,
        $first_sub_classification_method_name, 
        $is_abstract,
        $inheritance,
        $property_objects,
        $direct_properties,
        $indirect_properties,
        $set_properties,
        $immutable_properties,
        $subclassify_by_methods,
        $initial_default_values,
        $deep_copy_default_values,
        $default_value_requires_query,
        $initial_default_value_requires_call,
    ) = @$memo;

    # The old way of automagic subclassing...
    # The class specifies that we should call a class method (sub_classification_method_name)
    # to determine the correct subclass
    if ($first_sub_classification_method_name) {
        my $sub_class_name = $class->$first_sub_classification_method_name(@_);
        if (defined($sub_class_name) and ($sub_class_name ne $class)) {
            # delegate to the sub-class to create the object
            unless ($sub_class_name->can($construction_method)) {
                Carp::croak("Can't locate object method '$construction_method' via package '$sub_class_name' "
                            . "while resolving proper subclass for $class during $construction_method");

            }
            return $sub_class_name->$construction_method(@_);
        }
        # fall through if the class names match
    }

    if ($is_abstract) {
        # The new way of automagic subclassing.  The class specifies a property (subclassify_by)
        # that holds/returns the correct subclass name
        return $self->_create_entity_from_abstract_class($class, @_);
    }

    # normal case: make a rule out of the passed-in params
    # rather than normalizing the rule, we just do the extension part which is fast
    my $rule = UR::BoolExpr->resolve($class, @_); 
    my $template = $rule->template;

    my $params = { $rule->_params_list, $template->extend_params_list_for_values(@{$rule->{values}}) };
    if (my $a = $template->{_ambiguous_keys}) {
        my $p = $template->{_ambiguous_property_names};
        @$params{@$p} = delete @$params{@$a};
    }

    my $id = $params->{id};
    unless (defined $id) {
        $id = $self->_resolve_id_for_class_and_rule($class_meta,$rule);
        unless ($id) {
            return;
        }
        $rule = UR::BoolExpr->resolve_normalized($class, %$params, id => $id);
        $params = { $rule->params_list }; ;
    }

    my %default_value_requires_call = %$initial_default_value_requires_call;
    delete @default_value_requires_call{ keys %$params };

    # handle postprocessing default values
    
    my %default_values = %$initial_default_values;
    
    for my $name (keys %$default_value_requires_query) {
        my @id_by;
        if (my $id_by = $property_objects->{$name}->id_by) {
            @id_by = (ref($id_by) ? @$id_by : ($id_by));
        }

        if ($params->{$name}) {
            delete $default_values{$name};
        }
        elsif (@$params{@id_by}) {
            # some or all of the id is present
            # don't fall back to the default
            for my $id_by (@id_by) {
                delete $default_values{$id_by} if exists $params->{$id_by};
            }
            delete $default_values{$name};
        }
        else {
            $DB::single = 1;
            my $query = $default_value_requires_query->{$name};
            my @query;
            if (ref($query) eq 'HASH') {
                # queries come in as a hash 
                @query = %$query;
            }
            else {
                # an ID or a boolean expression
                @query = ($query);
            }
            my $prop = $property_objects->{$name};
            my $class = $prop->_data_type_as_class_name;
            eval {
                if ($prop->is_many) {
                    $default_values{$name} = [ $class->get(@query) ];
                }
                else {
                    $default_values{$name} = $class->get(@query);
                }
            };
            if ($@) {
                warn "error setting " . $prop->class_name . " " . $prop->property_name . " to default_value from query $query for type $class!";
            };
        }
    }

    if ($deep_copy_default_values) {
        for my $name (@$deep_copy_default_values) {
            if ($params->{$name}) {
                delete $default_values{$name};
            }
            else {
                $default_values{$name} = UR::Util::deep_copy($default_values{$name});
            }
        }
    }

    # @extra is extra values gotten by inheritance
    my @extra;

    my $indirect_values = {};
    for my $property_name (keys %$indirect_properties) {
        # pull indirect values out of the constructor hash
        # so we can apply them separately after making the object
        if ( exists $params->{ $property_name } ) {
            $indirect_values->{ $property_name } = delete $params->{ $property_name };
            delete $default_values{$property_name};
        }
        elsif (exists $default_values{$property_name}) {
            $indirect_values->{ $property_name } = delete $default_values{$property_name};
        }
    }

    # if the indirect property is immutable, but it is via something which is
    # mutable, we use those values to get or create the bridge.
    my %indirect_immutable_properties_via;
    for my $property_name (keys %$indirect_values) {
        if ($immutable_properties->{$property_name}) {
            my $meta = $indirect_properties->{$property_name};
            next unless $meta; # not indirect
            my $via = $meta->via;
            next unless $via;  # not a via/to (id_by or reverse_id_by)
            $indirect_immutable_properties_via{$via}{$property_name} = delete $indirect_values->{$property_name};
        }
    }

    for my $via (keys %indirect_immutable_properties_via) {
        my $via_property_meta = $class_meta->property_meta_for_name($via);
        my ($source_indirect_property, $source_value) = each %{$indirect_immutable_properties_via{$via}};  # There'll only ever be one key/value

        unless ($via_property_meta) {
            Carp::croak("No metadata for class $class property $via while resolving indirect value for property $source_indirect_property");
        }

        my $indirect_property_meta = $class_meta->property_meta_for_name($source_indirect_property);
        unless ($indirect_property_meta) {
            Carp::croak("No metadata for class $class property $source_indirect_property while resolving indirect value for property $source_indirect_property");
        }

        unless ($indirect_property_meta->to) {
            # We're probably dealing with a subclassify_by property where the subclass has
            # implicitly overridden the indirect property in the parent class with a constant-value
            # property in the subclass.  Try asking the parent class about a property of the same name
            ($indirect_property_meta) = grep { $_->property_name eq $indirect_property_meta->property_name } $class_meta->ancestry_property_metas();
            unless ($indirect_property_meta and $indirect_property_meta->to) {
                Carp::croak("Can't resolve indirect relationship for possibly overridden property '$source_indirect_property'"
                            . " in class $class.  Parent classes have no property named '$source_indirect_property'");
            }
        }
        my $foreign_class = $via_property_meta->data_type;
        my $foreign_property = $indirect_property_meta->to;
        my $foreign_object = $foreign_class->get($foreign_property => $source_value);
        unless ($foreign_object) {
            # This will trigger recursion back here (into create_entity() ) if this property is multiply
            # indirect, such as through a bridge object
            $foreign_object = $foreign_class->create($foreign_property => $source_value);
            unless ($foreign_object) {
                Carp::croak("Can't create object of class $foreign_class with params ($foreign_property => '$source_value')"
                            . " while resolving indirect value for class $class property $source_indirect_property");
            }
        }

        my @joins = $indirect_property_meta->_resolve_join_chain();
        my %local_properties_to_set;
        foreach my $join ( @joins ) {
            if ($join->{foreign_class}->isa("UR::Value")) {
                # this final "join" is to the set of values available to the raw primitive type
                # ...not what we really mean by delegation
                next;
            }
            for (my $i = 0; $i < @{$join->{'source_property_names'}}; $i++) {
                my $source_property_name = $join->{'source_property_names'}->[$i];
                next unless (exists $direct_properties->{$source_property_name});
                my $foreign_property_name = $join->{'foreign_property_names'}->[$i];
                my $value = $foreign_object->$foreign_property_name;

                if ($rule->specifies_value_for($source_property_name)
                        and
                        $rule->value_for($source_property_name) ne $value)
                {
                    Carp::croak("Invalid parameters for $class->$construction_method(): "
                                . "Conflicting values for property '$source_property_name'.  $construction_method rule "
                                . "specifies value '" . $rule->value_for($source_property_name) . "' but "
                                . "indirect immutable property '$source_indirect_property' with value "
                                . "$source_value requires it to be '$value'");
                }

                $local_properties_to_set{$source_property_name} = $value;
            }
        }
        # transfer the values we resolved back into %$params
        my @param_keys = keys %local_properties_to_set;
        @$params{@param_keys} = @local_properties_to_set{@param_keys};
    }

    my $set_values = {};
    for my $property_name (keys %$set_properties) {
        if (exists $params->{ $property_name }) {
            delete $default_values{ $property_name };
            $set_values->{ $property_name } = delete $params->{ $property_name };
        }
    }

    my $entity = $self->_construct_object($class, %default_values, %$params, @extra);
    return unless $entity;
    $self->add_change_to_transaction_log($entity, $construction_method);
    $self->add_change_to_transaction_log($entity, 'load') if $construction_method eq '__define__';

    for my $property_name ( keys %default_value_requires_call ) {
        my $method = $default_value_requires_call{$property_name};
        my $value = $method->($entity);
        $entity->$property_name($value);
    }

    # If a property is calculated + immutable, and it wasn't supplied in the params,
    # that means we need to run the calculation once and store the value in the
    # object as a read-only attribute
    foreach my $property_name ( keys %$immutable_properties )  {
        my $property_meta = $property_objects->{$property_name};
        if (!exists($params->{$property_name}) and $property_meta and $property_meta->is_calculated) {
            my $value = $entity->$property_name;
            $params->{$property_name} = $value;
        }
    }

    for my $subclassify_by (@$subclassify_by_methods) {
        my $param_value = $rule->value_for($subclassify_by);
        $param_value = eval { $entity->$subclassify_by } unless (defined $param_value);
        $param_value = $default_values{$subclassify_by} unless (defined $param_value);
        
        if (! defined $param_value) {
            
            # This should have been taken care of by the time we got here...
            Carp::croak("Invalid parameters for $class->$construction_method(): " .
                        "Can't use an undefined value as a subclass name for param '$subclassify_by'");

        } elsif ($param_value ne $class) {
            Carp::croak("Invalid parameters for $class->$construction_method(): " .
                        "Value for subclassifying param '$subclassify_by' " .
                        "($param_value) does not match the class it was called on ($class)");
        }
    }

    # add items for any multi properties
    if (%$set_values) {
        for my $property_name (keys %$set_values) {
            my $meta = $set_properties->{$property_name};
            my $singular_name = $meta->singular_name;
            my $adder = 'add_' . $singular_name;
            my $value = $set_values->{$property_name};
            unless (ref($value) eq 'ARRAY') {
                $value = [$value];
            }
            for my $item (@$value) {
                if (ref($item) eq 'ARRAY') {
                    $entity->$adder(@$item);
                }
                elsif (ref($item) eq 'HASH') {
                    $entity->$adder(%$item);
                }
                else {
                    $entity->$adder($item);
                }
            }
        }
    }    

    # set any indirect mutable properties
    if (%$indirect_values) {
        for my $property_name (keys %$indirect_values) {
            $entity->$property_name($indirect_values->{$property_name});
        }
    }

    if (%$immutable_properties) {
        my @problems = $entity->__errors__();
        if (@problems) {
            my @errors_fatal_to_construction;
            
            my %problems_by_property_name;
            for my $problem (@problems) {
                my @problem_properties;
                for my $name ($problem->properties) {
                    if ($immutable_properties->{$name}) {
                        push @problem_properties, $name;                        
                    }
                }
                if (@problem_properties) {
                    push @errors_fatal_to_construction, join(" and ", @problem_properties) . ': ' . $problem->desc;
                }
            }
            
            if (@errors_fatal_to_construction) {
                my $msg = 'Failed to $construction_method ' . $class . ' with invalid immutable properties:'
                    . join("\n", @errors_fatal_to_construction);
            }
        }
    }

    $entity->__signal_observers__($construction_method);
    $entity->__signal_observers__('load') if $construction_method eq '__define__';
    $entity->{'__get_serial'} = $UR::Context::GET_COUNTER++;
    $UR::Context::all_objects_cache_size++;
    return $entity;
}

sub _construct_object {
    my $self = shift;
    my $class = shift;
 
    my $params = { @_ };    

    my $id = $params->{id};
    unless (defined($id)) {
        Carp::confess(
            "No ID specified (or incomplete id params) for $class _construct_object.  Params were:\n" 
            . Data::Dumper::Dumper($params)
        );
    }

    if ($UR::Context::all_objects_loaded->{$class}->{$id}) {
        # The object exists.  This is not an exception for some reason?
        # We just return false to indicate that the object is not creatable.
        $class->error_message("An object of class $class already exists with id value '$id'");
        return;
    }

    my $object;
    if ($object = $UR::DeletedRef::all_objects_deleted->{$class}->{$id}) {
        UR::DeletedRef->resurrect($object);
        %$object = %$params;
    } else {
        $object = bless $params, $class;
    }
    
    if (my $ghost = $UR::Context::all_objects_loaded->{$class . "::Ghost"}->{$id}) {    
        # we're making something which was previously deleted and is pending save.
        # we must capture the old db_committed data to ensure eventual saving is done correctly.
        # note this object's database state in the new object so saves occurr correctly,
        # as an update instead of an insert.
        if (my $committed_data = $ghost->{db_committed}) {
            $object->{db_committed} = { %$committed_data };
        }

        if (my $unsaved_data = $ghost->{'db_saved_uncommitted'}) {
            $object->{'db_saved_uncommitted'} = { %$unsaved_data };
        }
        $ghost->__signal_change__("delete");
        $self->_abandon_object($ghost);
    }

    # put the object in the master repository of objects for the application.
    $UR::Context::all_objects_loaded->{$class}{$id} = $object;

    # If we're using a light cache, weaken the reference.
    if ($light_cache) { # and substr($class,0,5) ne 'App::') {
        Scalar::Util::weaken($UR::Context::all_objects_loaded->{$class}->{$id});
    }

    return $object;
}

sub delete_entity {
    my ($self,$entity) = @_;

    if (ref($entity)) {
        # Delete the specified object.
        if ($entity->{db_committed} || $entity->{db_saved_uncommitted}) {

            # gather params for the ghost object
            my $do_data_source;
            my %ghost_params;
            #my @pn;
            #{ no warnings 'syntax';
            #   @pn = grep { $_ ne 'data_source_id' || ($do_data_source=1 and 0) } # yes this really is '=' and not '=='
            #         grep { exists $entity->{$_} }
            #         $entity->__meta__->all_property_names;
            #}
            my(@prop_names, @many_prop_names);
            foreach my $prop_name ( $entity->__meta__->all_property_names) {
                next unless exists $entity->{$prop_name};  # skip non-directly-stored properties
                if ($prop_name eq 'data_source_id') {
                    $do_data_source = 1;
                    next;
                }
                if (ref($entity->{$prop_name}) eq 'ARRAY') {
                    push @many_prop_names, $prop_name;
                } else {
                    push @prop_names, $prop_name;
                }
            }
 
            
            # we're not really allowed to interrogate the data_source property directly
            @ghost_params{@prop_names} = $entity->get(@prop_names);  # hrm doesn't work for is_many properties :(
            foreach my $prop_name ( @many_prop_names ) {
                my @values = $entity->get($prop_name);
                $ghost_params{$prop_name} = \@values;
            }
            if ($do_data_source) {
                $ghost_params{'data_source_id'} = $entity->{'data_source_id'};
            }    

            # create ghost object
            my $ghost = $self->_construct_object($entity->ghost_class, id => $entity->id, %ghost_params);
            unless ($ghost) {
                Carp::confess("Failed to constructe a deletion record for an unsync'd delete.");
            }
            $ghost->__signal_change__("create");

            for my $com (qw(db_committed db_saved_uncommitted)) {
                $ghost->{$com} = $entity->{$com}
                    if $entity->{$com};
            }

        }
        $entity->__signal_change__('delete');
        $self->_abandon_object($entity);
        return $entity;
    }
    else {
        Carp::confess("Can't call delete as a class method.");
    }
}

sub _abandon_object {
    my $self = shift;
    my $object = $_[0];
    my $class = $object->class;
    my $id = $object->id;

    if ($object->{'__get_serial'}) {
        # Keep a correct accounting of objects.  This one is getting deleted by a method
        # other than UR::Context::prune_object_cache
        $UR::Context::all_objects_cache_size--;
    }

    # Remove the object from the main hash.
    delete $UR::Context::all_objects_loaded->{$class}->{$id};
    delete $UR::Context::all_objects_are_loaded->{$class};

    # Remove all of the load info it is using so it'll get re-loaded if asked for later
    if ($object->{'__load'}) {
        while (my ($template_id, $rules) = each %{ $object->{'__load'}} ) {
            foreach my $rule_id ( keys %$rules ) {
                delete $UR::Context::all_params_loaded->{$template_id}->{$rule_id};

                foreach my $fabricator ( UR::Context::ObjectFabricator->all_object_fabricators ) {
                    $fabricator->delete_from_all_params_loaded($template_id, $rule_id);
                }
            }
        }
    }

    # Turn our $object reference into a UR::DeletedRef.
    # Further attempts to use it will result in readable errors.
    # The object can be resurrected.
    if ($ENV{'UR_DEBUG_OBJECT_RELEASE'}) {
        print STDERR  "MEM DELETE object $object class ",$object->class," id ",$object->id,"\n";
    }
    UR::DeletedRef->bury($object);

    return $object;
}


# This one works when the rule specifies the value of an indirect property, and we want
# the value of a direct property of the class
sub _infer_direct_property_from_rule {
    my($self,$wanted_property_name,$rule) = @_;

    my $rule_template = $rule->template;
    my @properties_in_rule = $rule_template->_property_names; # FIXME - why is this method private?
    my $subject_class_name = $rule->subject_class_name;
    my $subject_class_meta = $subject_class_name->__meta__;

    my($alternate_class,$alternate_get_property, $alternate_wanted_property);

    my @r_values; # There may be multiple properties in the rule that will get to the wanted property
    PROPERTY_IN_RULE:
    foreach my $property_name ( @properties_in_rule) {
        my $property_meta = $subject_class_meta->property_meta_for_name($property_name);
        my $final_property_meta = $property_meta->final_property_meta || $property_meta;
        $alternate_get_property = $final_property_meta->property_name;
        $alternate_class   = $final_property_meta->class_name;

        unless ($alternate_wanted_property) {
            # Either this was also a direct property of the rule, or there's no
            # obvious link between the indirect property and the wanted property.
            # the caller probably just should have done a get()
            $alternate_wanted_property = $wanted_property_name;
            $alternate_get_property = $property_name;
            $alternate_class = $subject_class_name;
        }
     
        my $value_from_rule = $rule->value_for($property_name);
        my @alternate_values;
        eval {
            # Inside an eval in case the get() throws an exception, the next 
            # property in the rule may succeed
            my @alternate_objects = $self->query($alternate_class, $alternate_get_property  => $value_from_rule );
            @alternate_values = map { $_->$alternate_wanted_property } @alternate_objects;
        };
        next unless (@alternate_values);

        push @r_values, \@alternate_values;
    }

    if (@r_values == 0) {
        # no solutions found
        return;

    } elsif (@r_values == 1) {
        # there was only one solution
        return @{$r_values[0]};

    } else {
        # multiple solutions.  Only return the intersection of them all
        # FIXME - this totally won't work for properties that return objects, listrefs or hashrefs
        # FIXME - this only works for AND rules - for now, that's all that exist
        my %intersection = map { $_ => 1 } @{ shift @r_values };
        foreach my $list ( @r_values ) {
            %intersection = map { $_ => 1 } grep { $intersection{$_} } @$list;
        }
        return keys %intersection;
    }
}


# we want the value of a delegated property, and the rule specifies
# a direct value
sub _infer_delegated_property_from_rule {
    my($self, $wanted_property_name, $rule) = @_;

    my $rule_template = $rule->template;
    my $subject_class_name = $rule->subject_class_name;
    my $subject_class_meta = $subject_class_name->__meta__;

    my $wanted_property_meta = $subject_class_meta->property_meta_for_name($wanted_property_name);
    unless ($wanted_property_meta->via) {
        Carp::croak("There is no linking meta-property (via) on property $wanted_property_name on $subject_class_name");
    }

    my $linking_property_meta = $subject_class_meta->property_meta_for_name($wanted_property_meta->via);
    my $final_property_meta = $wanted_property_meta->final_property_meta;

    if ($linking_property_meta->reverse_as) {
        eval{ $linking_property_meta->data_type->class() };  # Load the class if it isn't already loaded
        if ($linking_property_meta->data_type ne $final_property_meta->class_name) {
            Carp::croak("UR::Context::_infer_delegated_property_from_rule() doesn't handle multiple levels of indiretion yet");
        }
    }

    my @rule_translation = $linking_property_meta->get_property_name_pairs_for_join();

    my %alternate_get_params;
    foreach my $pair ( @rule_translation ) {
        my $rule_param = $pair->[0];
        next unless ($rule_template->specifies_value_for($rule_param));
        my $alternate_param = $pair->[1];

        my $value = $rule->value_for($rule_param);
        $alternate_get_params{$alternate_param} = $value;
    }

    my $alternate_class = $final_property_meta->class_name;
    my $alternate_wanted_property = $wanted_property_meta->to;
    my @alternate_values;
    eval {
        my @alternate_objects = $self->query($alternate_class, %alternate_get_params);
        @alternate_values = map { $_->$alternate_wanted_property } @alternate_objects;
    };
    return @alternate_values;
}


sub object_cache_size_highwater {
    my $self = shift;

    if (@_) {
        my $value = shift;
        $cache_size_highwater = $value;

        if (defined $value) {
            if ($cache_size_lowwater and $value <= $cache_size_lowwater) {
                Carp::confess("Can't set the highwater mark less than or equal to the lowwater mark");
                return;
            }
            $self->prune_object_cache();
        }
        manage_objects_may_go_out_of_scope();
    }
    return $cache_size_highwater;
}

sub object_cache_size_lowwater {
    my $self = shift;
    if (@_) {
        my $value = shift;
        $cache_size_lowwater = $value;

        if (defined($value) and $cache_size_highwater and $value >= $cache_size_highwater) {
            Carp::confess("Can't set the lowwater mark greater than or equal to the highwater mark");
            return;
        }
    }
    return $cache_size_lowwater;
}


sub get_data_sources_for_loaded_classes {
    my $class = shift;

    my %data_source_for_class;
    foreach my $class ( keys %$UR::Context::all_objects_loaded ) {
        next if (substr($class,0,-6) eq '::Type'); # skip class objects

        next unless exists $UR::Context::all_objects_loaded->{$class . '::Type'};
        my $class_meta = $UR::Context::all_objects_loaded->{$class . '::Type'}->{$class};
        next unless $class_meta;
        next unless ($class_meta->is_uncachable());
        $data_source_for_class{$class} = $class_meta->data_source_id;
    }

    return %data_source_for_class;
}


our $is_pruning = 0;
sub prune_object_cache {
    my $self = shift;

    return if ($is_pruning);  # Don't recurse into here

    return if (!defined($cache_size_highwater) or !defined($cache_size_lowwater));
    return unless ($all_objects_cache_size > $cache_size_highwater);

    $is_pruning = 1;
    my $t1;
    if ($ENV{'UR_DEBUG_OBJECT_RELEASE'} || $ENV{'UR_DEBUG_OBJECT_PRUNING'}) {
        $t1 = Time::HiRes::time();
        print STDERR Carp::longmess("MEM PRUNE begin at $t1 ",scalar(localtime($t1)),"\n");
    }

    my $index_id_sep = UR::Object::Index->__meta__->composite_id_separator() || "\t";

    my %data_source_for_class = $self->get_data_sources_for_loaded_classes;

    # NOTE: This pokes right into the object cache and futzes with Index IDs directly.
    # We can't get the Index objects though get() because we'd recurse right back into here
    my %indexes_by_class;
    foreach my $idx_id ( keys %{$UR::Context::all_objects_loaded->{'UR::Object::Index'}} ) {
        my $class = substr($idx_id, 0, index($idx_id, $index_id_sep));
        next unless exists $data_source_for_class{$class};
        push @{$indexes_by_class{$class}}, $UR::Context::all_objects_loaded->{'UR::Object::Index'}->{$idx_id};
    }

    my $deleted_count = 0;
    my $pass = 0;

    $cache_size_highwater = 1 if ($cache_size_highwater < 1);
    $cache_size_lowwater = 1 if ($cache_size_lowwater < 1);

    # Instead of sorting object cache by __get_serial, since we are trying to
    # conserve memory, we pass through the object cache reviewing chunks of older objects
    # first while working our way through the whole cache.
    my $target_serial = $cache_last_prune_serial;

    my $serial_range = ($GET_COUNTER - $target_serial);
    my $max_passes = 10;
    my $target_serial_increment = int($serial_range / $max_passes) + 1;
    while ($all_objects_cache_size > $cache_size_lowwater && $target_serial < $GET_COUNTER) {
        $pass++;
        $target_serial += $target_serial_increment;

        my @objects_to_prune;
        foreach my $class (keys %data_source_for_class) {
            my $objects_for_class = $UR::Context::all_objects_loaded->{$class};
            $indexes_by_class{$class} ||= [];

            foreach my $id ( keys ( %$objects_for_class ) ) {
                my $obj = $objects_for_class->{$id};
                next unless defined $obj;  # object with this ID does not exist
                if (
                    $obj->is_weakened
                    || $obj->is_prunable && $obj->{__get_serial} && $obj->{__get_serial} <= $target_serial
                ) {
                    if ($ENV{'UR_DEBUG_OBJECT_RELEASE'}) {
                        print STDERR "MEM PRUNE object $obj class $class id $id\n";
                    }
                    push @objects_to_prune, $obj;
                    $deleted_count++;
                }
            }
        }
        $self->_weaken_references_for_objects(\@objects_to_prune);
    }
    $is_pruning = 0;

    $cache_last_prune_serial = $target_serial;
    if ($ENV{'UR_DEBUG_OBJECT_RELEASE'} || $ENV{'UR_DEBUG_OBJECT_PRUNING'}) {
        my $t2 = Time::HiRes::time();
        printf("MEM PRUNE complete, $deleted_count objects marked after $pass passes in %.4f sec\n\n\n",$t2-$t1);
    }
    if ($all_objects_cache_size > $cache_size_lowwater) {
        Carp::carp "After several passes of pruning the object cache, there are still $all_objects_cache_size objects";
        if ($ENV{'UR_DEBUG_OBJECT_PRUNING'}) {
            warn "Top 10 classes by object count:\n" . $self->_object_cache_pruning_report;
        }
    }
    return 1;
}

sub _weaken_references_for_objects {
    my($self, $obj_list) = @_;

    Carp::croak('Argument to _weaken_references_to_objects must be an arrayref')
        unless ref($obj_list) eq 'ARRAY';

    my %indexes_by_class;
    foreach my $obj ( @$obj_list) {
        my $class = $obj->class;
        $indexes_by_class{ $class } ||= [ UR::Object::Index->get(indexed_class_name => $class) ];

        $_->weaken_reference_for_object($obj) foreach @{ $indexes_by_class{ $class }};
        delete $obj->{__get_serial};
        Scalar::Util::weaken($UR::Context::all_objects_loaded->{$class}->{$obj->id});
        $all_objects_cache_size--;
    }
}


sub _object_cache_pruning_report {
    my $self = shift;
    my $max_show = shift;

    $max_show = 10 unless defined ($max_show);

    my @sorted_counts = sort { $b->[1] <=> $a->[1] }
                        map { [ $_ => scalar(keys %{$UR::Context::all_objects_loaded->{$_}}) ] }
                        grep { !$_->__meta__->is_meta_meta }
                        keys %$UR::Context::all_objects_loaded;
    my $message = '';
    for (my $i = 0; $i < 10 and $i < @sorted_counts; $i++) {
        my $class_name = $sorted_counts[$i]->[0];
        my $count      = $sorted_counts[$i]->[1];
        $message .= "$class_name: $count\n";

        if ($ENV{'UR_DEBUG_OBJECT_PRUNING'} > 1) {
            # more detailed info
            my $no_data_source = 0;
            my $other_references = 0;
            my $strengthened = 0;
            my $has_changes = 0;
            my $prunable = 0;
            my $class_data_source = eval { $class_name->__meta__->data_source_id; };
            foreach my $obj ( values %{$UR::Context::all_objects_loaded->{$class_name}} ) {
                next unless $obj;

                my $is_prunable = 1;
                if (! $class_data_source ) {
                    $no_data_source++;
                    $is_prunable = 0;
                }
                if (! exists $obj->{'__get_serial'}) {
                    $other_references++;
                    $is_prunable = 0;
                }
                if (exists $obj->{'__strengthened'}) {
                    $strengthened++;
                    $is_prunable = 0;
                }
                if ($obj->__changes__) {
                    $has_changes++;
                    $is_prunable = 0;
                }
                if ($is_prunable) {
                    $prunable++;
                }
            }
            $message .= sprintf("\tNo data source: %d  other refs: %d  strengthend: %d  has changes: %d  prunable: %d\n",
                                $no_data_source, $other_references, $strengthened, $has_changes, $prunable);
        }
    }
    return $message;
}


sub value_for_object_property_in_underlying_context {
    my ($self, $obj, $property_name) = @_;

    my $saved = $obj->{db_saved_uncommitted} || $obj->{db_committed};
    unless ($saved) {
        Carp::croak(qq(No object found in underlying context));
    }

    return $saved->{$property_name};
}


# True if the object was loaded from an underlying context and/or datasource, or if the
# object has been committed to the underlying context
sub object_exists_in_underlying_context {
    my($self, $obj) = @_;

    return if ($obj->{'__defined'});
    return (exists($obj->{'db_committed'}) || exists($obj->{'db_saved_uncommitted'}));
}


# Holds the logic for handling OR-type rules passed to get_objects_for_class_and_rule()
sub _get_objects_for_class_and_or_rule {
    my ($self, $class, $rule, $load, $return_closure) = @_;

    $rule = $rule->normalize;
    my @u = $rule->underlying_rules;
    my @results;
    for my $u (@u) {
        if (wantarray or not defined wantarray) {
            push @results, $self->get_objects_for_class_and_rule($class,$u,$load,$return_closure);
        }
        else {
            my $result = $self->get_objects_for_class_and_rule($class,$u,$load,$return_closure);
            push @results, $result;
        }
    }
    if ($return_closure) {
        my $object_sorter = $rule->template->sorter();

        my @next;
        return sub {
            # fill in missing slots in @next
            for(my $i = 0; $i < @results; $i++) {
                unless (defined $next[$i]) {
                    # This slot got used last time through
                    $next[$i] = $results[$i]->();
                    unless (defined $next[$i]) {
                        # That iterator is exhausted, splice it out
                        splice(@results, $i, 1);
                        splice(@next, $i, 1);
                        redo if $i < @results; #the next iterator is now at $i, not $i++
                    }
                }
            }

            my $lowest_slot = 0;
            for(my $i = 1; $i < @results; $i++) {
                my $cmp = $object_sorter->($next[$lowest_slot], $next[$i]);
                if ($cmp > 0) {
                    $lowest_slot = $i;
                } elsif ($cmp == 0) {
                    # duplicate object, mark this slot to fill in next time around
                    $next[$i] = undef;
                }
            }

            my $retval = $next[$lowest_slot];
            $next[$lowest_slot] = undef;
            return $retval;
        };
    }

    # remove duplicates
    my $last = 0;
    my $plast = 0;
    my $next = 0;
    @results = grep { $plast = $last; $last = $_; $plast == $_ ? () : ($_) } sort @results;

    return unless defined wantarray;
    return @results if wantarray;
    if (@results > 1) {
        $self->_exception_for_multi_objects_in_scalar_context($rule,\@results);
    }
    return $results[0];
}


# this is the underlying method for get/load/is_loaded in ::Object

sub get_objects_for_class_and_rule {
    my ($self, $class, $rule, $load, $return_closure) = @_;
    my $initial_load = $load;
    #my @params = $rule->params_list;
    #print "GET: $class @params\n";

    my $rule_template = $rule->template;
    
    my $group_by = $rule_template->group_by;

    if (ref($self) and !defined($load)) {
        $load = $self->query_underlying_context;  # could still be undef...
    }

    if ($group_by and $rule_template->order_by) {
        my %group_by = map { $_ => 1 } @{ $rule->template->group_by };
        foreach my $order_by_property ( @{ $rule->template->order_by } ) {
            unless ($group_by{$order_by_property}) {
                Carp::croak("Property '$order_by_property' in the -order_by list must appear in the -group_by list for BoolExpr $rule");
            }
        }
    }

    if (
        $cache_size_highwater
        and
        $all_objects_cache_size > $cache_size_highwater
    ) {
        $self->prune_object_cache();
    }

    if ($rule_template->isa("UR::BoolExpr::Template::Or")) {
        return $self->_get_objects_for_class_and_or_rule($class,$rule,$load,$return_closure);
    }

    # an identifier for all objects gotten in this request will be set/updated on each of them for pruning later
    my $this_get_serial = $GET_COUNTER++;
    
    my $meta = $class->__meta__();    

    # A query on a subclass where the parent class is_abstract and has a subclassify_by property
    # (meaning that the parent class has a property which directly stores the proper subclass for
    # each row - subclasses inherit the property from the parent, and the subclass isn't is_abstract)
    # should have a filter added to the rule to keep only rows of the subclass we're interested in.
    # This will improve the SQL performance when it's later constructed.
    my $subclassify_by = $meta->subclassify_by;
    if ($subclassify_by 
        and ! $meta->is_abstract 
        and ! $rule->template->group_by 
        and ! $rule->specifies_value_for($subclassify_by)
    ) {
        $rule = $rule->add_filter($subclassify_by => $class);
    }

    # If $load is undefined, and there is no underlying context, we define it to FALSE explicitly
    # TODO: instead of checking for a data source, skip this
    # We'll always go to the underlying context, even if it has nothing. 
    # This optimization only works by coincidence since we don't stack contexts currently beyond 1.
    my $ds;
    if (!defined($load) or $load) {
        ($ds) = $self->resolve_data_sources_for_class_meta_and_rule($meta,$rule);
        if (! $ds or $class =~ m/::Ghost$/) {
            # Classes without data sources and Ghosts can only ever come from the cache
            $load = 0;  
        } 
    }
 
    # this is an arrayref of all of the cached data
    # it is set in one of two places below
    my $cached;
   
    # this will turn foo=>$foo into foo.id=>$foo->id where possible
    my $no_hard_refs_rule = $rule->flatten_hard_refs;
    
    # we do not currently fully "flatten" b/c the bx constant_values do not flatten/reframe
    #my $flat_rule = ( (1 or $no_hard_refs_rule->subject_class_name eq 'UR::Object::Property') ? $no_hard_refs_rule : $no_hard_refs_rule->flatten);
    
    # this is a no-op if the rule is already normalized
    my $normalized_rule = $no_hard_refs_rule->normalize;

    my $is_monitor_query = $self->monitor_query;
    $self->_log_query_for_rule($class,$normalized_rule,Carp::shortmess("QUERY: Query start for rule $normalized_rule")) if ($is_monitor_query);

    # see if we need to load if load was not defined
    unless (defined $load) {
        # check to see if the cache is complete
        # also returns a list of the complete cached objects where that list is found as a side-effect
        my ($cache_is_complete, $cached) = $self->_cache_is_complete_for_class_and_normalized_rule($class, $normalized_rule);
        $load = ($cache_is_complete ? 0 : 1);
    }

    if ($ds and $load and $rule_template->order_by) {
        # if any of the order_by is calculated, then we need to do an unordered query against the
        # data source, then we can do it as a non-load query and do the sorting on all the in-memory
        # objects
        my $qp = $ds->_resolve_query_plan($rule_template);
        if ($qp->order_by_non_column_data) {
            $self->_log_query_for_rule($class,$normalized_rule,"QUERY: Doing an unordered query on the datasource because one of the order_by properties of the rule is not expressable by the data source") if ($is_monitor_query);
            $self->get_objects_for_class_and_rule($class, $rule->remove_filter('-order')->remove_filter('-order_by'), 1);
            $load = 0;
        }
    }

    my $normalized_rule_template = $normalized_rule->template;

    # optimization for the common case
    if (!$load and !$return_closure) {
        my @c = $self->_get_objects_for_class_and_rule_from_cache($class,$normalized_rule);
        my $obj_count = scalar(@c);
        foreach ( @c ) {
            unless (exists $_->{'__get_serial'}) {
                # This is a weakened reference.  Convert it back to a regular ref
                my $class = ref $_;
                my $id = $_->id;
                my $ref = $UR::Context::all_objects_loaded->{$class}->{$id};
                $UR::Context::all_objects_loaded->{$class}->{$id} = $ref;
            }
            $_->{'__get_serial'} = $this_get_serial;
        }

        if ($is_monitor_query) {
            $self->_log_query_for_rule($class,$normalized_rule,"QUERY: matched $obj_count cached objects (no loading)");
            $self->_log_query_for_rule($class,$normalized_rule,"QUERY: Query complete after returning $obj_count object(s) for rule $rule");
            $self->_log_done_elapsed_time_for_rule($normalized_rule);
        }

        if (defined($normalized_rule_template->limit) || defined($normalized_rule_template->offset)) {
            $self->_prune_obj_list_for_limit_and_offset(\@c,$normalized_rule_template);
        }

        return @c if wantarray;           # array context
        return unless defined wantarray;  # null context
        Carp::confess("multiple objects found for a call in scalar context!" . Data::Dumper::Dumper(\@c)) if @c > 1;
        return $c[0];                     # scalar context
    }

    my $object_sorter = $normalized_rule_template->sorter();

    # the above process might have found all of the cached data required as a side-effect in which case
    # we have a value for this early 
    # either way: ensure the cached data is known and sorted
    if ($cached) {
        @$cached = sort $object_sorter @$cached;
    }
    else {
        $cached = [ sort $object_sorter $self->_get_objects_for_class_and_rule_from_cache($class,$normalized_rule) ];
    }
    $self->_log_query_for_rule($class, $normalized_rule, "QUERY: matched ".scalar(@$cached)." cached objects") if ($is_monitor_query);
    foreach ( @$cached ) {
        unless (exists $_->{'__get_serial'}) {
            # This is a weakened reference.  Convert it back to a regular ref
            my $class = ref $_;
            my $id = $_->id;
            my $ref = $UR::Context::all_objects_loaded->{$class}->{$id};
            $UR::Context::all_objects_loaded->{$class}->{$id} = $ref;
        }
        $_->{'__get_serial'} = $this_get_serial;
    }

    
    # make a loading iterator if loading must be done for this rule
    my $loading_iterator;
    if ($load) {
        # this returns objects from the underlying context after importing them into the current context,
        # but only if they did not exist in the current context already
        $self->_log_query_for_rule($class, $normalized_rule, "QUERY: importing from underlying context with rule $normalized_rule") if ($is_monitor_query);

        $loading_iterator = UR::Context::LoadingIterator->_create($cached, $self,$normalized_rule, $ds,$this_get_serial);
    }

    if ($return_closure) {
        if ($load) {
            # return the iterator made above
            return $loading_iterator;
        }
        else {
            # make a quick iterator for the cached data
            if(defined($normalized_rule_template->limit) || defined($normalized_rule_template->offset)) {
                $self->_prune_obj_list_for_limit_and_offset($cached,$normalized_rule_template);
            }
            return sub { return shift @$cached };
        }
    }
    else {
        my @results;
        if ($loading_iterator) {
            # use the iterator made above
            my $found;
            while (defined($found = $loading_iterator->(1))) {
                push @results, $found;
            }
        }
        else {
            # just get the cached data
            if(defined($normalized_rule_template->limit) || defined($normalized_rule_template->offset)) {
                $self->_prune_obj_list_for_limit_and_offset($cached,$normalized_rule_template);
            }
            @results = @$cached;
        }
        return unless defined wantarray;
        return @results if wantarray;
        if (@results > 1) {
            $self->_exception_for_multi_objects_in_scalar_context($rule,\@results);
        }
        return $results[0];
    }
}


sub _exception_for_multi_objects_in_scalar_context {
    my($self,$rule,$resultsref) = @_;

    my $message = sprintf("Multiple results unexpected for query.\n\tClass %s\n\trule params: %s\n\tGot %d results",
                          $rule->subject_class_name,
                          join(',', $rule->params_list),
                          scalar(@$resultsref));
    my $lastidx = $#$resultsref;
    if (@$resultsref > 10) {
        $message .= "; the first 10 are";
        $lastidx = 9;
    }
    Carp::confess($message . ":\n" . Data::Dumper::Dumper([@$resultsref[0..$lastidx]]));
}

sub _prune_obj_list_for_limit_and_offset {
    my($self, $obj_list, $tmpl) = @_;

    my $limit = defined($tmpl->limit) ? $tmpl->limit : $#$obj_list;
    my $offset = $tmpl->offset || 0;

    if ($offset > @$obj_list) {
        Carp::carp('-offset is larger than the result list');
        @$obj_list = ();
    } else {
        @$obj_list = splice(@$obj_list, $offset, $limit);
    }
}


sub __merge_db_data_with_existing_object {
    my($self, $class_name, $existing_object, $pending_db_object_data, $property_names) = @_;

    unless (defined $pending_db_object_data) {
        # This means a row in the database is missing for an object we loaded before
        if (defined($existing_object)
            and $self->object_exists_in_underlying_context($existing_object)
            and $existing_object->__changes__
        ) {
            my $id = $existing_object->id;
            Carp::croak("$class_name ID '$id' previously existed in an underlying context, has since been deleted from that context, and the cached object now has unsavable changes.\nDump: ".Data::Dumper::Dumper($existing_object)."\n");
        } else {
#print "Removing object id ".$existing_object->id." because it has been removed from the database\n";
            UR::Context::LoadingIterator->_remove_object_from_other_loading_iterators($existing_object);
            $existing_object->__signal_change__('delete');
            $self->_abandon_object($existing_object);
            return $existing_object;
        }
    }

    my $expected_db_data;
    if (exists $existing_object->{'db_saved_uncommitted'}) {
        $expected_db_data = $existing_object->{'db_saved_uncommitted'};

    } elsif (exists $existing_object->{'db_committed'}) {
        $expected_db_data = $existing_object->{'db_committed'};

    } else {
        my $id = $existing_object->id;
        Carp::croak("$class_name ID '$id' has just been loaded, but it exists in the application as a new unsaved object!\nDump: " . Data::Dumper::Dumper($existing_object) . "\n");
    }

    my $different = 0;
    my $conflict = undef;

    foreach my $property ( @$property_names ) {
        no warnings 'uninitialized';

        # All direct properties are stored in the same-named hash key, right?
        next unless (exists $existing_object->{$property});

        my $object_value      = $existing_object->{$property};
        my $db_value          = $pending_db_object_data->{$property};
        my $expected_db_value = $expected_db_data->{$property};

        if ($object_value ne $expected_db_value) {
            $different++;
        }

        
        if ( $object_value eq $db_value              # current value matches DB value
             or
             ($object_value eq $expected_db_value)   # current value hasn't changed since it was loaded from the DB
             or
             ($db_value eq $expected_db_value)       # DB value matches what it was when we loaded it from the DB
        ) {
            # no conflict.  Check the next one
            next;
        } else {
            $conflict = $property;
            last;
        }
    }

    if (defined $conflict) {
        # conflicting change!
        # Since the user could be catching this exception, go ahead and update the
        # object's notion of what is in the database
        my %old_dbc = %$expected_db_data;
        @$expected_db_data{@$property_names} = @$pending_db_object_data{@$property_names};

        my $old_value = defined($old_dbc{$conflict})
                        ? "'" . $old_dbc{$conflict} . "'"
                        : '(undef)';
        my $new_db_value = defined($pending_db_object_data->{$conflict})
                        ? "'" . $pending_db_object_data->{$conflict} . "'"
                        : '(undef)';
        my $new_obj_value = defined($existing_object->{$conflict})
                        ? "'" . $existing_object->{$conflict} . "'"
                        : '(undef)';

        my $obj_id = $existing_object->id;

        Carp::croak("\nA change has occurred in the database for $class_name property '$conflict' on object ID $obj_id from $old_value to $new_db_value.\n"
                    . "At the same time, this application has made a change to that value to $new_obj_value.\n\n"
                    . "The application should lock data which it will update and might be updated by other applications.");

    }
 
    # No conflicts.  Update db_committed and db_saved_uncommitted based on the DB data
    %$expected_db_data = (%$expected_db_data, %$pending_db_object_data);

    if (! $different) {
        # FIXME HACK!  This is to handle the case when you get an object, start a software transaction,
        # change something in the database for that object, reload the object (so __merge updates the value 
        # found in the DB), then rollback the transaction.  The act of updating the value here in __merge makes
        # a change record that gets undone when the transaction is rolled back.  After the rollback, the current
        # value goes back to the originally loaded value, db_committed has the newly clhanged DB value, but
        # _change_count is 0 turning off change tracking makes it so this internal change isn't undone by rollback
        local $UR::Context::Transaction::log_all_changes = 0;  # HACK!
        # The object has no local changes.  Go ahead and update the current value, too
        foreach my $property ( @$property_names ) {
            no warnings 'uninitialized';
            next if ($existing_object->{$property} eq $pending_db_object_data->{$property});

            $existing_object->$property($pending_db_object_data->{$property});
        }
    }

    # re-figure how many changes are really there
    my @change_count = $existing_object->__changes__;
    $existing_object->{'_change_count'} = scalar(@change_count);

    return $different;
}



sub _get_objects_for_class_and_sql {
    # this is a depracated back-door to get objects with raw sql
    # only use it if you know what you're doing
    my ($self, $class, $sql) = @_;
    my $meta = $class->__meta__;        
    #my $ds = $self->resolve_data_sources_for_class_meta_and_rule($meta,$class->define_boolexpr());    
    my $ds = $self->resolve_data_sources_for_class_meta_and_rule($meta,UR::BoolExpr->resolve($class));
    my $id_list = $ds->_resolve_ids_from_class_name_and_sql($class,$sql);
    return unless (defined($id_list) and @$id_list);

    my $rule = UR::BoolExpr->resolve_normalized($class, id => $id_list);
    
    return $self->get_objects_for_class_and_rule($class,$rule);
}

sub _cache_is_complete_for_class_and_normalized_rule {
    my ($self,$class,$normalized_rule) = @_;

    # TODO: convert this to use the rule object instead of going back to the legacy hash format

    my ($id,$params,@objects,$cache_is_complete);
    $params = $normalized_rule->legacy_params_hash;
    $id = $params->{id};

    # Determine ahead of time whether we believe the object MUST be loaded if it exists.
    # If this is true, we will shortcut out of any action which loads or prepares for loading.

    # Try to resolve without loading in cases where we are sure
    # that doing so will return the complete results.
    
    my $id_only = $params->{_id_only};
    $id_only = undef if ref($id) and ref($id) eq 'HASH';
    if ($id_only) {
        # _id_only means that only id parameters were passed in.
        # Either a single id or an arrayref of ids.
        # Try to pull objects from the cache in either case
        if (ref $id) {
            # arrayref id
            
            # we check the immediate class and all derived
            # classes for any of the ids in the set.
            @objects =
                grep { $_ }
                map { @$_{@$id} }
                map { $all_objects_loaded->{$_} }
                ($class, $class->__meta__->subclasses_loaded);

            # see if we found all of the requested objects
            if (@objects == @$id) {
                # we found them all
                # return them all
                $cache_is_complete = 1;
            }
            else {
                # Ideally we'd filter out the ones we found,
                # but that gets complicated.
                # For now, we do it the slow way for partial matches
                @objects = ();
            }
        }
        else {
            # scalar id
            # Check for objects already loaded.
            no warnings;
            if (exists $all_objects_loaded->{$class}->{$id}) {
                $cache_is_complete = 1;
                @objects =
                    grep { $_ }
                    $all_objects_loaded->{$class}->{$id};
            }
            elsif (not $class->isa("UR::Value")) {
                # we already checked the immediate class,
                # so just check derived classes
                # this is not done for values because an identity can exist 
                # with independent objects with values, unlike entities
                @objects =
                    grep { $_ }
                    map { $all_objects_loaded->{$_}->{$id} }
                    $class->__meta__->subclasses_loaded;
                if (@objects) {
                    $cache_is_complete = 1;
                }
            }
        }
    }
    elsif ($params->{_unique}) {
        # _unique means that this set of params could never
        # result in more than 1 object.  
        
        # See if the 1 is in the cache
        # If not we have to load
        
        @objects = $self->_get_objects_for_class_and_rule_from_cache($class,$normalized_rule);
        if (@objects) {
            $cache_is_complete = 1;
        }        
    }
    
    if ($cache_is_complete) {
        # if the $cache_is_comlete, the $cached list DEFINITELY represents all objects we need to return        
        # we know that loading is NOT necessary because what we've found cached must be the entire set
    
        # Because we happen to have that set, we return it in addition to the boolean flag
        return wantarray ? (1, \@objects) : ();
    }
    
    # We need to do more checking to see if loading is necessary
    # Either the parameters were non-unique, or they were unique
    # and we didn't find the object checking the cache.

    # See if we need to do a load():

    my $template_id = $normalized_rule->template_id;
    my $rule_id     = $normalized_rule->id;
    my $loading_is_in_progress_on_another_iterator = 
            grep { $_->is_loading_in_progress_for_boolexpr($normalized_rule) }
                UR::Context::ObjectFabricator->all_object_fabricators;

    return 0 if $loading_is_in_progress_on_another_iterator;

    # complex (non-single-id) params
    my $loading_was_done_before_with_these_params = (
                # exact match to previous attempt
                (    exists ($UR::Context::all_params_loaded->{$template_id})
                     and
                     exists ($UR::Context::all_params_loaded->{$template_id}->{$rule_id})
                )
                ||
                # this is a subset of a previous attempt
                ($self->_loading_was_done_before_with_a_superset_of_this_rule($normalized_rule))
            );
    
    my $object_is_loaded_or_non_existent =
        $loading_was_done_before_with_these_params
        || $class->all_objects_are_loaded;
    
    if ($object_is_loaded_or_non_existent) {
        # These same non-unique parameters were used to load previously,
        # or we loaded everything at some point.
        # No load necessary.
        return 1;
    }
    else {
        # Load according to params
        return;
    }
} # done setting $load, and possibly filling $cached/$cache_is_complete as a side-effect


sub all_objects_loaded  {
    my $self = shift;
    my $class = $_[0];
    return(
        grep {$_}
        map { values %{ $UR::Context::all_objects_loaded->{$_} } } 
        $class, $class->__meta__->subclasses_loaded
    );  
}

sub all_objects_loaded_unsubclassed  {
    my $self = shift;
    my $class = $_[0];
    return (grep {$_} values %{ $UR::Context::all_objects_loaded->{$class} } );
}


sub _get_objects_for_class_and_rule_from_cache {
    # Get all objects which are loaded in the application which match
    # the specified parameters.
    my ($self, $class, $rule) = @_;
    
    my ($template,@values) = $rule->template_and_values;

    #my @param_list = $rule->params_list;
    #print "CACHE-GET: $class @param_list\n";

    my $strategy = $rule->{_context_query_strategy};    
    unless ($strategy) {
        if ($rule->template->group_by) {
            $strategy = $rule->{_context_query_strategy} = "set intersection";
        }
        elsif ($rule->num_values == 0) {
            $strategy = $rule->{_context_query_strategy} = "all";
        }
        elsif ($rule->is_id_only) {
            $strategy = $rule->{_context_query_strategy} = "id";
        }        
        else {
            $strategy = $rule->{_context_query_strategy} = "index";
        }
    }
    
    my @results = eval {
    
        if ($strategy eq "all") {
            return $self->all_objects_loaded($class);
        }
        elsif ($strategy eq "id") {
            my $id = $rule->value_for_id();
            
            unless (defined $id) {
                $id = $rule->value_for_id();
            }
            
            # Try to get the object(s) from this class directly with the ID.
            # Note that the code below is longer than it needs to be, but
            # is written to run quickly by resolving the most common cases
            # first, and gathering data only if and when it must.
    
            my @matches;
            if (ref($id) eq 'ARRAY') {
                # The $id is an arrayref.  Get all of the set.
                @matches = grep { $_ } map { @$_{@$id} } map { $all_objects_loaded->{$_} } ($class);
                
                # We're done if the number found matches the number of ID values.
                return @matches if @matches == @$id;
            }
            else {
                # The $id is a normal scalar.
                if (not defined $id) {
                    #Carp::carp("Undefined id passed as params for query on $class");
                    Carp::cluck("\n\n****  Undefined id passed as params for query on $class");
                    $id ||= '';
                }
                my $match;
                # FIXME This is a performance optimization for class metadata to avoid the search through
                # @subclasses_loaded a few lines further down.  When 100s of classes are loaded it gets
                # a bit slow.  Maybe UR::Object::Type should override get() instad and put it there?
                if (! $UR::Object::Type::bootstrapping and $class eq 'UR::Object::Type') {
                    my $meta_class_name = $id . '::Type';
                    $match = $all_objects_loaded->{$meta_class_name}->{$id}
                             ||
                             $all_objects_loaded->{'UR::Object::Type'}->{$id};
                    if ($match) {
                        return $match;
                    } else {
                        return;
                    }
                }   

                $match = $all_objects_loaded->{$class}->{$id};
    
                # We're done if we found anything.  If not we keep checking.
                return $match if $match;
            }
    
            # Try to get the object(s) from this class's subclasses.
            # We may be adding to matches made above is we used an arrayref
            # and the results are incomplete.
    
            my @subclasses_loaded = $class->__meta__->subclasses_loaded;
            return @matches unless @subclasses_loaded;
    
            if (ref($id) eq 'ARRAY') {
                # The $id is an arrayref.  Get all of the set and add it to anything found above.
                push @matches,
                    grep { $_  }
                    map { @$_{@$id} }
                    map { $all_objects_loaded->{$_} }
                    @subclasses_loaded;    
            }
            else {
                # The $id is a normal scalar, but we didn't find it above.
                # Try each subclass, exiting if we find anything.
                for (@subclasses_loaded) {
                    my $match = $all_objects_loaded->{$_}->{$id};
                    return $match if $match;
                }
            }
            
            # Since an ID was specified, and we've scanned the core hash every way possible,
            # we're done.  Return nothing if necessary.
            return @matches;
        }
        elsif ($strategy eq "index") {
            # FIXME - optimize by using the rule (template?)'s param names directly to get the
            # index id instead of re-figuring it out each time

            my $class_meta = $rule->subject_class_name->__meta__;
            my %params = $rule->params_list;
            my $should_evaluate_later;
            for my $key (keys %params) {
                if (substr($key,0,1) eq '-' or substr($key,0,1) eq '_') {
                    delete $params{$key};
                }
                elsif ($key =~ /^\w*\./) {
                    # a chain of properties
                    $should_evaluate_later = 1;
                    delete $params{$key};
                }
                else { 
                    my $prop_meta = $class_meta->property_meta_for_name($key);
                    # NOTE: We _could_ remove the is_delegated check if we knew we were operating on
                    # a read-only context.
                    if ($prop_meta && ($prop_meta->is_many or $prop_meta->is_delegated)) {
                        # These indexes perform poorly in the general case if we try to index
                        # the is_many properties.  Instead, strip them out from the basic param
                        # list, and evaluate the superset of indexed objects through the rule
                        $should_evaluate_later = 1;
                        delete $params{$key};
                    }
                }
            }
            
            my @properties = sort keys %params;
            unless (@properties) {
                # All the supplied filters were is_many properties
                return grep { $rule->evaluate($_) } $self->all_objects_loaded($class);
            }

            my @values = map { $params{$_} } @properties;
            
            unless (@properties == @values) {
                Carp::confess();
            }
            
            # find or create the index
            my $pstring = join(",",@properties);
            my $index_id = UR::Object::Index->__meta__->resolve_composite_id_from_ordered_values($class,$pstring);
            my $index = $all_objects_loaded->{'UR::Object::Index'}{$index_id};
            $index ||= UR::Object::Index->create(
                id => $index_id,
                indexed_class_name => $class,
                indexed_property_string => $pstring
            );
            

            # add the indexed objects to the results list
            
            
            if ($UR::Debug::verify_indexes) {
                my @matches = $index->get_objects_matching(@values);        
                @matches = sort @matches;
                my @matches2 = sort grep { $rule->evaluate($_) } $self->all_objects_loaded($class);
                unless ("@matches" eq "@matches2") {
                    print "@matches\n";
                    print "@matches2\n";
                    #Carp::cluck("Mismatch!");
                    my @matches3 = $index->get_objects_matching(@values);
                    my @matches4 = $index->get_objects_matching(@values);                
                    return @matches2; 
                }
                return @matches;
            }
            
            if ($should_evaluate_later) {
                return grep { $rule->evaluate($_) } $index->get_objects_matching(@values);
            } else {
                return $index->get_objects_matching(@values);
            }
        }
        elsif ($strategy eq 'set intersection') {
            #print $rule->num_values, "  ", $rule->is_id_only, "\n";
            my $template = $rule->template;
            my $group_by = $template->group_by;

            # get the objects in memory, and make sets for them if they do not exist 
            my $rule_no_group = $rule->remove_filter('-group_by');
            $rule_no_group = $rule_no_group->remove_filter('-order_by');
            my @objects_in_set = $self->_get_objects_for_class_and_rule_from_cache($class, $rule_no_group);
            my @sets_from_grouped_objects = _group_objects($rule_no_group->template,\@values,$group_by,\@objects_in_set);

            # determine the template that the grouped subsets will use
            # find templates which are subsets of that template
            # find sets with a 
            my $set_class = $class . '::Set';
            my $expected_template_id = $rule->template->_template_for_grouped_subsets->id;
            my @matches = 
                grep {
                    # TODO: make the template something indexable so we can pull from index
                    my $bx = UR::BoolExpr->get($_->id);
                    my $bxt = $bx->template;
                    if ($bxt->id ne $expected_template_id) {
                        #print "TEMPLATE MISMATCH $expected_template_id does not match $bxt->{id}! set: $_ with bxid $bx->{id} cannot be under rule $rule_no_group" . Data::Dumper::Dumper($_);
                        ();
                    }
                    elsif (not $bx->is_subset_of($rule_no_group) ) {
                        #print "SUBSET MISMATCH: $rule_no_group is not a superset of $_ with bxid $bx->{id}" . Data::Dumper::Dumper($_);
                        ();
                    }
                    else {
                        #print "MATCH: $rule_no_group with $expected_template_id matches $bx $bx->{id}" . Data::Dumper::Dumper($_);
                        ($_);
                    }
                }
                $self->all_objects_loaded($set_class);
           
            # Code to check that newly fabricated set definitions are in the set we query back out:
            # my @all = $self->all_objects_loaded($set_class);
            # my %expected;
            # @expected{@sets_from_grouped_objects} = @sets_from_grouped_objects;
            # for my $match (@matches) {
            #    delete $expected{$match};
            # }
            # if (keys %expected) {
            #    #$DB::single = 1;
            #    print Data::Dumper::Dumper(\%expected);
            # }

            return @matches;
        }
        else {
            die "unknown strategy $strategy";
        }
    };
        
    # Handle passing-through any exceptions.
    die $@ if $@;

    if (my $recurse = $template->recursion_desc) {        
        my ($this,$prior) = @$recurse;
        # remove undef items.  undef/NULL in the recursion linkage means it doesn't link to anything
        my @values = grep { defined }
                     map { $_->$prior }
                     @results;
        if (@values) {
            # We do get here, so that adjustments to intermediate foreign keys
            # in the cache will result in a new query at the correct point,
            # and not result in missing data.
            #push @results, $class->get($this => \@values, -recurse => $recurse);
            push @results, map { $class->get($this => $_, -recurse => $recurse) } @values;
        }
    }

    my $group_by = $template->group_by;
    #if ($group_by) {
    #    # return sets instead of the actual objects
    #    @results = _group_objects($template,\@values,$group_by,\@results);
    #}

    if (@results > 1) {
        my $sorter;
        if ($group_by) {
            # We need to rewrite the original rule on the member class to be a rule
            # on the Set class to do proper ordering
            my $set_class = $template->subject_class_name . '::Set';
            my $set_template = UR::BoolExpr::Template->resolve($set_class, -group_by => $group_by);
            $sorter = $set_template->sorter;
        } else {
            $sorter = $template->sorter;
        }
        @results = sort $sorter @results;
    }

    # Return in the standard way.
    return @results if (wantarray);
    Carp::confess("Multiple matches for $class @_!") if (@results > 1);
    return $results[0];
}

sub _group_objects {
    my ($template,$values,$group_by,$objects)  = @_;
    my $sub_template = $template->remove_filter('-group_by');
    for my $property (@$group_by) {
        $sub_template = $sub_template->add_filter($property);
    }
    my $set_class = $template->subject_class_name . '::Set';
    my @groups;
    my %seen;
    for my $result (@$objects) {
        my %values_for_group_property;
        foreach my $group_property ( @$group_by ) {
            my @values = $result->$group_property;
            if (@values) {
                $values_for_group_property{$group_property} = \@values;
            } else {
                $values_for_group_property{$group_property} = [ undef ];
            }
        }
        my @combinations = UR::Util::combinations_of_values(map { $values_for_group_property{$_} } @$group_by);
        foreach my $extra_values ( @combinations ) {
            my $bx = $sub_template->get_rule_for_values(@$values,@$extra_values);
            next if $seen{$bx->id}++;
            my $group = $set_class->get($bx->id);
            push @groups, $group;
        }
    }
    return @groups;
}

sub _loading_was_done_before_with_a_superset_of_this_rule {
    my($self,$rule) = @_;

    my $template = $rule->template;

    if (exists $UR::Context::all_params_loaded->{$template->id}
        and exists $UR::Context::all_params_loaded->{$template->id}->{$rule->id}
    ) {
        return 1;
    }

    if ($template->subject_class_name->isa("UR::Value")) {
        return;
    }

    my @rule_values = $rule->values;
    my @rule_param_names = $template->_property_names;
    my %rule_values;
    for (my $i = 0; $i < @rule_param_names; $i++) {
        $rule_values{ $rule_param_names[$i] } = $rule_values[$i];
    }

    foreach my $loaded_template_id ( keys %$UR::Context::all_params_loaded ) {
        my $loaded_template = UR::BoolExpr::Template->get($loaded_template_id);
        if($template->is_subset_of($loaded_template)) {
            # Try limiting the possibilities by matching the previously-loaded rule value_id's
            # on this rule's values
            my @param_names = $loaded_template->_property_names;
            my @values = @rule_values{ @param_names };
            my $value_id;
            { no warnings 'uninitialized';
              $value_id = join($UR::BoolExpr::Util::record_sep, @values);
            }
            my @candidates = grep { index($_, $value_id) > 0 } keys(%{ $UR::Context::all_params_loaded->{$loaded_template_id} });
            foreach my $loaded_rule_id ( @candidates ) {
                my $loaded_rule = UR::BoolExpr->get($loaded_rule_id);
                return 1 if ($rule->is_subset_of($loaded_rule));
            }
        }
    }
    return;
}



sub _forget_loading_was_done_with_template_and_rule {
    my($self,$template_id, $rule_id) = @_;

    delete $all_params_loaded->{$template_id}->{$rule_id};
}

# Given a list of values, returns a list of lists containing all subsets of
# the input list, including the original list and the empty list
sub _get_all_subsets_of_params {
    my $self = shift;

    return [] unless @_;
    my $first = shift;
    my @rest = $self->_get_all_subsets_of_params(@_);
    return @rest, map { [$first, @$_ ] } @rest;
}

sub query_underlying_context {
    my $self = shift;
    unless (ref $self) {
        $self = $self->current;
    }
    if (@_) {
        $self->{'query_underlying_context'} = shift;
    }
    return $self->{'query_underlying_context'};
}


# all of these delegate to the current context...

sub has_changes {
    return shift->get_current->has_changes(@_);
}

sub commit {

    Carp::carp 'UR::Context::commit() called as a function, not a method.  Assumming commit on current context' unless @_;

    my $self = shift;
    $self = UR::Context->current() unless ref $self;

    $self->__signal_change__('precommit');

    unless ($self->_sync_databases) {
        $self->__signal_observers__('sync_databases', 0);
        $self->__signal_change__('commit',0);
        return;
    }

    $self->__signal_observers__('sync_databases', 1);

    unless ($self->_commit_databases) {
        $self->__signal_change__('commit',0);
        die "Application failure during commit!";
    }
    $self->__signal_change__('commit',1);

    $self->_after_commit();

    return 1;
}

sub _after_commit {
    my $self = shift;

    foreach ( $self->all_objects_loaded('UR::Object') ) {
        delete $_->{'_change_count'};
    }

    return 1;
}

sub rollback {
    my $self = shift;
    unless ($self) {
        warn 'UR::Context::rollback() called as a function, not a method.  Assumming rollback on current context';
        $self = UR::Context->current();
    }
    $self->__signal_change__('prerollback');

    unless ($self->_reverse_all_changes) {
        $self->__signal_change__('rollback', 0);
        die "Application failure during reverse_all_changes?!";
    }
    unless ($self->_rollback_databases) {
        $self->__signal_change__('rollback', 0);
        die "Application failure during rollback!";
    }
    $self->__signal_change__('rollback', 1);
    return 1;
}

sub _tmp_self {
    my $self = shift;
    if (ref($self)) {
        return ($self,ref($self));
    }
    else {
        return ($UR::Context::current, $self);
    }
}

sub clear_cache {
    my ($self,$class) = _tmp_self(shift @_);
    my %args = @_;

    # dont unload any of the infrastructional classes, or any classes
    # the user requested to be saved
    my %local_dont_unload;
    if ($args{'dont_unload'}) {
        for my $class_name (@{$args{'dont_unload'}}) {
            $local_dont_unload{$class_name} = 1;
            for my $subclass_name ($class_name->__meta__->subclasses_loaded) {
                $local_dont_unload{$subclass_name} = 1;
            }
        }
    }

    for my $class_name (UR::Object->__meta__->subclasses_loaded) {

        # Once transactions are fully implemented, the command params will sit
        # beneath the regular transaction, so we won't need this.  For now,
        # we need a work-around.
        next if $class_name eq "UR::Command::Param";
        next if $class_name->isa('UR::Singleton');
        
        my $class_obj = $class_name->__meta__;
        #if ($class_obj->data_source and $class_obj->is_transactional) {
        #    # normal
        #}
        #elsif (!$class_obj->data_source and !$class_obj->is_transactional) {
        #    # expected
        #}
        #elsif ($class_obj->data_source and !$class_obj->is_transactional) {
        #    Carp::confess("!!!!!data source on non-transactional class $class_name?");
        #}
        #elsif (!$class_obj->data_source and $class_obj->is_transactional) {
        #    # okay
        #}

        next unless $class_obj->is_uncachable;
        next if $class_obj->is_meta_meta;
        next unless $class_obj->is_transactional;

        next if ($local_dont_unload{$class_name} ||
                 grep { $class_name->isa($_) } @{$args{'dont_unload'}});

        next if $class_obj->is_meta;

        next if not defined $class_obj->data_source;

        for my $obj ($self->all_objects_loaded_unsubclassed($class_name)) {
            # Check the type against %local_dont_unload again, because all_objects_loaded()
            # will return child class objects, as well as the class you asked for.  For example,
            # GSC::DNA->a_o_l() will also return GSC::ReadExp objects, and the user may have wanted
            # to save those.  We also check whether the $obj type isa one of the requested classes
            # because, for example, GSC::Sequence->a_o_l returns GSC::ReadExp types, and the user
            # may have wanted to save all GSC::DNAs
            my $obj_type = ref $obj;
            next if ($local_dont_unload{$obj_type} ||
                     grep {$obj_type->isa($_) } @{$args{'dont_unload'}});
            $obj->unload;
        }
        my @obj = grep { defined($_) } values %{ $UR::Context::all_objects_loaded->{$class_name} };
        if (@obj) {
            $class->warning_message("Skipped unload of $class_name objects during clear_cache: "
                . join(",",map { $_->id } @obj )
                . "\n"
            );
            if (my @changed = grep { $_->__changes__ } @obj) {
                require YAML;
                $class->error_message(
                    "The following objects have changes:\n"
                    . Data::Dumper::Dumper(\@changed)
                    . "The clear_cache method cannot be called with unsaved changes on objects.\n"
                    . "Use reverse_all_changes() first to really undo everything, then clear_cache(),"
                    . " or call sync_database() and clear_cache() if you want to just lighten memory but keep your changes.\n"
                    . "Clearing the cache with active changes will be supported after we're sure all code like this is gone. :)\n"                    
                );
                exit 1;
            }
        }
        delete $UR::Context::all_objects_loaded->{$class_name};
        delete $UR::Context::all_objects_are_loaded->{$class_name};
        delete $UR::Context::all_params_loaded->{$class_name};
    }
    1;
}

<<<<<<< HEAD
sub _get_changed_objects_for_sync_databases {
    my $self = shift;

    return (
        $self->all_objects_loaded('UR::Object::Ghost'),
        grep { $_->__changes__ } $self->all_objects_loaded('UR::Object')
        #UR::Util->mapreduce_grep(sub { $_[0]->__changes__ },$self->all_objects_loaded('UR::Object'))
    );
}

sub _change_summary_for_saving_object {
    my($self, $object_to_save) = @_;

    # This object may have uncommitted changes already saved.
    # If so, work from the last saved data.
    # Normally, we go with the last committed data.
    my $compare_version = ($object_to_save->{'db_saved_uncommitted'} ? 'db_saved_uncommitted' : 'db_committed');

    my ($action,$change_summary);
    if ($object_to_save->isa('UR::Object::Ghost'))
    {
        $action = 'delete';
    }
    elsif ($object_to_save->{$compare_version})
    {
        $action = 'update';
        $change_summary = $object_to_save->property_diff($object_to_save->{$compare_version});
    }
    else
    {
        $action = 'insert';
    }

    return($action, $change_summary);
}
=======
sub _order_data_sources_for_saving {
    my @data_sources = @_;

    my %can_savepoint = map { $_->id => $_->can_savepoint } @data_sources;
    my %classes = map { $_->id => $_->class } @data_sources;
    my %is_default = map { $_->id => $_->isa('UR::DataSource::Default') ? -1 : 0 } @data_sources;  # Default data sources go last

    return
        sort {
            $is_default{$a->id} <=> $is_default{$b->id}
            ||
            $can_savepoint{$a->id} <=> $can_savepoint{$b->id}
            ||
            $classes{$a->id} cmp $classes{$b->id}
        }
        @data_sources;
}

>>>>>>> 78c1a95c

our $IS_SYNCING_DATABASE = 0;
sub _sync_databases {
    my $self = shift;
    my %params = @_;

    # Glue App::DB->sync_database with UR::Context->_sync_databases()
    # and avoid endless recursion.
    # FIXME Remove this when we're totally off of the old API
    # You'll also want to remove all the gotos from this function and uncomment
    # the returns
    return 1 if $IS_SYNCING_DATABASE;
    $IS_SYNCING_DATABASE = 1;
    if ($App::DB::{'sync_database'}) {
        unless (App::DB->sync_database() ) {
            $IS_SYNCING_DATABASE = 0;
            $self->error_message(App::DB->error_message());
            return;
        }
    }
    $IS_SYNCING_DATABASE = 0;  # This should be far down enough to avoid recursion, right?
 
    my @o = grep { ref($_) eq 'UR::DeletedRef' } $self->all_objects_loaded('UR::Object');
    if (@o) {
        print Data::Dumper::Dumper(\@o);
        Carp::confess();
    }

    # Determine what has changed.
    my @changed_objects = $self->_get_changed_objects_for_sync_databases();

    return 1 unless (@changed_objects);

    # Ensure validity.
    # This is primarily to catch custom validity logic in class overrides.
    my @invalid = grep { $_->__errors__ } @changed_objects;
    #my @invalid = UR::Util->mapreduce_grep(sub { $_[0]->__errors__}, @changed_objects);
    if (@invalid) {
        $self->display_invalid_data_for_save(\@invalid);
        goto PROBLEM_SAVING;
        #return;
    }

    # group changed objects by data source
    my %ds_objects;
    for my $obj (@changed_objects) {
        my $data_source = $self->resolve_data_source_for_object($obj);
        next unless $data_source;
        my $data_source_id = $data_source->id;
        $ds_objects{$data_source_id} ||= { 'ds_obj' => $data_source, 'changed_objects' => []};
        push @{ $ds_objects{$data_source_id}->{'changed_objects'} }, $obj;
    }

    my @ds_in_order =
        map { $_->id }
        _order_data_sources_for_saving(map { $_->{ds_obj} } values(%ds_objects));

    # save on each in succession
    my @done;
    my $rollback_on_non_savepoint_handle;
    for my $data_source_id (@ds_in_order) {
        my $obj_list = $ds_objects{$data_source_id}->{'changed_objects'};
        my $data_source = $ds_objects{$data_source_id}->{'ds_obj'};
        my $result = $data_source->_sync_database(
            %params,
            changed_objects => $obj_list,
        );
        if ($result) {
            push @done, $data_source;
            next;
        }
        else {
            $self->error_message(
                "Failed to sync data source: $data_source_id: "
                . $data_source->error_message
            );
            for my $prev_data_source (@done) {
                $prev_data_source->_reverse_sync_database;
            }
            goto PROBLEM_SAVING;
            #return;
        }
    }
    
    return 1;

    PROBLEM_SAVING:
    if ($App::DB::{'rollback'}) {
        App::DB->rollback();
    }
    return;
}


sub display_invalid_data_for_save {
    my $self = shift;
    my @objects_with_errors = @{shift @_};

    $self->error_message('Invalid data for save!');

    for my $obj (@objects_with_errors) {
        no warnings;
        my $identifier = eval { $obj->__display_name__ } || $obj->id;
        my $msg = $obj->class . " identified by " . $identifier . " has problems on\n";
        my @problems = $obj->__errors__;
        foreach my $error ( @problems ) {
            $msg .= $error->__display_name__ . "\n";
        }

        $msg .= "    Current state:\n";
        my $datadumper = Data::Dumper::Dumper($obj);
        my $nr_of_lines = $datadumper =~ tr/\n//;
        if ($nr_of_lines > 40) {
            # trim it down to the first 15 and last 3 lines
            $datadumper =~ m/^((?:.*\n){15})/;
            $msg .= $1;
            $datadumper =~ m/((?:.*(?:\n|$)){3})$/;
            $msg .= "[...]\n$1\n";
        } else {
            $msg .= $datadumper;
        }
        $self->error_message($msg);
    }

    return 1;
}


sub _reverse_all_changes {
    my $self = shift;
    my $class;
    if (ref($self)) {
        $class = ref($self);
    }
    else {
        $class = $self;
        $self = $UR::Context::current;
    }

    @UR::Context::Transaction::open_transaction_stack = ();
    @UR::Context::Transaction::change_log = ();
    $UR::Context::Transaction::log_all_changes = 0;
    $UR::Context::current = $UR::Context::process;

    my @objects =
        map { $self->all_objects_loaded_unsubclassed($_) }
        grep { $_->__meta__->is_transactional }
        grep { ! $_->isa('UR::Value') }
        sort UR::Object->__meta__->subclasses_loaded();

    for my $object (@objects) {
        $object->__rollback__();
    }

    return 1;
}

our $IS_COMMITTING_DATABASE = 0;
sub _commit_databases {
    my $class = shift;

    # Glue App::DB->commit() with UR::Context->_commit_databases()
    # and avoid endless recursion.
    # FIXME Remove this when we're totally off of the old API
    return 1 if $IS_COMMITTING_DATABASE;
    $IS_COMMITTING_DATABASE = 1;
    if ($App::DB::{'commit'}) {
        unless (App::DB->commit() ) {
	    $IS_COMMITTING_DATABASE = 0;
            $class->error_message(App::DB->error_message());
            return;
        }
    }
    $IS_COMMITTING_DATABASE = 0;

    my @ds_in_order = _order_data_sources_for_saving($UR::Context::current->all_objects_loaded('UR::DataSource'));
    my @committed;
    foreach my $ds ( @ds_in_order ) {
        if ($ds->commit) {
            push @committed, $ds;
        } else {
            my $message = 'Data source ' . $ds->get_name . ' failed to commit: ' . join("\n\t", $ds->error_messages);
            if (@committed) {
                $message .= "\nThese data sources were successfully committed, resulting in a FRAGMENTED DISTRIBUTED TRANSACTION: "
                            . join(', ', map { $_->get_name } @committed);
            }
            Carp::croak($message);
        }
    }

    return 1;
}


our $IS_ROLLINGBACK_DATABASE = 0;
sub _rollback_databases {
    my $class = shift;

    # Glue App::DB->rollback() with UR::Context->_rollback_databases()
    # and avoid endless recursion.
    # FIXME Remove this when we're totally off of the old API
    return 1 if $IS_ROLLINGBACK_DATABASE;
    $IS_ROLLINGBACK_DATABASE = 1;
    if ($App::DB::{'rollback'}) {
        unless (App::DB->rollback()) {
            $IS_ROLLINGBACK_DATABASE = 0;
            $class->error_message(App::DB->error_message());
            return;
        }
    }
    $IS_ROLLINGBACK_DATABASE = 0;

    $class->_for_each_data_source("rollback")
        or die "FAILED TO ROLLBACK!: " . $class->error_message;
    return 1;
}

sub _disconnect_databases {
    my $class = shift;
    $class->_for_each_data_source("disconnect");
    return 1;
}    

sub _for_each_data_source {
    my($class,$method) = @_;

    my @ds = $UR::Context::current->all_objects_loaded('UR::DataSource');
    foreach my $ds ( @ds ) {
       unless ($ds->$method) {
           $class->error_message("$method failed on DataSource ",$ds->get_name);
           return; 
       }
    }
    return 1;
}

sub _get_committed_property_value {
    my $class = shift;
    my $object = shift;
    my $property_name = shift;

    if ($object->{'db_committed'}) {
        return $object->{'db_committed'}->{$property_name};
    } elsif ($object->{'db_saved_uncommitted'}) {
        return $object->{'db_saved_uncommitted'}->{$property_name};
    } else {
        return;
    }
}

sub _dump_change_snapshot {
    my $class = shift;
    my %params = @_;

    my @c = grep { $_->__changes__ } $UR::Context::current->all_objects_loaded('UR::Object');

    my $fh;
    if (my $filename = $params{filename})
    {
        $fh = IO::File->new(">$filename");
        unless ($fh)
        {
            $class->error_message("Failed to open file $filename: $!");
            return;
        }
    }
    else
    {
        $fh = "STDOUT";
    }
    require YAML;
    $fh->print(YAML::Dump(\@c));
    $fh->close;
}

sub reload {
    my $self = shift;

    # this is here for backward external compatability
    # get() now goes directly to the context
    
    my $class = shift;
    if (ref $class) {
        # Trying to reload a specific object?
        if (@_) {
            Carp::confess("load() on an instance with parameters is not supported");
            return;
        }
        @_ = ('id' ,$class->id());
        $class = ref $class;
    }

    my ($rule, @extra) = UR::BoolExpr->resolve_normalized($class,@_);
    
    if (@extra) {
        if (scalar @extra == 2 and ($extra[0] eq "sql" or $extra[0] eq 'sql in')) {
           return $UR::Context::current->_get_objects_for_class_and_sql($class,$extra[1]);
        }
        else {
            die "Odd parameters passed directly to $class load(): @extra.\n"
                . "Processable params were: "
                . Data::Dumper::Dumper({ $rule->params_list });
        }
    }
    return $UR::Context::current->get_objects_for_class_and_rule($class,$rule,1);
}

## This is old, untested code that we may wany to resurrect at some point
#
#our $CORE_DUMP_VERSION = 1;
## Use Data::Dumper to save a representation of the object cache to a file.  Args are:
## filename => the name of the file to save to
## dumpall => boolean flagging whether to dump _everything_, or just the things
##            that would actually be loaded later in core_restore()
#
#sub _core_dump {
#    my $class = shift;
#    my %args = @_;
#
#    my $filename = $args{'filename'} || "/tmp/core." . UR::Context::Process->prog_name . ".$ENV{HOST}.$$";
#    my $dumpall = $args{'dumpall'};
#
#    my $fh = IO::File->new(">$filename");
#    if (!$fh) {
#      $class->error_message("Can't open dump file $filename for writing: $!");
#      return undef;
#    }
#
#    my $dumper;
#    if ($dumpall) {  # Go ahead and dump everything
#        $dumper = Data::Dumper->new([$CORE_DUMP_VERSION,
#                                     $UR::Context::all_objects_loaded,
#                                     $UR::Context::all_objects_are_loaded,
#                                     $UR::Context::all_params_loaded,
#                                     $UR::Context::all_change_subscriptions],
#                                    ['dump_version','all_objects_loaded','all_objects_are_loaded',
#                                     'all_params_loaded','all_change_subscriptions']);
#    } else {
#        my %DONT_UNLOAD =
#            map {
#                my $co = $_->__meta__;
#                if ($co and not $co->is_transactional) {
#                    ($_ => 1)
#                }
#                else {
#                    ()
#                }
#            }
#             $UR::Context::current->all_objects_loaded('UR::Object');
#
#        my %aol = map { ($_ => $UR::Context::all_objects_loaded->{$_}) }
#                     grep { ! $DONT_UNLOAD{$_} } keys %$UR::Context::all_objects_loaded;
#        my %aoal = map { ($_ => $UR::Context::all_objects_are_loaded->{$_}) }
#                      grep { ! $DONT_UNLOAD{$_} } keys %$UR::Context::all_objects_are_loaded;
#        my %apl = map { ($_ => $UR::Context::all_params_loaded->{$_}) }
#                      grep { ! $DONT_UNLOAD{$_} } keys %$UR::Context::all_params_loaded;
#        # don't dump $UR::Context::all_change_subscriptions
#        $dumper = Data::Dumper->new([$CORE_DUMP_VERSION,\%aol, \%aoal, \%apl],
#                                    ['dump_version','all_objects_loaded','all_objects_are_loaded',
#                                     'all_params_loaded']);
#
#    }
#
#    $dumper->Purity(1);   # For dumping self-referential data structures
#    $dumper->Sortkeys(1); # Makes quick and dirty file comparisons with sum/diff work correctly-ish
#
#    $fh->print($dumper->Dump() . "\n");
#
#    $fh->close;
#
#    return $filename;
#}
#
## Read a file previously generated with core_dump() and repopulate the object cache.  Args are:
## filename => name of the coredump file
## force => boolean flag whether to go ahead and attempt to load the file even if it thinks
##          there is a formatting problem
#sub _core_restore {
#    my $class = shift;
#    my %args = @_;
#    my $filename = $args{'filename'};
#    my $forcerestore = $args{'force'};
#
#    my $fh = IO::File->new("$filename");
#    if (!$fh) {
#        $class->error_message("Can't open dump file $filename for restoring: $!");
#        return undef;
#    }
#
#    my $code;
#    while (<$fh>) { $code .= $_ }
#
#    my($dump_version,$all_objects_loaded,$all_objects_are_loaded,$all_params_loaded,$all_change_subscriptions);
#    eval $code;
#
#    if ($@)
#    {
#        $class->error_message("Failed to restore core file state: $@");
#        return undef;
#    }
#    if ($dump_version != $CORE_DUMP_VERSION) {
#      $class->error_message("core file's version $dump_version differs from expected $CORE_DUMP_VERSION");
#      return 0 unless $forcerestore;
#    }
#
#    my %DONT_UNLOAD =
#        map {
#            my $co = $_->__meta__;
#            if ($co and not $co->is_transactional) {
#                ($_ => 1)
#            }
#            else {
#                ()
#            }
#        }
#        $UR::Context::current->all_objects_loaded('UR::Object');
#
#    # Go through the loaded all_objects_loaded, prune out the things that
#    # are in %DONT_UNLOAD
#    my %loaded_classes;
#    foreach ( keys %$all_objects_loaded ) {
#        next if ($DONT_UNLOAD{$_});
#        $UR::Context::all_objects_loaded->{$_} = $all_objects_loaded->{$_};
#        $loaded_classes{$_} = 1;
#
#    }
#    foreach ( keys %$all_objects_are_loaded ) {
#        next if ($DONT_UNLOAD{$_});
#        $UR::Context::all_objects_are_loaded->{$_} = $all_objects_are_loaded->{$_};
#        $loaded_classes{$_} = 1;
#    }
#    foreach ( keys %$all_params_loaded ) {
#        next if ($DONT_UNLOAD{$_});
#        $UR::Context::all_params_loaded->{$_} = $all_params_loaded->{$_};
#        $loaded_classes{$_} = 1;
#    }
#    # $UR::Context::all_change_subscriptions is basically a bunch of coderef
#    # callbacks that can't reliably be dumped anyway, so we skip it
#
#    # Now, get the classes to instantiate themselves
#    foreach ( keys %loaded_classes ) {
#        $_->class() unless m/::Ghost$/;
#    }
#
#    return 1;
#}

1;

=pod

=head1 NAME

UR::Context - Manage the current state of the application

=head1 SYNOPSIS

  use AppNamespace;

  my $obj = AppNamespace::SomeClass->get(id => 1234);
  $obj->some_property('I am changed');

  UR::Context->get_current->rollback; # some_property reverts to its original value

  $obj->other_property('Now, I am changed');

  UR::Context->commit; # other_property now permanently has that value


=head1 DESCRIPTION

The main application code will rarely interact with UR::Context objects
directly, except for the C<commit> and C<rollback> methods.  It manages
the mappings between an application's classes, object cache, and external
data sources.

=head1 SUBCLASSES

UR::Context is an abstract class.  When an application starts up, the system
creates a handful of Contexts that logically exist within one another:

=over 2

=item 1.
L<UR::Context::Root> - A context to represent all the data reachable in the
application's namespace.  It connects the application to external data
sources.

=item 2.
L<UR::Context::Process> - A context to represent the state of data within
the currently running application.  It handles the transfer of data to and
from the Root context, through the object cache, on behalf of the application
code.

=item 3.
L<UR::Context::Transaction> - A context to represent an in-memory transaction
as a diff of the object cache.  The Transaction keeps a list of changes to
objects and is able to revert those changes with C<rollback()>, or apply them
to the underlying context with C<commit()>.

=back

=head1 CONSTRUCTOR

=over 4

=item begin

  my $trans = UR::Context::Transaction->begin();

L<UR::Context::Transaction> instances are created through C<begin()>.  

=back

A L<UR::Context::Root> and L<UR::Context::Process> context will be created
for you when the application initializes.  Additional instances of these
classes are not usually instantiated.

=head1 METHODS

Most of the methods below can be called as either a class or object method
of UR::Context.  If called as a class method, they will operate on the current
context.

=over 4

=item get_current

  my $context = UR::Context::get_current();

Returns the UR::Context instance of whatever is the most currently created
Context.  Can be called as a class or object method.

=item query_underlying_context

  my $should_load = $context->query_underlying_context();
  $context->query_underlying_context(1);

A property of the Context that sets the default value of the C<$should_load>
flag inside C<get_objects_for_class_and_rule> as described below.  Initially,
its value is undef, meaning that during a get(), the Context will query the
underlying data sources only if this query has not been done before.  Setting
this property to 0 will make the Context never query data sources, meaning
that the only objects retrievable are those already in memory.  Setting the
property to 1 means that every query will hit the data sources, even if the
query has been done before.

=item get_objects_for_class_and_rule

  @objs = $context->get_objects_for_class_and_rule(
                        $class_name,
                        $boolexpr,
                        $should_load,
                        $should_return_iterator
                    );

This is the method that serves as the main entry point to the Context behind
the C<get()>, and C<is_loaded()> methods of L<UR::Object>, and C<reload()> method
of UR::Context.

C<$class_name> and C<$boolexpr> are required arguments, and specify the 
target class by name and the rule used to filter the objects the caller
is interested in.  

C<$should_load> is a flag indicating whether the Context should load objects
satisfying the rule from external data sources.  A true value means it should
always ask the relevent data sources, even if the Context believes the 
requested data is in the object cache,  A false but defined value means the
Context should not ask the data sources for new data, but only return what
is currently in the cache matching the rule.  The value C<undef> means the
Context should use the value of its query_underlying_context property.  If
that is also undef, then it will use its own judgement about asking the
data sources for new data, and will merge cached and external data as
necessary to fulfill the request.

C<$should_return_iterator> is a flag indicating whether this method should
return the objects directly as a list, or iterator function instead.  If
true, it returns a subref that returns one object each time it is called,
and undef after the last matching object:

  my $iter = $context->get_objects_for_class_and_rule(
                           'MyClass',
                           $rule,
                           undef,
                           1
                       );
  my @objs;
  while (my $obj = $iter->());
      push @objs, $obj;
  }

=item has_changes

  my $bool = $context->has_changes();

Returns true if any objects in the given Context's object cache (or the
current Context if called as a class method) have any changes that haven't
been saved to the underlying context.

=item commit

  UR::Context->commit();

Causes all objects with changes to save their changes back to the underlying
context.  If the current context is a L<UR::Context::Transaction>, then the
changes will be applied to whatever Context the transaction is a part of.
if the current context is a L<UR::Context::Process> context, then C<commit()>
pushes the changes to the underlying L<UR::Context::Root> context, meaning 
that those changes will be applied to the relevent data sources.

In the usual case, where no transactions are in play and all data sources
are RDBMS databases, calling C<commit()> will cause the program to begin
issuing SQL against the databases to update changed objects, insert rows
for newly created objects, and delete rows from deleted objects as part of
an SQL transaction.  If all the changes apply cleanly, it will do and SQL
C<commit>, or C<rollback> if not.

commit() returns true if all the changes have been safely transferred to the
underlying context, false if there were problems.

=item rollback

  UR::Context->rollback();

Causes all objects' changes for the current transaction to be reversed.
If the current context is a L<UR::Context::Transaction>, then the
transactional properties of those objects will be reverted to the values
they had when the transaction started.  Outside of a transaction, object
properties will be reverted to their values when they were loaded from the
underlying data source.  rollback() will also ask all the underlying
databases to rollback.

=item clear_cache

  UR::Context->clear_cache();

Asks the current context to remove all non-infrastructional data from its
object cache.  This method will fail and return false if any object has
changes.

=item resolve_data_source_for_object

  my $ds = $obj->resolve_data_source_for_object();

For the given C<$obj> object, return the L<UR::DataSource> instance that 
object was loaded from or would be saved to.  If objects of that class do
not have a data source, then it will return C<undef>.

=item resolve_data_sources_for_class_meta_and_rule

  my @ds = $context->resolve_data_sources_for_class_meta_and_rule($class_obj, $boolexpr);

For the given class metaobject and boolean expression (rule), return the list of
data sources that will need to be queried in order to return the objects
matching the rule.  In most cases, only one data source will be returned.

=item infer_property_value_from_rule

  my $value = $context->infer_property_value_from_rule($property_name, $boolexpr);

For the given boolean expression (rule), and a property name not mentioned in
the rule, but is a property of the class the rule is against, return the value
that property must logically have.

For example, if this object is the only TestClass object where C<foo> is
the value 'bar', it can infer that the TestClass property C<baz> must
have the value 'blah' in the current context.

  my $obj = TestClass->create(id => 1, foo => 'bar', baz=> 'blah');
  my $rule = UR::BoolExpr->resolve('TestClass', foo => 'bar);
  my $val = $context->infer_property_value_from_rule('baz', $rule);
  # val now is 'blah'

=item object_cache_size_highwater

  UR::Context->object_cache_size_highwater(5000);
  my $highwater = UR::Context->object_cache_size_highwater();

Set or get the value for the Context's object cache pruning high water
mark.  The object cache pruner will be run during the next C<get()> if the
cache contains more than this number of prunable objects.  See the 
L</Object Cache Pruner> section below for more information.

=item object_cache_size_lowwater

  UR::Context->object_cache_size_lowwater(5000);
  my $lowwater = UR::Context->object_cache_size_lowwater();

Set or get the value for the Context's object cache pruning high water
mark.  The object cache pruner will stop when the number of prunable objects
falls below this number.

=item prune_object_cache

  UR::Context->prune_object_cache();

Manually run the object cache pruner.

=item reload

  UR::Context->reload($object);
  UR::Context->reload('Some::Class', 'property_name', value);

Ask the context to load an object's data from an underlying Context, even if
the object is already cached.  With a single parameter, it will use that
object's ID parameters as the basis for querying the data source.  C<reload>
will also accept a class name and list of key/value parameters the same as
C<get>.

=item _light_cache

  UR::Context->_light_cache(1);

Turn on or off the light caching flag.  Light caching alters the behavior 
of the object cache in that all object references in the cache are made weak
by Scalar::Util::weaken().  This means that the application code must keep
hold of any object references it wants to keep alive.  Light caching defaults
to being off, and must be explicitly turned on with this method.

=back

=head1 Custom observer aspects

UR::Context sends signals for observers watching for some non-standard aspects.

=over 2

=item precommit

After C<commit()> has been called, but before any changes are saved to the
data sources.  The only parameters to the Observer's callback are the Context
object and the aspect ("precommit").

=item commit

After C<commit()> has been called, and after an attempt has been made to save
the changes to the data sources.  The parameters to the callback are the
Context object, the aspect ("commit"), and a boolean value indicating whether
the commit succeeded or not.

=item prerollback

After C<rollback()> has been called, but before and object state is reverted.

=item rollback

After C<rollback()> has been called, and after an attempt has been made to
revert the state of all the loaded objects.  The parameters to the callback
are the Context object, the aspect ("rollback"), and a boolean value
indicating whether the rollback succeeded or not.

=back

=head1 Data Concurrency

Currently, the Context is optimistic about data concurrency, meaning that 
it does very little to prevent clobbering data in underlying Contexts during
a commit() if other processes have changed an object's data after the Context
has cached and object.  For example, a database has an object with ID 1 and
a property with value 'bob'.  A program loads this object and changes the
property to 'fred', but does not yet commit().  Meanwhile, another program
loads the same object, changes the value to 'joe' and does commit().  Finally
the first program calls commit().  The final value in the database will be
'fred', and no exceptions will be raised.

As part of the caching behavior, the Context keeps a record of what the
object's state is as it's loaded from the underlying Context.  This is how 
the Context knows what object have been changed during C<commit()>.

If an already cached object's data is reloaded as part of some other query,
data consistency of each property will be checked.  If there are no
conflicting changes, then any differences between the object's initial state
and the current state in the underlying Context will be applied to the
object's notion of what it thinks its initial state is.

In some future release, UR may support additional data concurrency methods
such as pessimistic concurrency: check that the current state of all
changed (or even all cached) objects in the underlying Context matches the
initial state before committing changes downstream.  Or allowing the object
cache to operate in write-through mode for some or all classes.

=head1 Internal Methods

There are many methods in UR::Context meant to be used internally, but are
worth documenting for anyone interested in the inner workings of the Context
code.

=over 4

=item _create_import_iterator_for_underlying_context

  $subref = $context->_create_import_iterator_for_underlying_context(
                          $boolexpr, $data_source, $serial_number
                      );
  $next_obj = $subref->();

This method is part of the object loading process, and is called by
L</get_objects_for_class_and_rule> when it is determined that the requested
data does not exist in the object cache, and data should be brought in from
another, underlying Context.  Usually this means the data will be loaded
from an external data source.

C<$boolexpr> is the L<UR::BoolExpr> rule, usually from the application code.

C<$data_source> is the L<UR::DataSource> that will be used to load data from.

C<$serial_number> is used by the object cache pruner.  Each object loaded
through this iterator will have $serial_number in its C<__get_serial> hashref
key.

It works by first getting an iterator for the data source (the
C<$db_iterator>).  It calls L</_resolve_query_plan_for_ds_and_bxt> to find out
how data is to be loaded and whether this request spans multiple data
sources.  It calls L</__create_object_fabricator_for_loading_template> to get
a list of closures to transform the primary data source's data into UR
objects, and L</_create_secondary_loading_closures> (if necessary) to get
more closures that can load and join data from the primary to the secondary
data source(s).

It returns a subref that works as an iterator, loading and returning objects
one at a time from the underlying context into the current context.  It 
returns undef when there are no more objects to return.

The returned iterator works by first asking the C<$db_iterator> for the next
row of data as a listref.  Asks the secondary data source joiners whether
there is any matching data.  Calls the object fabricator closures to convert
the data source data into UR objects.  If any of the object requires
subclassing, then additional importing iterators are created to handle that.
Finally, the objects matching the rule are returned to the caller one at a
time.

=item _resolve_query_plan_for_ds_and_bxt

  my $query_plan = $context->_resolve_query_plan_for_ds_and_bxt(
                                    $data_source,
                                    $boolexpr_tmpl
                                );
  my($query_plan, @addl_info) = $context->_resolve_query_plan_for_ds_and_bxt(
                                                 $data_source,
                                                 $boolexpr_tmpl
                                             );

When a request is made that will hit one or more data sources,
C<_resolve_query_plan_for_ds_and_bxt> is used to call a method of the same name
on the data source.  It retuns a hashref used by many other parts of the 
object loading system, and describes what data source to use, how to query
that data source to get the objects, how to use the raw data returned by
the data source to construct objects and how to resolve any delegated
properties that are a part of the rule.

C<$data_source> is a L<UR::DataSource> object ID.  C<$coolexpr_tmpl> is a
L<UR::BoolExpr::Template> object.

In the common case, the query will only use one data source, and this method
returns that data directly.  But if the primary data source sets the 
C<joins_across_data_sources> key on the data structure as may be the case
when a rule involves a delegated property to a class that uses a different
data source, then this methods returns an additional list of data.  For
each additional data source needed to resolve the query, this list will have
three items:

=over 2

=item 1.

The secondary data source ID

=item 2. 

A listref of delegated L<UR::Object::Property> objects joining the primary
data source to this secondary data source.

=item 3. 

A L<UR::BoolExpr::Template> rule template applicable against the secondary
data source

=back

=item _create_secondary_rule_from_primary

  my $new_rule = $context->_create_secondary_rule_from_primary(
                               $primary_rule,
                               $delegated_properties,
                               $secondary_rule_tmpl
                           );

When resolving a request that requires multiple data sources,
this method is used to construct a rule against applicable against the
secondary data source.  C<$primary_rule> is the L<UR::BoolExpr> rule used
in the original query.  C<$delegated_properties> is a listref of
L<UR::Object::Property> objects as returned by
L</_resolve_query_plan_for_ds_and_bxt()> linking the primary to the secondary data
source.  C<$secondary_rule_tmpl> is the rule template, also as returned by 
L</_resolve_query_plan_for_ds_and_bxt()>.

=item _create_secondary_loading_closures

  my($obj_importers, $joiners) = $context->_create_secondary_loading_closures(
                                               $primary_rule_tmpl,
                                               @addl_info);

When reolving a request that spans multiple data sources,
this method is used to construct two lists of subrefs to aid in the request.
C<$primary_rule_tmpl> is the L<UR::BoolExpr::Template> rule template made
from the original rule.  C<@addl_info> is the same list returned by
L</_resolve_query_plan_for_ds_and_bxt>.  For each secondary data source, there
will be one item in the two listrefs that are returned, and in the same
order.

C<$obj_importers> is a listref of subrefs used as object importers.  They
transform the raw data returned by the data sources into UR objects.

C<$joiners> is also a listref of subrefs.  These closures know how the
properties link the primary data source data to the secondary data source.
They take the raw data from the primary data source, load the next row of
data from the secondary data source, and returns the secondary data that
successfully joins to the primary data.  You can think of these closures as
performing the same work as an SQL C<join> between data in different data
sources.

=item _cache_is_complete_for_class_and_normalized_rule

  ($is_cache_complete, $objects_listref) =
      $context->_cache_is_complete_for_class_and_normalized_rule(
                    $class_name, $boolexpr
                );

This method is part of the object loading process, and is called by
L</get_objects_for_class_and_rule> to determine if the objects requested
by the L<UR::BoolExpr> C<$boolexpr> will be found entirely in the object
cache.  If the answer is yes then C<$is_cache_complete> will be true.
C<$objects_listef> may or may not contain objects matching the rule from
the cache.  If that list is not returned, then
L</get_objects_for_class_and_rule> does additional work to locate the
matching objects itself via L</_get_objects_for_class_and_rule_from_cache>

It does its magic by looking at the C<$boolexpr> and loosely matching it
against the query cache C<$UR::Context::all_params_loaded>

=item _get_objects_for_class_and_rule_from_cache

  @objects = $context->_get_objects_for_class_and_rule_from_cache(
                           $class_name, $boolexpr
                       );

This method is called by L</get_objects_for_class_and_rule> when 
L<_cache_is_complete_for_class_and_normalized_rule> says the requested
objects do exist in the cache, but did not return those items directly.

The L<UR::BoolExpr> C<$boolexpr> contains hints about how the matching data
is likely to be found.  Its C<_context_query_strategy> key will contain
one of three values

=over 2

=item 1. all

This rule is against a class with no filters, meaning it should return every
member of that class.  It calls C<$class-E<gt>all_objects_loaded> to extract
all objects of that class in the object cache.

=item 2. id

This rule is against a class and filters by only a single ID, or a list of
IDs.  The request is fulfilled by plucking the matching objects right out
of the object cache.

=item 3. index

This rule is against one more more non-id properties.  An index is built
mapping the filtered properties and their values, and the cached objects
which have those values.  The request is fulfilled by using the index to
find objects matching the filter.

=item 4. set intersection

This is a group-by rule and will return a ::Set object.

=back

=item _loading_was_done_before_with_a_superset_of_this_params_hashref

  $bool = $context->_loading_was_done_before_with_a_superset_of_this_params_hashref(
                        $class_name,
                        $params_hashref
                    );

This method is used by L</_cache_is_complete_for_class_and_normalized_rule>
to determine if the requested data was asked for previously, either from a
get() asking for a superset of the current request, or from a request on
a parent class of the current request.

For example, if a get() is done on a class with one param:

  @objs = ParentClass->get(param_1 => 'foo');

And then later, another request is done with an additional param:

  @objs2 = ParentClass->get(param_1 => 'foo', param_2 => 'bar');

Then the first request must have returned all the data that could have
possibly satisfied the second request, and so the system will not issue
a query against the data source.

As another example, given those two previously done queries, if another
get() is done on a class that inherits from ParentClass

  @objs3 = ChildClass->get(param_1 => 'foo');

again, the first request has already loaded all the relevent data, and
therefore won't query the data source.

=item _sync_databases

  $bool = $context->_sync_databases();

Starts the process of committing all the Context's changes to the external
data sources.  _sync_databases() is the workhorse behind L</commit>.

First, it finds all objects with changes.  Checks those changed objects
for validity with C<$obj-E<gt>invalid>.  If any objects are found invalid,
then _sync_databases() will fail.  Finally, it bins all the changed objects
by data source, and asks each data source to save those objects' changes.
It returns true if all the data sources were able to save the changes,
false otherwise.

=item _reverse_all_changes

  $bool = $context->_reverse_all_changes();

_reverse_all_changes() is the workhorse behind L</rollback>.  

For each class, it goes through each object of that class.  If the object
is a L<UR::Object::Ghost>, representing a deleted object, it converts the
ghost back to the live version of the object.  For other classes, it makes
a list of properties that have changed since they were loaded (represented
by the C<db_committed> hash key in the object), and reverts those changes
by using each property's accessor method.

=back

=head1 The Object Cache

The object cache is integral to the way the Context works, and also the main
difference between UR and other ORMs.  Other systems do no caching and
require the calling application to hold references to any objects it 
is interested in.  Say one part of the app loads data from the database and
gives up its references, then if another part of the app does the same or
similar query, it will have to ask the database again.

UR handles caching of classes, objects and queries to avoid asking the data
sources for data it has loaded previously.  The object cache is essentially
a software transaction that sits above whatever database transaction is
active.  After objects are loaded, any changes, creations or deletions exist
only in the object cache, and are not saved to the underlying data sources
until the application explicitly requests a commit or rollback.  

Objects are returned to the application only after they are inserted into
the object cache.  This means that if disconnected parts of the application
are returned objects with the same class and ID, they will have references
to the same exact object reference, and changes made in one part will be
visible to all other parts of the app.  An unchanged object can be removed
from the object cache by calling its C<unload()> method.

Since changes to the underlying data sources are effectively delayed, it is
possible that the application's notion of the object's current state does
not match the data stored in the data source.  You can mitigate this by using
the C<load()> class or object method to fetch the latest data if it's a
problem.  Another issue to be aware of is if multiple programs are likely
to commit conflicting changes to the same data, then whichever applies its
changes last will win; some kind of external locking needs to be applied.
Finally, if two programs attempt to insert data with the same ID columns
into an RDBMS table, the second application's commit will fail, since that
will likely violate a constraint.

=head2 Object Change Tracking

As objects are loaded from their data sources, their properties are
initialized with the data from the query, and a copy of the same data is
stored in the object in its C<db_committed> hash key.  Anyone can ask the
object for a list of its changes by calling C<$obj-E<gt>changed>.
Internally, changed() goes through all the object's properties, comparing
the current values in the object's hash with the same keys under
'db_committed'.  

Objects created through the C<create()> class method have no 'db_committed',
and so the object knows it it a newly created object in this context.

Every time an object is retrieved with get() or through an iterator, it is
assigned a serial number in its C<__get_serial> hash key from the
C<$UR::Context::GET_SERIAL> counter.  This number is unique and increases
with each get(), and is used by the L</Object Cache Pruner> to expire the
least recently requested data.

Objects also track what parameters have been used to get() them in the hash
C<$obj-E<gt>{__load}>.  This is a copy of the data in
C<$UR::Context::all_params_loaded-E<gt>{$template_id}>.  For each rule
ID, it will have a count of the number of times that rule was used in a get().

=head2 Deleted Objects and Ghosts

Calling delete() on an object is tracked in a different way.  First, a new
object is created, called a ghost.  Ghost classes exist for every
class in the application and are subclasses of L<UR::Object::Ghost>.  For
example, the ghost class for MyClass is MyClass::Ghost.  This ghost object
is initialized with the data from the original object.  The original object
is removed from the object cache, and is reblessed into the UR::DeletedRef
class.  Any attempt to interact with the object further will raise an
exception.

Ghost objects are not included in a get() request on the regular class,
though the app can ask for them specificly using
C<MyClass::Ghost-E<gt>get(%params)>.

Ghost classes do not have ghost classes themselves.  Calling create() or
delete() on a Ghost class or object will raise an exception.  Calling other
methods on the Ghost object that exist on the original, live class will
delegate over to the live class's method.

=head2 all_objects_are_loaded

C<$UR::Context::all_objects_are_loaded> is a hashref keyed by class names.
If the value is true, then L</_cache_is_complete_for_class_and_normalized_rule>
knows that all the instances of that class exist in the object cache, and
it can avoid asking the underlying context/datasource for that class' data.

=head2 all_params_loaded

C<$UR::Context::all_params_loaded> is a two-level hashref.  The first level
is template (L<UR::BoolExpr::Template>) IDs.  The second level is rule
(L<UR::BoolExpr>) IDs.  The values are how many times that class and rule
have been involved in a get().  This data is used by
L</_loading_was_done_before_with_a_superset_of_this_params_hashref>
to determine if the requested data will be found in the object cache for
non-id queries.

=head2 all_objects_loaded

C<$UR::Context::all_objects_loaded> is a two-level hashref.  The first level
is class names.  The second level is object IDs.  Every time an object is
created, defined or loaded from an underlying context, it is inserted into
the C<all_objects_loaded> hash.  For queries involving only ID properties,
the Context can retrieve them directly out of the cache if they appear there.

The entire cache can be purged of non-infrastructional objects by calling
L</clear_cache>.

=head2 Object Cache Pruner

The default Context behavior is to cache all objects it knows about for the
entire life of the process.  For programs that churn through large amounts 
of data, or live for a long time, this is probably not what you want.  

The Context has two settings to loosely control the size of the object
cache.  L</object_cache_size_highwater> and L</object_cache_size_lowwater>.
As objects are created and loaded, a count of uncachable objects is kept
in C<$UR::Context::all_objects_cache_size>.  The first part of 
L</get_objects_for_class_and_rule> checks to see of the current size is
greater than the highwater setting, and call L</prune_object_cache> if so.

prune_object_cache() works by looking at what C<$UR::Context::GET_SERIAL>
was the last time it ran, and what it is now, and making a guess about 
what object serial number to use as a guide for removing objects by starting
at 10% of the difference between the last serial and the current value,
called the target serial.


It then starts executing a loop as long as C<$UR::Context::all_objects_cache_size>
is greater than the lowwater setting.  For each uncachable object, if its
C<__get_serial> is less than the target serial, it is weakened from any
L<UR::Object::Index>es it may be a member of, and then weakened from the
main object cache, C<$UR::Context::all_objects_loaded>.

The application may lock an object in the cache by calling C<__strengthen__> on
it,  Likewise, the app may hint to the pruner to throw away an object as 
soon as possible by calling C<__weaken__>.

=head1 SEE ALSO

L<UR::Context::Root>, L<UR::Context::Process>, L<UR::Object>,
L<UR::DataSource>, L<UR::Object::Ghost>, L<UR::Observer>

=cut
<|MERGE_RESOLUTION|>--- conflicted
+++ resolved
@@ -2757,7 +2757,6 @@
     1;
 }
 
-<<<<<<< HEAD
 sub _get_changed_objects_for_sync_databases {
     my $self = shift;
 
@@ -2793,7 +2792,7 @@
 
     return($action, $change_summary);
 }
-=======
+
 sub _order_data_sources_for_saving {
     my @data_sources = @_;
 
@@ -2811,8 +2810,6 @@
         }
         @data_sources;
 }
-
->>>>>>> 78c1a95c
 
 our $IS_SYNCING_DATABASE = 0;
 sub _sync_databases {
