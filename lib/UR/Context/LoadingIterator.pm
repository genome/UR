--- conflicted
+++ resolved
@@ -5,13 +5,9 @@
 
 use UR::Context;
 
-<<<<<<< HEAD
 use List::MoreUtils qw(any);
 
-our $VERSION = "0.43"; # UR $VERSION;
-=======
 our $VERSION = "0.44"; # UR $VERSION;
->>>>>>> eb315e1e
 
 # A helper package for UR::Context to handling queries which require loading
 # data from outside the current context.  It is responsible for collating 
