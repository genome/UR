--- conflicted
+++ resolved
@@ -598,10 +598,6 @@
 
         # If the rule had hints, mark that we loaded those things too, in all_params_loaded
         if (keys(%hints_or_delegation)) {
-<<<<<<< HEAD
-            #$DB::single = 1;
-=======
->>>>>>> 6ada32b0
             foreach my $property ( keys(%hints_or_delegation) ) {
                 foreach my $hint_data ( @{ $hints_or_delegation{$property}} ) {
                     my @values = map { $pending_db_object->$_ } @{$hint_data->[0]}; # source property names
