package UR::BoolExpr::Template::And;
use warnings;
use strict;
require UR;
our $VERSION = "0.31"; # UR $VERSION;;

UR::Object::Type->define(
    class_name      => __PACKAGE__,
    is              => ['UR::BoolExpr::Template::Composite'],
);

sub _flatten_bx {
    my ($class, $bx) = @_;
    my $template = $bx->template;
    my ($flattened_template, @extra_values) = $template->_flatten(@_);
    my $flattened_bx;
    if (not @extra_values) {
        # optimized
        my $flattened_bx_id = $flattened_template->id . $UR::BoolExpr::Util::id_sep . $bx->value_id;
        $flattened_bx = UR::BoolExpr->get($flattened_bx_id);
        $flattened_bx->{'values'} = $bx->{'values'} unless $flattened_bx->{'values'};
    }
    else {
        $flattened_bx = $flattened_template->get_rule_for_values($bx->values, @extra_values);    
    }
    return $flattened_bx;
}

sub _reframe_bx {
    my ($class, $bx, $in_terms_of_property_name) = @_;
    my $template = $bx->template;
    my ($reframed_template, @extra_values) = $template->_reframe($in_terms_of_property_name);
    my $reframed_bx;
    if (@extra_values == 0) {
        my $reframed_bx_id = $reframed_template->id . $UR::BoolExpr::Util::id_sep . $bx->value_id;
        $reframed_bx = UR::BoolExpr->get($reframed_bx_id);
        $reframed_bx->{'values'} = $bx->{'values'} unless $reframed_bx->{'values'};
    }
    else {
        my @values = ($bx->values, @extra_values);
        $reframed_bx = $reframed_template->get_rule_for_values(@values);
    }
    return $reframed_bx;
}

sub _flatten {
    my $self = $_[0];
     
    if ($self->{flatten}) {
        return @{ $self->{flatten} }
    }

    my @old_keys = @{ $self->_keys };
    my $old_property_meta_hash = $self->_property_meta_hash;

    my $class_meta = $self->subject_class_name->__meta__;
    
    my @new_keys;
    my @extra_keys;
    my @extra_values;
    
    my $old_constant_values;
    my @new_constant_values;

    my $found_unflattened_params = 0;
    while (my $key = shift @old_keys) {
        my $name = $key;
        $name =~ s/ .*//;
        if (substr($name,0,1) ne '-') {
            my $mdata = $old_property_meta_hash->{$name};
            my ($value_position, $operator) = @$mdata{'value_position','operator'};
            
            my ($flat, $add_keys, $add_values) = $class_meta->_flatten_property_name($name); 
            $found_unflattened_params = 1 if $flat ne $name or @$add_keys or @$add_values;

            $flat .= ' ' . $operator if $operator and $operator ne '=';
            push @new_keys, $flat;
            
            push @extra_keys, @$add_keys;
            push @extra_values, @$add_values;
        }
        else {
            push @new_keys, $key;
            $old_constant_values ||= [ @{ $self->_constant_values } ];
            my $old_value = shift @$old_constant_values;
            my $new_value = [];
            for my $part (@$old_value) {
                my ($flat, $add_keys, $add_values) = $class_meta->_flatten_property_name($part); 
                $found_unflattened_params = 1 if $flat ne $name or @$add_keys or @$add_values;
                push @$new_value, $flat;

                push @extra_keys, @$add_keys;
                push @extra_values, @$add_values;
            }
            push @new_constant_values, $new_value;
        }
    }

    my $constant_values;
    if ($old_constant_values) {
        # some -* keys were found above, and we flattened the value internals
        $constant_values = \@new_constant_values;
    }
    else {
        # no -* keys, just re-use the empty arrayref
        $constant_values = $self->_constant_values;
    }

    if ($found_unflattened_params or @extra_keys) {
        if (@extra_keys) {
            # there may be duplication between these and the primary joins
            # or each other
            my %keys_seen = map { $_ => 1 } @new_keys;
            my @nodup_extra_keys;
            my @nodup_extra_values;
            while (my $extra_key = shift @extra_keys) {
                my $extra_value = shift @extra_values;
                unless ($keys_seen{$extra_key}) {
                    push @nodup_extra_keys, $extra_key;
                    push @nodup_extra_values, $extra_value;
                    $keys_seen{$extra_key} = 1;
                }
            }
            push @new_keys, @nodup_extra_keys;
            @extra_values = @nodup_extra_values
        }
        my $flat = UR::BoolExpr::Template::And->_fast_construct(
            $self->subject_class_name, 
            \@new_keys, 
            $constant_values,     
        );
        $self->{flatten} = [$flat,@extra_values];
        return ($flat, @extra_values);
    }
    else {
        # everything was already flat, just remember this so you DRY
        $self->{flatten} = [$self];
        Scalar::Util::weaken($self->{flatten}[0]);
        return $self
    }
}

sub _reframe {
    my $self = shift;
    my $in_terms_of_property_name = shift;
    
    # determine the from_class, to_class, and path_back
    my $from_class = $self->subject_class_name;
    my $cmeta = $self->subject_class_name->__meta__;
    my @pmeta = $cmeta->property_meta_for_name($in_terms_of_property_name);
    unless (@pmeta) {
        Carp::confess("Failed to find property $in_terms_of_property_name on $from_class.  Cannot reframe $self!");  
    }
    my @reframe_path_forward = map { $_->_resolve_join_chain } @pmeta;
    my $to_class = $reframe_path_forward[-1]{foreign_class};

    # translate all of the old properties to use the path back to the original class
    my ($flat,@extra_values) = $self->_flatten;
    my @old_keys = @{ $flat->_keys };
    my $old_property_meta_hash = $flat->_property_meta_hash;

    my %sub_group_label_used;
    my $reframer = sub {
        my $old_name = $_[0];
        # uses: @reframe_path_forward from above in this closure

        # get back to the original object
        my @reframe_path_back = reverse @reframe_path_forward;

        # then forward to the property related to it
        my @filter_path_forward = split('\.',$old_name);

        # if the end of the path back matches the beginning of the path 
        # to the property in the expression unneeded steps (beyond 1)
        my $new_key;
        while (1) {
            unless (@reframe_path_back) {
                last;
            }
            unless (@filter_path_forward) {
                last;
            }
            my $last_name_back = $reframe_path_back[-1]{source_name_for_foreign};
            my $first_name_forward = $filter_path_forward[0];

            
            my $turnaround_match = 0; 
            if ($last_name_back eq $first_name_forward) {
                # complete overlap
                $turnaround_match = 1; # safe
            }
            else {
                # see if stripping off any labels makes them match
                my $last_name_back_base = $last_name_back;
                $last_name_back_base =~ s/-.*//;

                my $first_name_forward_base = $first_name_forward;
                $first_name_forward_base =~ s/-.*//;

                if ($last_name_back_base eq $first_name_forward_base) {
                    # removing the grouping label causes a match
                    # possible overlap
                    for my $pair (
                        [$first_name_forward_base, $last_name_back],
                        [$last_name_back_base, $first_name_forward],
                    ) {
                        my ($partial, $full) = @$pair;
                        if (index($full, $partial) == 0) {
                            #print "$partial is part of $full\n";
                            if (my $prev_full = $sub_group_label_used{$partial}) {
                                # we've tracked back through this $partially specified relationship once
                                # see if we did it the same way
                                if ($prev_full eq $full) {
                                    $turnaround_match = 1;
                                }
                                else {
                                    #print "previously used $prev_full for $partial: cannot use $full\n";
                                    next;
                                }
                            }
                            else {
                                # this relationship has not been seen
                                #print "using $full for $partial\n";
                                $sub_group_label_used{$partial} = $full;
                                $turnaround_match = 1;
                            }
                        }
                    }
                }
            }

            if ($turnaround_match == 0) {
                # found a difference: no shortcut
                # we have to trek all the way back to the original subject before 
                # moving forward to this property
                last;
            }
            else {
                # the last step back matches the first step to the property
                if (@reframe_path_back == 1 and @filter_path_forward == 1) {
                    # just keep one of the identical pair
                    shift @filter_path_forward;
                }
                else {
                    # remove both (if one is empty this is no problem)
                    pop @reframe_path_back;
                    shift @filter_path_forward;
                }
            }
        }
        
        $new_key = join('.', map { $_->{foreign_name_for_source} } @reframe_path_back);
        $new_key = join('.', ($new_key ? $new_key : ()), @filter_path_forward);

        return $new_key;
    };

    
    # this is only set below if we find any -* keys
    my $old_constant_values;

    my @new_keys;
    my @new_constant_values;    

    while (@old_keys) {
        my $old_key = shift @old_keys;

        if (substr($old_key,0,1) ne '-') {
            # a regular property
            my $old_name = $old_key;
            $old_name =~ s/ .*//;
            
            my $mdata = $old_property_meta_hash->{$old_name};
            my ($value_position, $operator) = @$mdata{'value_position','operator'};
            
            my $new_key = $reframer->($old_name);

            $new_key .= ' ' . $operator if $operator and $operator ne '=';
            push @new_keys, $new_key;
        }
        else {
            # this key is not a property, it's a special key like -order_by or -group_by
            unless ($old_key eq '-order_by' 
                    or $old_key eq '-group_by'
                    or $old_key eq '-hints'
                    or $old_key eq '-recurse'
            ) {      
                Carp::confess("no support yet for $old_key in bx reframe()!");
            }

            push @new_keys, $old_key;

            unless ($old_constant_values) {
                $old_constant_values = [ @{ $flat->_constant_values } ];
            }

            my $old_value = shift @$old_constant_values;
            my $new_value = [];
            for my $part (@$old_value) {
                my $reframed_part = $reframer->($part);
                push @$new_value, $reframed_part;
            }
            push @new_constant_values, $new_value;
        }
    }


    my $constant_values;    
    if (@new_constant_values) {
        $constant_values = \@new_constant_values;
    }
    else {
        $constant_values = $flat->_constant_values; # re-use empty immutable arrayref
    }

    my $reframed = UR::BoolExpr::Template::And->_fast_construct(
        $to_class, 
        \@new_keys, 
        $constant_values,     
    );

    return $reframed, @extra_values;
}

sub _template_for_grouped_subsets {
    my $self = shift;
    my $group_by = $self->group_by;
    die "rule template $self->{id} has no -group_by!?!?" unless $group_by;

    my @base_property_names = $self->_property_names;
    for (my $i = 0; $i < @base_property_names; $i++) {
        my $operator = $self->operator_for($base_property_names[$i]);
        if ($operator ne '=') {
            $base_property_names[$i] .= " $operator";
        }
    }

    my $template = UR::BoolExpr::Template->get_by_subject_class_name_logic_type_and_logic_detail(
        $self->subject_class_name,
        'And',
        join(",", @base_property_names, @$group_by),
    );

    return $template;
}

sub _variable_value_count {
    my $self = shift;
    my $k = $self->_underlying_keys;
    my $v = $self->_constant_values;
    if ($v) {
        $v = scalar(@$v);
    }
    else {
        $v = 0;
    }
    return $k-$v;
}

sub _underlying_keys {
    my $self = shift;
    my $logic_detail = $self->logic_detail;
    return unless $logic_detail;
    my @underlying_keys = split(",",$logic_detail);
    return @underlying_keys;
}

sub get_underlying_rule_templates {
    my $self = shift;
    my @underlying_keys = grep { substr($_,0,1) eq '-' ? () : ($_) } $self->_underlying_keys();
    my $subject_class_name = $self->subject_class_name;
    return map {                
            UR::BoolExpr::Template::PropertyComparison
                ->_get_for_subject_class_name_and_logic_detail(
                    $subject_class_name,
                    $_
                );
        } @underlying_keys;
}

sub specifies_value_for {
    my ($self, $property_name) = @_;
    Carp::confess('Missing required parameter property_name for specifies_value_for()') if not defined $property_name;
    my @underlying_templates = $self->get_underlying_rule_templates();
    foreach ( @underlying_templates ) {
        return 1 if $property_name eq $_->property_name;
    }
    return;
}

sub _filter_breakdown {
    my $self = $_[0];    
    my $filter_breakdown = $self->{_filter_breakdown} ||= do {
        my @underlying = $self->get_underlying_rule_templates;
        my @primary;
        my %sub_group_filters;
        my %sub_group_sub_filters;
        for (my $n = 0; $n < @underlying; $n++) {
            my $underlying = $underlying[$n];
            my $sub_group = $underlying->sub_group;
            if ($sub_group) {
                if (substr($sub_group,-1) ne '?') {
                    # control restruct the subject based on the sub-group properties
                    my $list = $sub_group_filters{$sub_group} ||= [];
                    push @$list, $underlying, $n;
                }
                else {
                    # control what is IN a sub-group (effectively define it with these)
                    chop($sub_group);
                    my $list = $sub_group_sub_filters{$sub_group} ||= [];
                    push @$list, $underlying, $n;
                }
            }
            else {
                push @primary, $underlying, $n;
            }
        }

        { 
            primary => \@primary, 
            sub_group_filters => \%sub_group_filters,
            sub_group_sub_filters => \%sub_group_sub_filters,
        };
    };
    return $filter_breakdown;
}

sub evaluate_subject_and_values {
    my $self = shift;
    my $subject = shift;

    return unless (ref($subject) && $subject->isa($self->subject_class_name));

    my $filter_breakdown = $self->_filter_breakdown;
    my ($primary,$sub_group_filters,$sub_group_sub_filters) 
        = @$filter_breakdown{"primary","sub_group_filters","sub_group_sub_filters"};
        
    # flattening expresions now requires that we re-group them :(
    # these effectively are subqueries where they occur

    # check the ungrouped comparisons first since they are simpler
    for (my $n = 0; $n < @$primary; $n+=2) {
        my $underlying = $primary->[$n];
        my $pos = $primary->[$n+1];
        my $value = $_[$pos];
        unless ($underlying->evaluate_subject_and_values($subject, $value)) {
            return;
        }
    }

<<<<<<< HEAD
    # only check the complicated rules if none of the above failed
    if (%$sub_group_filters) {
        $DB::single = 1;
        for my $sub_group (keys %$sub_group_filters) {
            my $filters = $sub_group_filters->{$sub_group};
            my $sub_filters = $sub_group_sub_filters->{$sub_group};
            print "FILTERING $sub_group: " . Data::Dumper::Dumper($filters, $sub_filters);
=======
        # only check the complicated rules if none of the above failed
        if (%$sub_group_filters) {
            #$DB::single = 1;
            for my $sub_group (keys %$sub_group_filters) {
                my $filters = $sub_group_filters->{$sub_group};
                my $sub_filters = $sub_group_sub_filters->{$sub_group};
                print "FILTERING $sub_group: " . Data::Dumper::Dumper($filters, $sub_filters);
            }
>>>>>>> 643d1b46
        }
    }
    
    return 1;
}

sub params_list_for_values {
    # This is the reverse of the bulk of resolve.
    # It returns the params in list form, directly coercable into a hash if necessary.
    # $r = UR::BoolExpr->resolve($c1,@p1);
    # ($c2, @p2) = ($r->subject_class_name, $r->params_list);
    
    my $rule_template = shift;
    my @values_sorted = @_;
    
    my @keys_sorted = $rule_template->_underlying_keys;
    my $constant_values = $rule_template->_constant_values;
    
    my @params;
    my ($v,$c) = (0,0);
    for (my $k=0; $k<@keys_sorted; $k++) {
        my $key = $keys_sorted[$k];                        
        #if (substr($key,0,1) eq "_") {
        #    next;
        #}
        #elsif (substr($key,0,1) eq '-') {
        if (substr($key,0,1) eq '-') {
            my $value = $constant_values->[$c];
            push @params, $key, $value;        
            $c++;
        }
        else {
            my ($property, $op) = ($key =~ /^(\-*[\w\.]+)\s*(.*)$/);        
            unless ($property) {
                die "bad key $key in @keys_sorted";
            }
            my $value = $values_sorted[$v];
            if ($op) {
                if ($op ne "in") {
                    if ($op =~ /^(.+)-(.+)$/) {
                        $value = { operator => $1, value => $value, escape => $2 };
                    }
                    else {
                        $value = { operator => $op, value => $value };
                    }
                }
            }
            push @params, $property, $value;
            $v++;
        }
    }

    return @params; 
}

sub _fast_construct {
    my ($class,
        $subject_class_name,    # produces subject class meta
        $keys,                  # produces logic detail
        $constant_values,       # produces constant value id
        
        $logic_detail,          # optional, passed by get
        $constant_value_id,     # optional, passed by get
        $subject_class_meta,    # optional, passed by bx
    ) = @_;

    my $logic_type = 'And';    
    
    $logic_detail       ||= join(",",@$keys);
    $constant_value_id  ||= UR::BoolExpr::Util->values_to_value_id(@$constant_values);
   
    my $id = join('/',$subject_class_name,$logic_type,$logic_detail,$constant_value_id);  
    my $self = $UR::Object::rule_templates->{$id};
    return $self if $self;  

    $subject_class_meta ||= $subject_class_name->__meta__;    

    # See what properties are id-related for the class
    my $cache = $subject_class_meta->{cache}{'UR::BoolExpr::Template::get'} ||= do {
        my $id_related = {};
        my $id_translations = [];
        my $id_pos = {};
        my $id_prop_is_real;  # true if there's a property called 'id' that's a real property, not from UR::Object
        for my $iclass ($subject_class_name, $subject_class_meta->ancestry_class_names) {
            last if $iclass eq "UR::Object";
            next unless $iclass->isa("UR::Object");
            my $iclass_meta = $iclass->__meta__;
            my @id_props = $iclass_meta->id_property_names;
            next unless @id_props;
            $id_prop_is_real = 1 if (grep { $_ eq 'id'} @id_props);
            next if @id_props == 1 and $id_props[0] eq "id" and !$id_prop_is_real;
            push @$id_translations, \@id_props;
            @$id_related{@id_props} = @id_props;
            @$id_pos{@id_props} = (0..$#id_props);
        }
        [$id_related,$id_translations,$id_pos];
    };
    my ($id_related,$id_translations,$id_pos) = @$cache;

    my @keys = @$keys;
    my @constant_values = @$constant_values;

    # Make a hash to quick-validate the params for duplication
    no warnings; 
    my %check_for_duplicate_rules;
    for (my $n=0; $n < @keys; $n++) {
        next if (substr($keys[$n],0,1) eq '-');
        my $pos = index($keys[$n],' ');
        if ($pos != -1) {
            my $property = substr($keys[$n],0,$pos);
            $check_for_duplicate_rules{$property}++;
        }
        else {
            $check_for_duplicate_rules{$keys[$n]}++;
        }
    }

    # each item in this list mutates the initial set of key-value pairs
    my $extenders = [];
    
    # add new @$extenders for class-specific characteristics
    # add new @keys at the same time
    # flag keys as removed also at the same time

    # note the positions for each key in the "original" rule
    # by original, we mean the original plus the extensions from above
    #
    my $id_position = undef;
    my $var_pos = 0;
    my $const_pos = 0;
    my $property_meta_hash = {};        
    my $property_names = [];
    for my $key (@keys) {
        if (substr($key,0,1) eq '-') {
            $property_meta_hash->{$key} = {
                name => $key,
                value_position => $const_pos
            };
            $const_pos++;
        }
        else {
            my ($name, $op) = ($key =~ /^(.+?)\s+(.*)$/);
            $name ||= $key;
            if ($name eq 'id') {
                $id_position = $var_pos;
            }                
            $property_meta_hash->{$name} = {
                name => $name,
                operator => $op,
                value_position => $var_pos
            };        
            $var_pos++;
            push @$property_names, $name;
        }    
    }

    # Note whether there are properties not involved in the ID
    # Add value extenders for any cases of id-related properties,
    # or aliases.
    my $original_key_count = @keys;
    my $id_only = 1;
    my $partial_id = 0;        
    my $key_op_hash = {};
    if (@$id_translations and @{$id_translations->[0]} == 1) {
        # single-property ID
        ## use Data::Dumper;
        ## print "single property id\n". Dumper($id_translations);
        my ($key_pos,$key,$property,$op,$x);

        # Presume we are only getting id properties until another is found.
        # If a multi-property is partially specified, we'll zero this out too.
        
        for ($key_pos = 0; $key_pos < $original_key_count; $key_pos++) {
            $key = $keys[$key_pos];

            my ($property, $op) = ($key =~ /^(.+?)\s+(.*)$/);
            $property ||= $key;
            $op ||= "";
            $op =~ s/\s+//;
            $key_op_hash->{$property} ||= {};
            $key_op_hash->{$property}{$op}++;
            
            ## print "> $key_pos- $key: $property/$op\n";
            if ($property eq "id" or $id_related->{$property}) {
                # Put an id key into the key list.
                for my $alias (["id"], @$id_translations) {
                    next if $alias->[0] eq $property;
                    next if $check_for_duplicate_rules{$alias->[0]};
                    $op ||= "";
                    push @keys, $alias->[0] . ($op ? " $op" : ""); 
                    push @$extenders, [ [$key_pos], undef, $keys[-1] ];
                    $key_op_hash->{$alias->[0]} ||= {};
                    $key_op_hash->{$alias->[0]}{$op}++;
                    ## print ">> extend for @$alias with op $op.\n";
                }
                unless ($op =~ m/^(=|eq|in|\[\]|)$/) {
                    $id_only = 0;
                }
            }    
            elsif (substr($key,0,1) ne '-') {
                $id_only = 0;
                ## print "non id single property $property on $subject_class\n";
            }
        }            
    }
    else {
        # multi-property ID
        ## print "multi property id\n". Dumper($id_translations);
        my ($key_pos,$key,$property,$op);
        my %id_parts;
        for ($key_pos = 0; $key_pos < $original_key_count; $key_pos++) {
            $key = $keys[$key_pos];
            next if substr($key,0,1) eq '-';

            my ($property, $op) = ($key =~ /^(.+?)\s+(.*)$/);
            $property ||= $key;
            $op ||= '';
            $op =~ s/^\s+// if $op;
            $key_op_hash->{$property} ||= {};
            $key_op_hash->{$property}{$op}++;
            
            ## print "> $key_pos- $key: $property/$op\n";
            if ($property eq "id") {
                $key_op_hash->{id} ||= {};
                $key_op_hash->{id}{$op}++;                    
                # Put an id-breakdown key into the key list.
                for my $alias (@$id_translations) {
                    my @new_keys = map {  $_ . ($op ? " $op" : "") } @$alias; 
                    if (grep { $check_for_duplicate_rules{$_} } @new_keys) {
                        #print "up @new_keys with @$alias\n";
                    }
                    else {
                        push @keys, @new_keys; 
                        push @$extenders, [ [$key_pos], "resolve_ordered_values_from_composite_id", @new_keys ];
                        for (@$alias) {
                            $key_op_hash->{$_} ||= {};
                            $key_op_hash->{$_}{$op}++;
                        }
                        # print ">> extend for @$alias with op $op.\n";
                    }
                }
            }    
            elsif ($id_related->{$property}) {
                if ($op eq "" or $op eq "eq" or $op eq "=" or $op eq 'in') {
                    $id_parts{$id_pos->{$property}} = $key_pos;                        
                }
                else {
                    # We're doing some sort of gray-area comparison on an ID                        
                    # field, and though we could possibly resolve an ID
                    # from things like an 'in' op, it's more than we've done
                    # before.
                    $id_only = 0;
                }
            }
            else {
                ## print "non id multi property $property on class $subject_class\n";
                $id_only = 0;
            }
        }            
        
        if (my $parts = (scalar(keys(%id_parts)))) {
            # some parts are id-related                
            if ($parts ==  @{$id_translations->[0]}) { 
                # all parts are of the id are there 
                if (@$id_translations) {
                    if (grep { $_ eq 'id' } @keys) {
                        #print "found id already\n";
                    }
                    else {
                        #print "no id\n";
                        # we have translations of that ID into underlying properties
                        #print "ADDING ID for " . join(",",keys %id_parts) . "\n";
                        my @id_pos = sort { $a <=> $b } keys %id_parts;
                        push @$extenders, [ [@id_parts{@id_pos}], "resolve_composite_id_from_ordered_values", 'id' ]; #TODO was this correct?
                        $key_op_hash->{id} ||= {};
                        $key_op_hash->{id}{$op}++;                        
                        push @keys, "id"; 
                    }   
                }
            }
            else {
                # not all parts of the id are there
                ## print "partial id property $property on class $subject_class\n";
                $id_only = 0;
                $partial_id = 1;
            }
        } else {
            $id_only = 0;
            $partial_id = 0;
        }
    }
    
    # Determine the positions of each key in the parameter list.
    # In actuality, the position of the key's value in the @values or @constant_values array,
    # depending on whether it is a -* key or not.
    my %key_positions;
    my $vpos = 0;
    my $cpos = 0;
    for my $key (@keys) {
        $key_positions{$key} ||= [];
        if (substr($key,0,1) eq '-') {
            push @{ $key_positions{$key} }, $cpos++;    
        }
        else {
            push @{ $key_positions{$key} }, $vpos++;    
        }
    }

    # Sort the keys, and make an arrayref which will 
    # re-order the values to match.
    my $last_key = '';
    my @keys_sorted = map { $_ eq $last_key ? () : ($last_key = $_) } sort @keys;


    my $normalized_positions_arrayref = [];
    my $constant_value_normalized_positions = [];
    my $recursion_desc = undef;
    my $hints = undef;
    my $order_by = undef;
    my $group_by = undef;
    my $page = undef;
    my $limit = undef;
    my $aggregate = undef;
    my @constant_values_sorted;

    for my $key (@keys_sorted) {
        my $pos_list = $key_positions{$key};
        my $pos = pop @$pos_list;
        if (substr($key,0,1) eq '-') {
            push @$constant_value_normalized_positions, $pos;
            my $constant_value = $constant_values[$pos];
            push @constant_values_sorted, $constant_value;

            if ($key eq '-recurse') {
                $recursion_desc = $constant_value;
            }
            elsif ($key eq '-hints' or $key eq '-hint') {
                $hints = $constant_value; 
            }
            elsif ($key eq '-order_by' or $key eq '-order') {
                $order_by = $constant_value;
            }
            elsif ($key eq '-group_by' or $key eq '-group') {
                $group_by = $constant_value;
            }
            elsif ($key eq '-page') {
                $page = $constant_value;
            }
            elsif ($key eq '-limit') {
                $limit = $constant_value;
            }
            elsif ($key eq '-aggregate') {
                $aggregate = $constant_value;
            }
            else {
                Carp::croak("Unknown special param '$key'.  Expected one of: @UR::BoolExpr::Template::meta_param_names");
            }
        }
        else {
            push @$normalized_positions_arrayref, $pos;
        }
    }

    if (defined($hints) and ref($hints) ne 'ARRAY') {
        Carp::croak('-hints of a rule must be an arrayref of property names');
    }

    my $matches_all = scalar(@keys_sorted) == scalar(@constant_values);
    $id_only = 0 if ($matches_all);

    # these are used to rapidly turn a bx used for querying into one
    # suitable for object construction
    my @ambiguous_keys;
    my @ambiguous_property_names;
    for (my $n=0; $n < @keys; $n++) {
        next if substr($keys[$n],0,1) eq '-';
        my ($property, $op) = ($keys[$n] =~ /^(.+?)\s+(.*)$/);
        $property ||= $keys[$n];
        $op ||= '';
        $op =~ s/^\s+// if $op;
        if ($op and $op ne 'eq' and $op ne '==') {
            push @ambiguous_keys, $keys[$n];
            push @ambiguous_property_names, $property;
        }
    }

    # Determine the rule template's ID.
    # The normalizer will store this.  Below, we'll
    # find or create the template for this ID.
    my $normalized_constant_value_id = (scalar(@constant_values_sorted) ? UR::BoolExpr::Util->values_to_value_id(@constant_values_sorted) : $constant_value_id);
    my $normalized_id = UR::BoolExpr::Template->__meta__->resolve_composite_id_from_ordered_values($subject_class_name, "And", join(",",@keys_sorted), $normalized_constant_value_id);

    $self = bless {
        id                              => $id,
        subject_class_name              => $subject_class_name,
        logic_type                      => $logic_type,
        logic_detail                    => $logic_detail,
        constant_value_id               => $constant_value_id,
        normalized_id                   => $normalized_id,
        
        # subclass specific
        id_position                     => $id_position,        
        is_id_only                      => $id_only,
        is_partial_id                   => $partial_id,
        is_unique                       => undef, # assigned on first use
        matches_all                     => $matches_all,
        
        key_op_hash                     => $key_op_hash,
        _property_names_arrayref        => $property_names,
        _property_meta_hash             => $property_meta_hash,
        
        recursion_desc                  => $recursion_desc,
        hints                           => $hints,
        order_by                        => $order_by,
        page                            => $page,
        group_by                        => $group_by,
        limit                           => $limit,
        aggregate                       => $aggregate,
        
        is_normalized                   => ($id eq $normalized_id ? 1 : 0),
        normalized_positions_arrayref   => $normalized_positions_arrayref,
        constant_value_normalized_positions_arrayref => $constant_value_normalized_positions,
        normalization_extender_arrayref => $extenders,
        
        num_values                      => scalar(@$keys),
        
        _keys                           => \@keys,    
        _constant_values                => $constant_values,

        _ambiguous_keys                 => (@ambiguous_keys ? \@ambiguous_keys : undef),
        _ambiguous_property_names       => (@ambiguous_property_names ? \@ambiguous_property_names : undef),

    }, 'UR::BoolExpr::Template::And';

    $UR::Object::rule_templates->{$id} = $self;  
    return $self;
}


1;

=pod

=head1 NAME

UR::BoolExpr::And -  a rule which is true if ALL the underlying conditions are true 

=head1 SEE ALSO

UR::BoolExpr;(3)

=cut <|MERGE_RESOLUTION|>--- conflicted
+++ resolved
@@ -448,24 +448,13 @@
         }
     }
 
-<<<<<<< HEAD
     # only check the complicated rules if none of the above failed
     if (%$sub_group_filters) {
-        $DB::single = 1;
+        #$DB::single = 1;
         for my $sub_group (keys %$sub_group_filters) {
             my $filters = $sub_group_filters->{$sub_group};
             my $sub_filters = $sub_group_sub_filters->{$sub_group};
             print "FILTERING $sub_group: " . Data::Dumper::Dumper($filters, $sub_filters);
-=======
-        # only check the complicated rules if none of the above failed
-        if (%$sub_group_filters) {
-            #$DB::single = 1;
-            for my $sub_group (keys %$sub_group_filters) {
-                my $filters = $sub_group_filters->{$sub_group};
-                my $sub_filters = $sub_group_sub_filters->{$sub_group};
-                print "FILTERING $sub_group: " . Data::Dumper::Dumper($filters, $sub_filters);
-            }
->>>>>>> 643d1b46
         }
     }
     
