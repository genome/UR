--- conflicted
+++ resolved
@@ -214,19 +214,15 @@
             my $data = shift @obj_joins;
             for my $foreign_property_name (sort keys %$data) {
                 next if $foreign_property_name eq '-is_required';
-<<<<<<< HEAD
-                my $source_alias = eval { $data->{$foreign_property_name}{'link_alias'} };
-                $DB::single = 1 if $@;
-
-=======
+                
                 # FIXME Gets rid of warnings that are cluttering up some commands, a refactor that'll remove
                 # the need for this is in the works.
                 no warnings;
                 my $source_alias = $data->{$foreign_property_name}{'link_alias'};
->>>>>>> 5b14b1b4
                 my $detail = $obj_joins_by_source_alias{$source_alias}{$foreign_alias} ||= {};
                 my $source_property_name = $data->{$foreign_property_name}{'link_property_name'};
                 use warnings;
+                
                 if ($source_property_name) {
                     my $links = $detail->{links} ||= [];
                     push @$links, $foreign_property_name, $source_property_name;
