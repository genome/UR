--- conflicted
+++ resolved
@@ -314,11 +314,7 @@
         my @source_table_and_column_names;
 
         my $flattened_value = $class_meta->_flatten_property_name($delegated_property);
-<<<<<<< HEAD
-
-=======
-        
->>>>>>> d004d825
+        
         # one iteration per table between the start table and target
         while (my $object_join = shift @joins) { 
             $object_num++;
@@ -328,12 +324,7 @@
             # or per case of a join having additional filtering
             my $current_inheritance_depth_for_this_target_join = 0;
             while (my $join = shift @joins_for_object) { 
-<<<<<<< HEAD
-                
                 $current_inheritance_depth_for_this_target_join++;
-=======
-                $joins_for_object++;
->>>>>>> d004d825
 
                 my $source_class_name = $join->{source_class};
                 my $source_class_object = $join->{'source_class_meta'} || $source_class_name->__meta__;                    
@@ -450,20 +441,11 @@
                         my @extra_db_filters;
                         my @extra_obj_filters;
 
-<<<<<<< HEAD
                         # TODO: when "flatten" correctly feeds the "ON" clause we can remove this
                         # This will crash if the "where" happens to use indirect things 
                         my $where = $join->{where};
                         if ($where) {
                             $DB::single = 1;
-=======
-                        # TODO This may not work correctly if the property we're joining on doesn't 
-                        # have a table to get data from
-                        my $where = $join->{where};
-                        if ($where) {
-                            # temp hack
-                            # todo: switch to rule processing
->>>>>>> d004d825
                             for (my $n = 0; $n < @$where; $n += 2) {
                                 my $key =$where->[$n];
                                 my ($name,$op) = ($key =~ /^(\S+)\s*(.*)/);
@@ -533,19 +515,12 @@
                         }
                     }
 
-<<<<<<< HEAD
                     ## TEST
                 
                     if ($foreign_class_object->table_name) {
                         $join_aliases_for_this_object->{$foreign_table_name} = $alias;
                         @source_table_and_column_names = ();  # Flag that we need to re-derive this at the top of the loop
                     }
-=======
-                if ($foreign_class_object->table_name) {
-                    $join_alias_for_table_for_this_delgated_property{$foreign_table_name} = $alias;
-                    @source_table_and_column_names = ();  # Flag that we need to re-derive this at the top of the loop
-                }
->>>>>>> d004d825
 
                     if ($group_by) {
                         if ($group_by_property_names{$property_name}) {
@@ -577,18 +552,10 @@
                         }
                     }
 
-<<<<<<< HEAD
                     unless ($is_optional) {
                         # if _any_ part requires this, mark it required
                         $alias_sql_join{$alias}{-is_required} = 1;
                     }
-=======
-                unless ($is_optional) {
-                    # if _any_ part requires this, mark it required
-                    $alias_sql_join{$alias}{-is_required} = 1;
-                    $alias_obj_join{$alias}{-is_required} = 1;
-                }
->>>>>>> d004d825
 
                     $joins_done{$join->{id}} = $alias;
 
@@ -642,17 +609,11 @@
                     }
                 }
 
-<<<<<<< HEAD
             } # next join in the inheritance for this object
 
         } # next join across objects from the query subject to the delegated property target
 
         # done adding any new joins for this delegated property/property-chain
-=======
-            } # next join for the inheritance behind this object
-
-        } # next join to a different object in the chain behind this delegated property
->>>>>>> d004d825
 
         if (ref($delegated_property) and !$delegated_property->via) {
             next;
