package UR::DataSource::QueryPlan;
use strict;
use warnings;
use UR;

# this class is an evolving attempt to formalize
# the blob of cached value used for query construction

class UR::DataSource::QueryPlan {
    is => 'UR::Value',
    id_by => [ 
        rule_template => { is => 'UR::BoolExpr::Template', id_by => ['subject_class_name','logic_type','logic_detail','constant_values_id'] }, 
        data_source   => { is => 'UR::DataSource', id_by => 'data_source_id' },
    ],
    has_transient => [
        _is_initialized => { is => 'Boolean' },

        needs_further_boolexpr_evaluation_after_loading => { is => 'Boolean' },
        
        # data tracked for the whole query by property,alias,join_id
        _delegation_chain_data                          => { is => 'HASH' },
        _alias_data                                     => { is => 'HASH' },
        _join_data                                      => { is => 'HASH' },

        # the old $alias_num
        _alias_count                                    => { is => 'Number' },
        
        # the old @sql_joins
        _db_joins                                       => { is => 'ARRAY' },
        
        # the new @obj_joins
        _obj_joins                                      => { is => 'ARRAY' },

        # the old all_table_properties, which has a small array of loading info
        _db_column_data                                 => { is => 'ARRAY' },

        # the old hashes by the same names
        _group_by_property_names                        => { is => 'HASH' },
        _order_by_property_names                        => { is => 'HASH' },

        _sql_filters    => { is => 'ARRAY' },
        _sql_params     => { is => 'ARRAY' },
        
        lob_column_names                            => {},
        lob_column_positions                        => {},
        query_config                                => {},
        post_process_results_callback               => {},
        
        select_clause                               => {},
        select_hint                                 => {},
        from_clause                                 => {},
        where_clause                                => {},
        connect_by_clause                           => {},
        group_by_clause                             => {},
        order_by_columns                            => {},
       
        sql_params                                  => {},
        filter_specs                                => {},
        
        property_names_in_resultset_order           => {},

        rule_template_id                            => {},
        rule_template_id_without_recursion_desc     => {},
        rule_template_without_recursion_desc        => {},

        joins                                       => {},
        recursion_desc                              => {},
        recurse_property_referencing_other_rows     => {},
        
        joins_across_data_sources                   => {}, # context _resolve_query_plan_for_ds_and_bxt
        loading_templates                           => {},
        class_name                                  => {},
        rule_matches_all                            => {},
        rule_template_is_id_only                    => {},

        sub_typing_property                         => {},
        class_table_name                            => {},
        rule_template_specifies_value_for_subtype   => {},
        sub_classification_meta_class_name          => {},
    ]
};

# these hash keys are probably removable
# because they are not above, they will be deleted if _init sets them
# this exists primarily as a cleanup target list
my @extra = qw(
    id_properties
    direct_table_properties
    all_table_properties
    sub_classification_method_name
    subclassify_by
    properties_meta_in_resultset_order
    all_properties
    rule_specifies_id
    recurse_property_on_this_row
    all_id_property_names
    id_property_sorter
    properties_for_params
    first_table_name
    base_joins
    parent_class_objects
);

sub _init {
    my $self = shift;
  
    Carp::confess("already initialized???") if $self->_is_initialized;

    # We could have this sub-classify by data source type, but right
    # now it's conditional logic because we'll likely remove the distinctions.
    # This will work because we'll separate out the ds-specific portion
    # and call methods on the DS to get that part.
    my $ds = $self->data_source;
    if ($ds->isa("UR::DataSource::RDBMS")) {
        $self->_init_light();
        $self->_init_rdbms();
    }
    else {
        # Once all callers are using the API for this we won't need "_init".
        $self->_init_core();
        $self->_init_default() if $ds->isa("UR::DataSource::Default");
        $self->_init_remote_cache() if $ds->isa("UR::DataSource::RemoteCache");
    }

    # This object is currently still used as a hashref, but the properties
    # are a declaration of the part of the hashref data we are still dependent upon.
    # This removes the other properties to ensure this is the case.
    # Next steps are to clean up the code below to not produce the data,
    # then this loop can throw an exception if extra untracked data is found.
    for my $key (keys %$self) {
        next if $self->can($key);
        delete $self->{$key};
    }

    $self->_is_initialized(1);
    return $self;
}

sub _init_rdbms {
    my $self = shift;
    my $rule_template = $self->rule_template;
    my $ds = $self->data_source;

    # class-based values
    my $class_name = $rule_template->subject_class_name;
    my $class_meta = $class_name->__meta__;
    my $class_data = $ds->_get_class_data_for_loading($class_meta);       

    my @parent_class_objects                = @{ $class_data->{parent_class_objects} };
    my @all_id_property_names               = @{ $class_data->{all_id_property_names} };
    my @id_properties                       = @{ $class_data->{id_properties} };   
    my $order_by_columns                    = $class_data->{order_by_columns} || [];
    
    #my $first_table_name                    = $class_data->{first_table_name};
    
    #my $id_property_sorter                  = $class_data->{id_property_sorter};    
    #my @lob_column_names                    = @{ $class_data->{lob_column_names} };
    #my @lob_column_positions                = @{ $class_data->{lob_column_positions} };
    #my $query_config                        = $class_data->{query_config}; 
    #my $post_process_results_callback       = $class_data->{post_process_results_callback};
    #my $class_table_name                    = $class_data->{class_table_name};

    # individual template based
    my $hints    = $rule_template->hints;
    my $order_by = $rule_template->order_by;
    my $group_by = $rule_template->group_by;
    my $page     = $rule_template->page;
    my $limit    = $rule_template->limit;
    my $aggregate = $rule_template->aggregate;
    my $recursion_desc = $rule_template->recursion_desc;

    my ($first_table_name, @db_joins) =  _resolve_db_joins_for_inheritance($class_meta);
 
    $self->_db_joins(\@db_joins);
    $self->_obj_joins([]);

    # an array of arrays, containing $table_name, $column_name, $alias, $object_num
    # as joins are done we extend this, and then condense it into object fabricators
    my @db_property_data                    = @{ $class_data->{all_table_properties} };    

    my %group_by_property_names;
    if ($group_by) {
        # we only pull back columns we're grouping by or aggregating if there is grouping happening
        for my $name (@$group_by) {
            unless ($class_name->can($name)) {
                Carp::croak("Cannot group by '$name': Class $class_name has no property/method by that name");
            }
            $group_by_property_names{$name} = 1;
        }
        for my $data (@db_property_data) {
            my $name = $data->[1]->property_name;
            if ($group_by_property_names{$name}) {
                $group_by_property_names{$name} = $data;
            }
        }
        @db_property_data = grep { ref($_) } values %group_by_property_names; 
    }

    my %order_by_property_names;
    if ($order_by) {
        # we only pull back columns we're ordering by if there is ordering happening
        for my $name (@$order_by) {
            unless ($class_name->can($name)) {
                Carp::croak("Cannot order by '$name': Class $class_name has no property/method by that name");
            }
            $order_by_property_names{$name} = 1;
        }
        for my $data (@db_property_data) {
            my $name = $data->[1]->property_name;
            if ($order_by_property_names{$name}) {
                $order_by_property_names{$name} = $data;
            }
        }
    }
    
    $self->_db_column_data(\@db_property_data);
    $self->_group_by_property_names(\%group_by_property_names);
    $self->_order_by_property_names(\%order_by_property_names);

    my @sql_filters; 
    my @delegated_properties;
    do {         
        my %filters =     
            map { $_ => 0 }
            grep { substr($_,0,1) ne '-' }
            $rule_template->_property_names;
        
        unless (@all_id_property_names == 1 && $all_id_property_names[0] eq "id") {
            delete $filters{'id'};
        }

        my %properties_involved = map { $_ => 1 }
                                    keys(%filters),
                                    ($hints ? @$hints : ()),
                                    ($order_by ? @$order_by : ()),
                                    ($group_by ? @$group_by : ());
        
        my @properties_involved = sort keys(%properties_involved);
        my @errors;
        while (my $property_name = shift @properties_involved) {
            my (@pmeta) = $class_meta->property_meta_for_name($property_name);
            unless (@pmeta) {
                push @errors, "No property meta found for: $property_name on class " . $class_meta->id;
                next;
            }
            
            if (index($property_name,'.') != -1) {
                push @delegated_properties, $property_name;
                next;
            }
            
            my $property = $pmeta[0];
            my $table_name = $property->class_meta->table_name;
            my $operator       = $rule_template->operator_for($property_name);
            my $value_position = $rule_template->value_position_for_property_name($property_name);

            if ($property->can("expr_sql")) {
                unless ($table_name) {
                    $ds->warning_message("Property '$property_name' of class '$class_name' can 'expr_sql' but has no table!");
                    next;
                }
                my $expr_sql = $property->expr_sql;
                if (exists $filters{$property_name}) {
                    push @sql_filters, 
                        $table_name => { 
                            # cheap hack of prefixing with a whitespace differentiates 
                            # from a regular column below
                            " " . $expr_sql => { operator => $operator, value_position => $value_position }
                        };
                }
                next;
            }

            if (my $column_name = $property->column_name) {
                # normal column: filter on it
                unless ($table_name) {
                    $ds->warning_message("Property '$property_name' of class '$class_name'  has column '$column_name' but has no table!");
                    next;
                }
                if (exists $filters{$property_name}) {
                    push @sql_filters, 
                        $table_name => { 
                            $column_name => { operator => $operator, value_position => $value_position } 
                        };
                }
            }
            elsif ($property->is_transient) {
                die "Query by transient property $property_name on $class_name cannot be done!";
            }
            elsif ($property->is_delegated) {
                push @delegated_properties, $property->property_name;
            }
            elsif ($property->is_calculated || $property->is_constant) {
                $self->needs_further_boolexpr_evaluation_after_loading(1);
            }
            else {
                next;
            }

        } # end of properties in the expression which control the query content 

        if (@errors) { 
            my $class_name = $class_meta->class_name;
            $ds->error_message("ERRORS PROCESSING PARAMTERS: (" . join(',', map { "'$_'" } @errors) . ") used to generate SQL for $class_name!");
            print Data::Dumper::Dumper($rule_template);
            Carp::confess();
        }
    };
    
    my $object_num = 0; 
    $self->_alias_count(0);
    
    # FIXME - this needs to be broken out into delegated-property-join-resolver
    # and inheritance-join-resolver methods that can be called recursively.
    # It would better encapsulate what's going on and avoid bugs with complicated
    # get()s
   
    # one iteration per target value involved in the query,
    # including values needed for filtering, ordering, grouping, and hints (selecting more)
    # these "properties" may be a single property name or an ad-hoc "chain"
    DELEGATED_PROPERTY:
    for my $delegated_property (sort @delegated_properties) {
        my $property_name = $delegated_property;
       
        my ($final_accessor, $is_optional, @joins) = _resolve_object_join_data_for_property_chain($rule_template,$property_name);
       
        if ($joins[-1]{foreign_class}->isa("UR::Value")) {
            # the final join in a chain is often the link between a primitive value
            # and the UR::Value subclass into which it falls ...irrelevent for db joins
            pop @joins;
        }

        my $last_class_object_excluding_inherited_joins;
        my $alias_for_property_value;
        

        # one iteration per table between the start table and target
        while (my $object_join = shift @joins) { 
            $object_num++;
            my @joins_for_object = ($object_join);

            # one iteration per layer of inheritance for this object 
            # or per case of a join having additional filtering
            my $current_inheritance_depth_for_this_target_join = 0;
            while (my $join = shift @joins_for_object) { 

                my $where = $join->{where};
                if (0) { #($where) {
                    # a where clause might imply additional joins, requiring we pre-empt
                    # continuing through the join chain until these are resolved
                    my $c = $join->{foreign_class};
                    my $m = $c->__meta__;
                    my $bx = UR::BoolExpr->resolve($c,@$where);
                    my %p = $bx->params_list; # FIXME
                    my @p = sort keys %p;
                    my @added_joins;
                    for my $pn (@p) {
                        my $p = $m->property($pn);
                        my @j = $p->_resolve_join_chain();
                        my $j = pop @j;
                        $j = { %$j };
                        my $w = delete $j->{where};

                        if (@j) {
                            unshift @added_joins, @j;
                        }
                    }
                    if (@added_joins) {
                        $join = { %$join };
                        delete $join->{where};
                        push @added_joins, $join;
                        unshift @joins_for_object, @added_joins;
                        next;
                    }
                }
                
                $current_inheritance_depth_for_this_target_join++;

                my $foreign_class_name = $join->{foreign_class};
                my $foreign_class_object = $join->{'foreign_class_meta'} || $foreign_class_name->__meta__;
<<<<<<< HEAD
=======
                my($foreign_data_source) = UR::Context->resolve_data_sources_for_class_meta_and_rule($foreign_class_object, $rule_template);
                if (!$foreign_data_source or ($foreign_data_source ne $ds)) {
                    # FIXME - do something smarter in the future where it can do a join-y thing in memory
                    $needs_further_boolexpr_evaluation_after_loading = 1;
                    next DELEGATED_PROPERTY;
                }

                # This will get filled in during the first pass, and every time after we've successfully
                # performed a join - ie. that the delegated property points directly to a class/property
                # that is a real table/column, and not a tableless class or another delegated property
                my @source_property_names;
                unless (@source_table_and_column_names) {
                    @source_property_names = @{ $join->{source_property_names} };

                    @source_table_and_column_names =
                        map {
                            if ($_->[0] =~ /^(.*)\s+(\w+)\s*$/s) {
                                # This "table_name" was actually a bit of SQL with an inline view and an alias
                                # FIXME - this won't work if they used the optional "as" keyword
                                $_->[0] = $1;
                                $_->[2] = $2;
                            }
                            $_;
                        }
                        map {
                            my $p = $source_class_object->property_meta_for_name($_);
                            unless ($p) {
                                Carp::confess("No property $_ for class ".$source_class_object->class_name);
                            }
                            my($table_name,$column_name) = $p->table_and_column_name_for_property();
                            if ($table_name && $column_name) {
                                [$table_name, $column_name];
                            } else {
                                #Carp::confess("Can't determine table and column for property $_ in class " .
                                #              $source_class_object->class_name);
                                ();
                            }
                        }
                        @source_property_names;
                }

                my @foreign_property_names = @{ $join->{foreign_property_names} };
                my @foreign_property_meta = 
                    map { $foreign_class_object->property_meta_for_name($_) }
                    @foreign_property_names;
                my $foreign_table_name;
                my @foreign_column_names = 
                    map {
                        # TODO: encapsulate
                        if ($_->is_calculated) {
                            if ($_->calculate_sql) {
                                $_->calculate_sql;
                            } else {
                                ();
                            }
                        } else {
                            my $foreign_column_name;
                            ($foreign_table_name, $foreign_column_name) = $_->table_and_column_name_for_property();
                            $foreign_column_name;
                        }
                    }
                    @foreign_property_meta;

                unless (@foreign_column_names) {
                    # all calculated properties: don't try to join any further
                    last;
                }
                unless (@foreign_column_names == @foreign_property_meta) {
                    # some calculated properties, be sure to re-check for a match after loading the object
                    $needs_further_boolexpr_evaluation_after_loading = 1;
                }
                if ($foreign_table_name and $foreign_table_name =~ /^(.*)\s+(\w+)\s*$/s) {
                    $foreign_table_name = $1;
                }

                unless ($foreign_table_name) {
                    # If we can't make the join because there is no datasource representation
                    # for this class, we're done following the joins for this property
                    # and will NOT try to filter on it at the datasource level
                    $needs_further_boolexpr_evaluation_after_loading = 1;
                    next DELEGATED_PROPERTY;
                }

                my $foreign_class_loading_data = $ds->_get_class_data_for_loading($foreign_class_object);

                my $alias = $joins_done{$join->{id}};

                unless ($alias) {
                    $alias_num++;
                   
                    my $alias_name = $join->sub_group_label || $property_name;
                    if (substr($alias_name,-1) eq '?') {
                        chop($alias_name) if substr($alias_name,-1) eq '?';
                    }

                    my $alias_length = length($alias_name)+length($alias_num)+1;
                    my $alias_max_length = 29;
                    if ($alias_length > $alias_max_length) {
                        $alias = substr($alias_name,0,$alias_max_length-length($alias_num)-1); 
                    }
                    else {
                        $alias = $alias_name;
                    }
                    $alias =~ s/\./_/g;
                    $alias .= '_' . $alias_num; 

                    if ($foreign_class_object->table_name) {
                        my @extra_db_filters;
                        my @extra_obj_filters;

                        # TODO: when "flatten" correctly feeds the "ON" clause we can remove this
                        # This will crash if the "where" happens to use indirect things 
                        my $where = $join->{where};
                        if ($where) {
                            for (my $n = 0; $n < @$where; $n += 2) {
                                my $key =$where->[$n];
                                my ($name,$op) = ($key =~ /^(\S+)\s*(.*)/);
                                my $meta = $foreign_class_object->property_meta_for_name($name);
                                unless ($meta) {
                                    print "no meta for $name in " . $foreign_class_object->id; 
                                }
                                my $column = $meta->is_calculated ? (defined($meta->calculate_sql) ? ($meta->calculate_sql) : () ) : ($meta->column_name);
                                my $value = $where->[$n+1];
                                push @extra_db_filters, $column => { value => $value, ($op ? (operator => $op) : ()) };
                                push @extra_obj_filters, $name  => { value => $value, ($op ? (operator => $op) : ()) };
                            }
                        }

                        push @sql_joins,
                            "$foreign_table_name $alias" => {
                                (
                                    map {
                                        $foreign_column_names[$_] => { 
                                            link_table_name     => $join_alias_for_table_for_this_delgated_property{$source_table_and_column_names[$_][0]} # join alias
                                                                   || $source_table_and_column_names[$_][2]  # SQL inline view alias
                                                                   || $source_table_and_column_names[$_][0], # table_name
                                            link_column_name    => $source_table_and_column_names[$_][1] 
                                        }
                                    }
                                    (0..$#foreign_column_names)
                                ),
                                @extra_db_filters,
                            };
                        
                        $alias_sql_join{$alias} = $sql_joins[-1];

                        push @obj_joins,  
                            "$alias" => {
                                (
                                    map {
                                        $foreign_property_names[$_] => {
                                            link_class_name     => $source_class_name,
                                            link_alias          => $join_alias_for_table_for_this_delgated_property{$source_table_and_column_names[$_][0]} # join alias
                                                                   || $source_table_and_column_names[$_][2]  # SQL inline view alias
                                                                   || $source_table_and_column_names[$_][0], # table_name
                                            link_property_name    => $source_property_names[$_] 
                                        }
                                    }
                                    (0..$#foreign_property_names)
                                ),
                                @extra_obj_filters,
                            };

                        $alias_obj_join{$alias} = $obj_joins[-1];

                        # Add all of the columns in the join table to the return list
                        # Note that we increment the object numbers.
                        # Note: we add grouping columns individually instead of in chunks
                        if ($group_by) {
                        }
                        else {
                            push @all_table_properties,
                                 map {
                                     my $new = [@$_]; 
                                     $new->[2] = $alias;
                                     $new->[3] = $object_num; 
                                     $new 
                                 }
                                 @{ $foreign_class_loading_data->{direct_table_properties} };                
                        }
                    }

                    ## TEST
>>>>>>> 5b14b1b4
                
                my $alias = $self->_add_join(
                    $delegated_property,
                    $join,
                    $object_num,
                    $is_optional,
                    $final_accessor,
                ); 

                # set these for after all of the joins are done
                my $last_class_name = $foreign_class_name;
                my $last_class_object = $foreign_class_object;

                # on the first iteration, we figure out the remaining inherited iterations
                # if there is inheritance to do, unshift those onto the stack ahead of other things
                if ($current_inheritance_depth_for_this_target_join == 1) {
                    if ($final_accessor and $last_class_object->property_meta_for_name($final_accessor)) {
                        $last_class_object_excluding_inherited_joins = $last_class_object;
                    }
                    my @parents = grep { $_->table_name } $foreign_class_object->ancestry_class_metas;
                    if (@parents) {
                        my @last_id_property_names = $foreign_class_object->id_property_names;
                        for my $parent (@parents) {
                            my @parent_id_property_names = $parent->id_property_names;
                            die if @parent_id_property_names > 1;                    
                            my $inheritance_join = UR::Object::Join->_get_or_define( 
                                source_class => $last_class_name,
                                source_property_names => [@last_id_property_names], # we change content below
                                foreign_class => $parent->class_name,
                                foreign_property_names => \@parent_id_property_names,
                                is_optional => $is_optional,
                                id => "${last_class_name}::" . join(',',@last_id_property_names),
                            );
                            unshift @joins_for_object, $inheritance_join; 
                            @last_id_property_names = @parent_id_property_names;
                            $last_class_name = $foreign_class_name;
                        }
                        next;
                    }
                }

                if (!@joins and not $alias_for_property_value) {
                    # we are out of joins for this delegated property
                    # setting $alias_for_property_value helps map to exactly where we do real filter/order/etc.
                    my $foreign_class_loading_data = $ds->_get_class_data_for_loading($foreign_class_object);
                    if ($final_accessor and
                        grep { $_->[1]->property_name eq $final_accessor } @{ $foreign_class_loading_data->{direct_table_properties} }
                    ) {
                        $alias_for_property_value = $alias;
                        #print "found alias for $property_name on $foreign_class_name: $alias\n";
                    }
                    else {
                        # The thing we're joining to isn't a database-backed column (maybe calculated?)
                        $self->needs_further_boolexpr_evaluation_after_loading(1);
                        next DELEGATED_PROPERTY;
                    }
                }

            } # next join in the inheritance for this object

        } # next join across objects from the query subject to the delegated property target

        # done adding any new joins for this delegated property/property-chain

        if (ref($delegated_property) and !$delegated_property->via) {
            next;
        }

        my $final_accessor_property_meta = $last_class_object_excluding_inherited_joins->property_meta_for_name($final_accessor);
        unless ($final_accessor_property_meta) {
            Carp::croak("No property metadata for property named '$final_accessor' in class "
                        . $last_class_object_excluding_inherited_joins->class_name
                        . " while resolving joins for property '" . $delegated_property->property_name . "' in class "
                        . $delegated_property->class_name);
        }

        my $sql_lvalue;
        if ($final_accessor_property_meta->is_calculated) {
            $sql_lvalue = $final_accessor_property_meta->calculate_sql;
            unless (defined($sql_lvalue)) {
                $self->needs_further_boolexpr_evaluation_after_loading(1);
                next;
            }
        }
        else {
            $sql_lvalue = $final_accessor_property_meta->column_name;
            unless (defined($sql_lvalue)) {
                Carp::confess("No column name set for non-delegated/calculated property $property_name of $class_name");
            }
        }

        my $value_position = $rule_template->value_position_for_property_name($property_name);
        if (defined $value_position) {
            my $operator       = $rule_template->operator_for($property_name);

            unless ($alias_for_property_value) {
                die "No alias found for $property_name?!";
            }

            push @sql_filters, 
                $alias_for_property_value => { 
                    $sql_lvalue => { operator => $operator, value_position => $value_position } 
                };
        }
    } # next delegated property


    # the columns to query
    my $db_property_data = $self->_db_column_data;

    # the following two sets of variables hold the net result of the logic
    my $select_clause;
    my $select_hint;
    my $from_clause;
    my $connect_by_clause;
    my $group_by_clause;

    # Build the SELECT clause explicitly.
    $select_clause = $ds->_select_clause_for_table_property_data(@$db_property_data);

    # Oracle places group_by in a comment in the select 
    $select_hint = $class_meta->query_hint;

    # Build the FROM clause base.
    # Add joins to the from clause as necessary, then
    $from_clause = (defined $first_table_name ? "$first_table_name" : '');        

    my $cnt = 0;
    my @sql_params;
    my @sql_joins = @{ $self->_db_joins };
    while (@sql_joins) {
        my $table_name = shift (@sql_joins);
        my $condition  = shift (@sql_joins);
        my ($table_alias) = ($table_name =~ /(\S+)\s*$/s);

        my $join_type;
        if ($condition->{-is_required}) {
            $join_type = 'INNER';
        }
        else {
            $join_type = 'LEFT';
        }

        $from_clause .= "\n$join_type join " . $table_name . " on ";
        # Restart the counter on each join for the from clause,
        # but for the where clause keep counting w/o reset.
        $cnt = 0;

        for my $column_name (keys %$condition) {
            next if substr($column_name,0,1) eq '-';

            my $linkage_data = $condition->{$column_name};
            my $expr_sql = (substr($column_name,0,1) eq " " ? $column_name : "${table_alias}.${column_name}");                                
            my @keys = qw/operator value_position value link_table_name link_column_name/;
            my ($operator, $value_position, $value, $link_table_name, $link_column_name) = @$linkage_data{@keys};

            $from_clause .= "\n    and " if ($cnt++);

            if ($link_table_name and $link_column_name) {
                # the linkage data is a join specifier
                $from_clause .= "${link_table_name}.${link_column_name} = $expr_sql";
            }
            elsif (defined $value_position) {
                Carp::croak("Joins cannot use variable values currently!");
            }
            else {
                my ($more_sql, @more_params) = $ds->_extend_sql_for_column_operator_and_value($expr_sql, $operator, $value);   
                if ($more_sql) {
                    $from_clause .= $more_sql;
                    push @sql_params, @more_params;
                }
                else {
                    # error
                    return;
                }
            }
        } # next column                
    } # next join

    # build the WHERE clause by making a data structure which will be parsed outside of this module
    # special handling of different size lists, and NULLs, make a completely reusable SQL template very hard.
    my @filter_specs;         
    while (@sql_filters) {
        my $table_name = shift (@sql_filters);
        my $condition  = shift (@sql_filters);
        my ($table_alias) = ($table_name =~ /(\S+)\s*$/s);

        for my $column_name (keys %$condition) {
            my $linkage_data = $condition->{$column_name};
            my $expr_sql = (substr($column_name,0,1) eq " " ? $column_name : "${table_alias}.${column_name}");                                
            my @keys = qw/operator value_position value link_table_name link_column_name/;
            my ($operator, $value_position, $value, $link_table_name, $link_column_name) = @$linkage_data{@keys};

            if ($link_table_name and $link_column_name) {
                # the linkage data is a join specifier
                Carp::confess("explicit column linkage in where clause?");
                #$sql .= "${link_table_name}.${link_column_name} = $expr_sql";
            }
            else {         
                # the linkage data is a value position from the @values list       
                unless (defined $value_position) {
                    Carp::confess("No value position for $column_name in query!");
                }                
                push @filter_specs, [$expr_sql, $operator, $value_position];
            }
        } # next column                
    } # next join/filter

    $connect_by_clause = ''; 
    if ($recursion_desc) {
        my ($this,$prior) = @{ $recursion_desc };

        my $this_property_meta = $class_meta->property_meta_for_name($this);
        my $prior_property_meta = $class_meta->property_meta_for_name($prior);

        my $this_class_meta = $this_property_meta->class_meta;
        my $prior_class_meta = $prior_property_meta->class_meta;

        my $this_table_name = $this_class_meta->table_name;
        my $prior_table_name = $prior_class_meta->table_name;

        my $this_column_name = $this_property_meta->column_name || $this;
        my $prior_column_name = $prior_property_meta->column_name || $prior;

        $connect_by_clause = "connect by $this_table_name.$this_column_name = prior $prior_table_name.$prior_column_name\n";
        ##$DB::single = 1;
    }    

    my @property_names_in_resultset_order;
    for my $property_meta_array (@$db_property_data) {
        push @property_names_in_resultset_order, $property_meta_array->[1]->property_name; 
    }

    # this is only used when making a real instance object instead of a "set"
    my $per_object_in_resultset_loading_detail;
    unless ($group_by) {
        $per_object_in_resultset_loading_detail = $ds->_generate_loading_templates_arrayref(\@$db_property_data, $self->_obj_joins);
    }

    if ($group_by) {
        # when grouping, we're making set objects instead of regular objects
        # this means that we re-constitute the select clause and add a group_by clause
        ##$DB::single = 1;
        $group_by_clause = 'group by ' . $select_clause if (scalar(@$group_by));

        # FIXME - does it even make sense for the user to specify an order_by in the
        # get() request for Set objects?  If so, then we need to concatonate these order_by_columns
        # with the ones that already exist in $order_by_columns from the class data
        $order_by_columns = $ds->_select_clause_columns_for_table_property_data(@$db_property_data);

        $select_clause .= ', ' if $select_clause;
        $select_clause .= 'count(*) count';

        for my $ag (@$aggregate) {
            next if $ag eq 'count';
             # TODO: translate property names to column names, and skip non-column properties 
            $select_clause .= ', ' . $ag;
        }

        unless (@$group_by == @$db_property_data) {
            print "mismatch table properties vs group by!\n";
        }
    }

    if ($order_by = $rule_template->order_by) {
        # this is duplicated in _add_join
        my %order_by_property_names;
        if ($order_by) {
            # we only pull back columns we're ordering by if there is ordering happening
            for my $name (@$order_by) {
                unless ($class_name->can($name)) {
                    Carp::croak("Cannot order by '$name': Class $class_name has no property/method by that name");
                }
                $order_by_property_names{$name} = 1;
            }
            for my $data (@$db_property_data) {
                my $name = $data->[1]->property_name;
                if ($order_by_property_names{$name}) {
                    $order_by_property_names{$name} = $data;
                }
            }
        }

        my @data;
        for my $name (@$order_by) {
            my $data = $order_by_property_names{$name};
            unless (ref($data)) {
                next;
            }
            push @data, $data;
        }
        if (@data) {
            my $additional_order_by_columns = $ds->_select_clause_columns_for_table_property_data(@data);

            # Strip out columns named in the original $order_by_columns list that now appear in the
            # additional order by list so we don't duplicate columns names, and the additional columns
            # appear earlier in the list
            my %additional_order_by_columns = map { $_ => 1 } @$additional_order_by_columns;
            my @existing_order_by_columns = grep { ! $additional_order_by_columns{$_} } @$order_by_columns;
            $order_by_columns = [ @$additional_order_by_columns, @existing_order_by_columns ];
        }
    }

    %$self = (
        %$self,

        
        # custom for RDBMS
        select_clause                               => $select_clause,
        select_hint                                 => $select_hint,
        from_clause                                 => $from_clause,        
        connect_by_clause                           => $connect_by_clause,
        group_by_clause                             => $group_by_clause,
        order_by_columns                            => $order_by_columns,        
        filter_specs                                => \@filter_specs,
        sql_params                                  => \@sql_params,

        # override defaults in the regular datasource $parent_template_data
        property_names_in_resultset_order           => \@property_names_in_resultset_order,
        properties_meta_in_resultset_order          => $db_property_data,  # duplicate?!
        loading_templates                           => $per_object_in_resultset_loading_detail,
    );

    my $template_data = $rule_template->{loading_data_cache} = $self; 
    return $self;
}

sub _add_join {
    my ($self, 
        $property_name,
        $join,
        $object_num,
        $is_optional,
        $final_accessor,
    ) = @_;

    my $delegation_chain_data           = $self->_delegation_chain_data || $self->_delegation_chain_data({});
    my $table_alias                     = $delegation_chain_data->{$property_name}{table_alias} ||= {};
    my $source_table_and_column_names   = $delegation_chain_data->{$property_name}{latest_source_table_and_column_names} ||= [];

    my $source_class_name = $join->{source_class};
    my $source_class_object = $join->{'source_class_meta'} || $source_class_name->__meta__;                    

    my $foreign_class_name = $join->{foreign_class};
    my $foreign_class_object = $join->{'foreign_class_meta'} || $foreign_class_name->__meta__;

    my $rule_template = $self->rule_template;
    my $ds = $self->data_source;

    my $group_by = $rule_template->group_by;
    my $order_by = $rule_template->order_by;
    
    my($foreign_data_source) = UR::Context->resolve_data_sources_for_class_meta_and_rule($foreign_class_object, $rule_template);
    if (!$foreign_data_source or ($foreign_data_source ne $ds)) {
        # FIXME - do something smarter in the future where it can do a join-y thing in memory
        $self->needs_further_boolexpr_evaluation_after_loading(1);
        next DELEGATED_PROPERTY;
    }

    # This will get filled in during the first pass, and every time after we've successfully
    # performed a join - ie. that the delegated property points directly to a class/property
    # that is a real table/column, and not a tableless class or another delegated property
    my @source_property_names;
    unless (@$source_table_and_column_names) {
        @source_property_names = @{ $join->{source_property_names} };

        @$source_table_and_column_names =
            map {
                if ($_->[0] =~ /^(.*)\s+(\w+)\s*$/s) {
                    # This "table_name" was actually a bit of SQL with an inline view and an alias
                    # FIXME - this won't work if they used the optional "as" keyword
                    $_->[0] = $1;
                    $_->[2] = $2;
                }
                $_;
            }
            map {
                my $p = $source_class_object->property_meta_for_name($_);
                unless ($p) {
                    Carp::confess("No property $_ for class ".$source_class_object->class_name);
                }
                my($table_name,$column_name) = $p->table_and_column_name_for_property();
                if ($table_name && $column_name) {
                    [$table_name, $column_name];
                } else {
                    #Carp::confess("Can't determine table and column for property $_ in class " .
                    #              $source_class_object->class_name);
                    ();
                }
            }
            @source_property_names;
    }

    my @foreign_property_names = @{ $join->{foreign_property_names} };
    my @foreign_property_meta = 
        map { $foreign_class_object->property_meta_for_name($_) }
        @foreign_property_names;
    my $foreign_table_name;
    my @foreign_column_names = 
        map {
            # TODO: encapsulate
            if ($_->is_calculated) {
                if ($_->calculate_sql) {
                    $_->calculate_sql;
                } else {
                    ();
                }
            } else {
                my $foreign_column_name;
                ($foreign_table_name, $foreign_column_name) = $_->table_and_column_name_for_property();
                $foreign_column_name;
            }
        }
        @foreign_property_meta;

    unless (@foreign_column_names) {
        # all calculated properties: don't try to join any further
        last;
    }
    unless (@foreign_column_names == @foreign_property_meta) {
        # some calculated properties, be sure to re-check for a match after loading the object
        $self->needs_further_boolexpr_evaluation_after_loading(1);
    }
    if ($foreign_table_name and $foreign_table_name =~ /^(.*)\s+(\w+)\s*$/s) {
        $foreign_table_name = $1;
    }

    unless ($foreign_table_name) {
        # If we can't make the join because there is no datasource representation
        # for this class, we're done following the joins for this property
        # and will NOT try to filter on it at the datasource level
        $self->needs_further_boolexpr_evaluation_after_loading(1);
        next DELEGATED_PROPERTY;
    }
    
    my $foreign_class_loading_data = $ds->_get_class_data_for_loading($foreign_class_object);

    my $alias = $self->_get_join_alias($join);


    unless ($alias) {
        my $alias_num = $self->_alias_count($self->_alias_count+1);
        
        my $alias_name = $join->sub_group_label || $property_name;
        if (substr($alias_name,-1) eq '?') {
            chop($alias_name) if substr($alias_name,-1) eq '?';
        }

        my $alias_length = length($alias_name)+length($alias_num)+1;
        my $alias_max_length = 29;
        if ($alias_length > $alias_max_length) {
            $alias = substr($alias_name,0,$alias_max_length-length($alias_num)-1); 
        }
        else {
            $alias = $alias_name;
        }
        $alias =~ s/\./_/g;
        $alias .= '_' . $alias_num; 

        $self->_set_join_alias($join, $alias);

        if ($foreign_class_object->table_name) {
            my @extra_db_filters;
            my @extra_obj_filters;

            # TODO: when "flatten" correctly feeds the "ON" clause we can remove this
            # This will crash if the "where" happens to use indirect things 
            my $where = $join->{where};
            if ($where) {
                $DB::single = 1;
                for (my $n = 0; $n < @$where; $n += 2) {
                    my $key =$where->[$n];
                    my ($name,$op) = ($key =~ /^(\S+)\s*(.*)/);
                    my $meta = $foreign_class_object->property_meta_for_name($name);
                    unless ($meta) {
                        print "no meta for $name in " . $foreign_class_object->id; 
                    }
                    my $column = $meta->is_calculated ? (defined($meta->calculate_sql) ? ($meta->calculate_sql) : () ) : ($meta->column_name);
                    my $value = $where->[$n+1];
                    push @extra_db_filters, $column => { value => $value, ($op ? (operator => $op) : ()) };
                    push @extra_obj_filters, $name  => { value => $value, ($op ? (operator => $op) : ()) };
                }
            }

            $self->_add_db_join(
                "$foreign_table_name $alias" => {
                    (
                        map {
                            $foreign_column_names[$_] => { 
                                link_table_name     => $table_alias->{$source_table_and_column_names->[$_][0]} # join alias
                                                        || $source_table_and_column_names->[$_][2]  # SQL inline view alias
                                                        || $source_table_and_column_names->[$_][0], # table_name
                                link_column_name    => $source_table_and_column_names->[$_][1] 
                            }
                        }
                        (0..$#foreign_column_names)
                    ),
                    @extra_db_filters,
                }
            );
            
            $self->_add_obj_join( 
                "$alias" => {
                    (
                        map {
                            $foreign_property_names[$_] => {
                                link_class_name     => $source_class_name,
                                link_alias          => $table_alias->{$source_table_and_column_names->[$_][0]} # join alias
                                                        || $source_table_and_column_names->[$_][2]  # SQL inline view alias
                                                        || $source_table_and_column_names->[$_][0], # table_name
                                link_property_name    => $source_property_names[$_] 
                            }
                        }
                        (0..$#foreign_property_names)
                    ),
                    @extra_obj_filters,
                }
            );

            # Add all of the columns in the join table to the return list
            # Note that we increment the object numbers.
            # Note: we add grouping columns individually instead of in chunks
            if ($group_by) {
                #$DB::single = 1;
            }
            else {
                $self->_add_columns( 
                        map {
                            my $new = [@$_]; 
                            $new->[2] = $alias;
                            $new->[3] = $object_num; 
                            $new 
                        }
                        @{ $foreign_class_loading_data->{direct_table_properties} }
                );                
            }
        }

        ## this code was previously outside the block which only runs on a new alias
        ## it passes tests in here, but I am not absolutely clear on how it functions -ss
    
        if ($foreign_class_object->table_name) {
            $table_alias->{$foreign_table_name} = $alias;
            @$source_table_and_column_names = ();  # Flag that we need to re-derive this at the top of the loop
        }

        if ($self->_groups_by_property($property_name)) {
            my ($p) = 
                map {
                    my $new = [@$_]; 
                    $new->[2] = $alias;
                    $new->[3] = 0; 
                    $new 
                }
                grep { $_->[1]->property_name eq $final_accessor }
                @{ $foreign_class_loading_data->{direct_table_properties} };
            $self->_add_columns($p); 
        }

        if ($self->_orders_by_property($property_name)) {
            my ($p) = 
                map {
                    my $new = [@$_]; 
                    $new->[2] = $alias;
                    $new->[3] = 0; 
                    $new 
                }
                grep { $_->[1]->property_name eq $final_accessor }
                @{ $foreign_class_loading_data->{direct_table_properties} };
            # ??? what do we do here now with $p? 
        }

        unless ($is_optional) {
            # if _any_ part requires this, mark it required
            $self->_set_alias_required($alias); 
        }

    } # done adding a new join alias for a join which has not yet been done

    return $alias;
}

sub _set_join_alias {
    my ($self, $join, $alias) = @_;
    $self->_join_data->{$join->id}{alias} = $alias;
    $self->_alias_data({}) unless $self->_alias_data();
    $self->_alias_data->{$alias}{join_id} = $join->id;
}

sub _get_join_alias {
    my ($self,$join) = @_;
    $self->_join_data({}) unless $self->_join_data();
    return $self->_join_data->{$join->id}{alias};
}

sub _get_alias_join {
    my ($self,$alias) = @_;
    my $join_id = $self->_alias_data->{$alias}{join_id};
    UR::Object::Join->get($join_id);
}

sub _add_db_join {
    my ($self, $key, $data) = @_;
    
    my ($alias) = ($key =~/\w+$/);
    $DB::single = 1;
    my $alias_data = $self->_alias_data || $self->_alias_data({});
    $alias_data->{$alias}{db_join} = $data;
    
    my $db_joins = $self->_db_joins || $self->_db_joins([]);
    push @$db_joins, $key, $data;
}

sub _add_obj_join {
    my ($self, $key, $data) = @_;
   
    Carp::confess() unless ref $data;
    my $alias_data = $self->_alias_data || $self->_alias_data({});
    $alias_data->{$key}{obj_join} = $data; # the key is the alias here
    
    my $obj_joins = $self->_obj_joins || $self->_obj_joins([]);
    push @$obj_joins, $key, $data;
}

sub _set_alias_required {
    my ($self, $alias) = @_;
    my $alias_data = $self->_alias_data || $self->_alias_data({});
    $alias_data->{$alias}{is_required} = 1;
    $alias_data->{$alias}{db_join}{-is_required} = 1;
    $alias_data->{$alias}{obj_join}{-is_required} = 1;
}

sub _add_columns {
    my $self = shift;
    my $db_column_data = $self->_db_column_data;
    push @$db_column_data, @_;
}

sub _groups_by_property {
    my ($self, $property_name) = @_;
    return $self->{group_by_property_names}{$property_name};
}

sub _orders_by_property {
    my ($self, $property_name) = @_;
    return $self->{order_by_property_names}{$property_name};
}

sub _resolve_db_joins_for_inheritance {
    my $class_meta = $_[0];

    my $first_table_name;
    my @sql_joins;

    my $prev_table_name; 
    my $prev_id_column_name; 

    my @parent_class_objects  = $class_meta->ancestry_class_metas;

    for my $co ( $class_meta, @parent_class_objects ) {
        my $class_name = $co->class_name;
        my @id_property_objects = $co->direct_id_property_metas;
        my %id_properties = map { $_->property_name => 1 } @id_property_objects;
        my @id_column_names =
            map { $_->column_name }
            @id_property_objects;

        my $table_name = $co->table_name;
        if ($table_name) {
            $first_table_name ||= $table_name;
            if ($prev_table_name) {
                die "Database-level inheritance cannot be used with multi-value-id classes ($class_name)!" if @id_property_objects > 1;
                my $prev_table_alias;
                if ($prev_table_name =~ /.*\s+(\w+)\s*$/) {
                    $prev_table_alias = $1;
                }
                else {
                    $prev_table_alias = $prev_table_name;
                }
                push @sql_joins,
                    $table_name =>
                    {
                        $id_property_objects[0]->column_name => { 
                            link_table_name => $prev_table_alias, 
                            link_column_name => $prev_id_column_name 
                        },
                        -is_required => 1,
                    };
            }
            $prev_table_name = $table_name;
            $prev_id_column_name = $id_property_objects[0]->column_name;
        }
    }

    return ($first_table_name, @sql_joins);
}

sub _resolve_object_join_data_for_property_chain {
    my ($rule_template, $property_name) = @_;
    my $class_meta = $rule_template->subject_class_name->__meta__;
    
    my @joins;
    my $is_optional;
    my $final_accessor;

    my @pmeta = $class_meta->property_meta_for_name($property_name);  

    # we can't actually get this from the joins because 
    # a bunch of optional things can be chained together to form
    # something non-optional
    $is_optional = 0;
    for my $pmeta (@pmeta) {
        push @joins, $pmeta->_resolve_join_chain();
        $is_optional = 1 if $pmeta->is_optional or $pmeta->is_many;
    }

    return ($joins[-1]->{source_name_for_foreign}, $is_optional, @joins)
};

sub _init_light {
    my $self = shift;
    my $rule_template = $self->rule_template;
    my $ds = $self->data_source;

    my $class_name = $rule_template->subject_class_name;
    my $class_meta = $class_name->__meta__;
    my $class_data = $ds->_get_class_data_for_loading($class_meta);       

    my @parent_class_objects                = @{ $class_data->{parent_class_objects} };
    my @all_properties                      = @{ $class_data->{all_properties} };
    my $sub_classification_meta_class_name  = $class_data->{sub_classification_meta_class_name};
    my $subclassify_by    = $class_data->{subclassify_by};
    
    my @all_id_property_names               = @{ $class_data->{all_id_property_names} };
    my @id_properties                       = @{ $class_data->{id_properties} };   
    my $id_property_sorter                  = $class_data->{id_property_sorter};    
    my $sub_typing_property                 = $class_data->{sub_typing_property};
    my $class_table_name                    = $class_data->{class_table_name};
    
    my $recursion_desc = $rule_template->recursion_desc;
    my $recurse_property_on_this_row;
    my $recurse_property_referencing_other_rows;
    if ($recursion_desc) {
        ($recurse_property_on_this_row,$recurse_property_referencing_other_rows) = @$recursion_desc;        
    }        
    
    my $needs_further_boolexpr_evaluation_after_loading; 
    
    my $is_join_across_data_source;

    my @sql_params;
    my @filter_specs;         
    my @property_names_in_resultset_order;
    my $object_num = 0; # 0-based, usually zero unless there are joins
    
    my @filters = $rule_template->_property_names;
    my %filters =     
        map { $_ => 0 }
        grep { substr($_,0,1) ne '-' }
        @filters;
    
    unless (@all_id_property_names == 1 && $all_id_property_names[0] eq "id") {
        delete $filters{'id'};
    }
    
    my (
        @sql_joins,
        @sql_filters, 
        $prev_table_name, 
        $prev_id_column_name, 
        $eav_class, 
        @eav_properties,
        $eav_cnt, 
        %pcnt, 
        $pk_used,
        @delegated_properties,    
        %outer_joins,
        %chain_delegates,
    );

    for my $key (keys %filters) {
        if (index($key,'.') != -1) {
            $chain_delegates{$key} = delete $filters{$key};
        }
    }

    for my $co ( $class_meta, @parent_class_objects ) {
        my $type_name  = $co->type_name;
        my $class_name = $co->class_name;
        last if ( ($class_name eq 'UR::Object') or (not $class_name->isa("UR::Object")) );
        my @id_property_objects = $co->direct_id_property_metas;
        if (@id_property_objects == 0) {
            @id_property_objects = $co->property_meta_for_name("id");
            if (@id_property_objects == 0) {
                Carp::confess("Couldn't determine ID properties for $class_name\n");
            }
        }
        my %id_properties = map { $_->property_name => 1 } @id_property_objects;
        my @id_column_names =
            map { $_->column_name }
            @id_property_objects;
        for my $property_name (sort keys %filters) {                
            my $property = UR::Object::Property->get(type_name => $type_name, property_name => $property_name);                
            next unless $property;
            my $operator       = $rule_template->operator_for($property_name);
            my $value_position = $rule_template->value_position_for_property_name($property_name);
            delete $filters{$property_name};
            $pk_used = 1 if $id_properties{ $property_name };
            if ($property->is_legacy_eav) {
                die "Old GSC EAV can be handled with a via/to/where/is_mutable=1";
            }
            elsif ($property->is_transient) {
                die "Query by transient property $property_name on $class_name cannot be done!";
            }
            elsif ($property->is_delegated) {
                push @delegated_properties, $property;
            }
            elsif ($property->is_calculated) {
                $needs_further_boolexpr_evaluation_after_loading = 1;
            }
            else {
                push @sql_filters, 
                    $class_name => 
                        { 
                            $property_name => { operator => $operator, value_position => $value_position }
                        };
            }
        }
        $prev_id_column_name = $id_property_objects[0]->column_name;
    } # end of inheritance loop
        
    if ( my @errors = keys(%filters) ) { 
        my $class_name = $class_meta->class_name;
        $ds->error_message('Unknown param(s) (' . join(',',@errors) . ") used to generate SQL for $class_name!");
        Carp::confess();
    }

    my $last_class_name = $class_name;
    my $last_class_object = $class_meta;        
    my $alias_num = 1;
    my %joins_done;
    my $joins_across_data_sources;

    DELEGATED_PROPERTY:
    for my $delegated_property (@delegated_properties) {
        my $last_alias_for_this_chain;
        my $property_name = $delegated_property->property_name;
        my @joins = $delegated_property->_resolve_join_chain;
        my $relationship_name = $delegated_property->via;
        unless ($relationship_name) {
           $relationship_name = $property_name;
           $needs_further_boolexpr_evaluation_after_loading = 1;
        }

        my $delegate_class_meta = $delegated_property->class_meta;
        my $via_accessor_meta = $delegate_class_meta->property_meta_for_name($relationship_name);
        my $final_accessor = $delegated_property->to;            
        my $final_accessor_meta = $via_accessor_meta->data_type->__meta__->property_meta_for_name($final_accessor);
        unless ($final_accessor_meta) {
            Carp::croak("No property '$final_accessor' on class " . $via_accessor_meta->data_type .
                          " while resolving property $property_name on class $class_name");
        }
        while($final_accessor_meta->is_delegated) {
            $final_accessor_meta = $final_accessor_meta->to_property_meta();
            unless ($final_accessor_meta) {
                Carp::croak("No property '$final_accessor' on class " . $via_accessor_meta->data_type .
                              " while resolving property $property_name on class $class_name");
            }
        }
        $final_accessor = $final_accessor_meta->property_name;
        for my $join (@joins) {
            my $source_class_name = $join->{source_class};
            my $source_class_object = $join->{'source_class_meta'} || $source_class_name->__meta__;

            my $foreign_class_name = $join->{foreign_class};
            my $foreign_class_object = $join->{'foreign_class_meta'} || $foreign_class_name->__meta__;
            my($foreign_data_source) = $UR::Context::current->resolve_data_sources_for_class_meta_and_rule($foreign_class_object, $rule_template);
            if (! $foreign_data_source) {
                $needs_further_boolexpr_evaluation_after_loading = 1;
                next DELEGATED_PROPERTY;

            } elsif ($foreign_data_source ne $ds or
                    ! $ds->does_support_joins or
                    ! $foreign_data_source->does_support_joins
                )
            {
                push(@{$joins_across_data_sources->{$foreign_data_source->id}}, $delegated_property);
                next DELEGATED_PROPERTY;
            }
            my @source_property_names = @{ $join->{source_property_names} };
            my @source_table_and_column_names = 
                map {
                    my $p = $source_class_object->property_meta_for_name($_);
                    unless ($p) {
                        Carp::confess("No property $_ for class $source_class_object->{class_name}\n");
                    }
                    [$p->class_name->__meta__->class_name, $p->property_name];
                }
                @source_property_names;
            my $foreign_table_name = $foreign_class_name;
            unless ($foreign_table_name) {
                # If we can't make the join because there is no datasource representation
                # for this class, we're done following the joins for this property
                # and will NOT try to filter on it at the datasource level
                $needs_further_boolexpr_evaluation_after_loading = 1;
                next DELEGATED_PROPERTY;
            }
            my @foreign_property_names = @{ $join->{foreign_property_names} };
            my @foreign_property_meta = 
                map {
                    $foreign_class_object->property_meta_for_name($_)
                }
                @foreign_property_names;
            
            my @foreign_column_names = 
                map {
                    # TODO: encapsulate
                    $_->is_calculated ? (defined($_->calculate_sql) ? ($_->calculate_sql) : () ) : ($_->property_name)
                }
                @foreign_property_meta;
                
            unless (@foreign_column_names) {
                # all calculated properties: don't try to join any further
                last;
            }
            unless (@foreign_column_names == @foreign_property_meta) {
                # some calculated properties, be sure to re-check for a match after loading the object
                $needs_further_boolexpr_evaluation_after_loading = 1;
            }
            my $alias = $joins_done{$join->{id}};
            unless ($alias) {            
                $alias = "${relationship_name}_${alias_num}";
                $alias_num++;
                $object_num++;
                
                push @sql_joins,
                    "$foreign_table_name $alias" =>
                        {
                            map {
                                $foreign_property_names[$_] => { 
                                    link_table_name     => $last_alias_for_this_chain || $source_table_and_column_names[$_][0],
                                    link_column_name    => $source_table_and_column_names[$_][1] 
                                }
                            }
                            (0..$#foreign_property_names)
                        };
                    
                # Add all of the columns in the join table to the return list.                
                push @all_properties, 
                    map { [$foreign_class_object, $_, $alias, $object_num] }
                    sort { $a->property_name cmp $b->property_name }
                    grep { defined($_->column_name) && $_->column_name ne '' }
                    UR::Object::Property->get( type_name => $foreign_class_object->type_name );
              
                $joins_done{$join->{id}} = $alias;
                
            }
            # Set these for after all of the joins are done
            $last_class_name = $foreign_class_name;
            $last_class_object = $foreign_class_object;
            $last_alias_for_this_chain = $alias;
        } # next join
        unless ($delegated_property->via) {
            next;
        }
        my $final_accessor_property_meta = $last_class_object->property_meta_for_name($final_accessor);
        if ($final_accessor_property_meta
            and $final_accessor_property_meta->class_name eq 'UR::Object'
            and $final_accessor_property_meta->property_name eq 'id')
        {
            # This is the 'fake' id property.  Remap it to the class' real ID property name
            my @id_properties = $last_class_object->id_property_names;
            if (@id_properties != 1) {
                # TODO - we could add further joins and not have to evaluate later
                $needs_further_boolexpr_evaluation_after_loading = 1;
                next;

            } else {
                $final_accessor_property_meta = $last_class_object->property_meta_for_name($id_properties[0]);
            }
        }
        unless ($final_accessor_property_meta) {
            Carp::croak("No property metadata for property named '$final_accessor' in class " . $last_class_object->class_name
                        . " while resolving joins for property '" .$delegated_property->property_name . "' in class "
                        . $delegated_property->class_name);
        }
        my $sql_lvalue;
        if ($final_accessor_property_meta->is_calculated) {
            $sql_lvalue = $final_accessor_property_meta->calculate_sql;
            unless (defined($sql_lvalue)) {
                $needs_further_boolexpr_evaluation_after_loading = 1;
                next;
            }
        }
        else {
            $sql_lvalue = $final_accessor_property_meta->column_name;
            unless (defined($sql_lvalue)) {
                Carp::confess("No column name set for non-delegated/calculated property $property_name of $class_name");
            }
        }
        my $operator       = $rule_template->operator_for($property_name);
        my $value_position = $rule_template->value_position_for_property_name($property_name);                
    } # next delegated property
    for my $property_meta_array (@all_properties) {
        push @property_names_in_resultset_order, $property_meta_array->[1]->property_name; 
    }
    my $rule_template_without_recursion_desc = ($recursion_desc ? $rule_template->remove_filter('-recurse') : $rule_template);
    my $rule_template_specifies_value_for_subtype;
    if ($sub_typing_property) {
        $rule_template_specifies_value_for_subtype = $rule_template->specifies_value_for($sub_typing_property)
    }
    #my $per_object_in_resultset_loading_detail = $ds->_generate_loading_templates_arrayref(\@all_properties);
    %$self = (
        %$self,
        %$class_data,
        properties_for_params                       => \@all_properties,  
        property_names_in_resultset_order           => \@property_names_in_resultset_order,
        joins                                       => \@sql_joins,
        rule_template_id                            => $rule_template->id,
        rule_template_without_recursion_desc        => $rule_template_without_recursion_desc,
        rule_template_id_without_recursion_desc     => $rule_template_without_recursion_desc->id,
        rule_matches_all                            => $rule_template->matches_all,
        rule_specifies_id                           => ($rule_template->specifies_value_for('id') || undef),
        rule_template_is_id_only                    => $rule_template->is_id_only,
        rule_template_specifies_value_for_subtype   => $rule_template_specifies_value_for_subtype,
        recursion_desc                              => $rule_template->recursion_desc,
        recurse_property_on_this_row                => $recurse_property_on_this_row,
        recurse_property_referencing_other_rows     => $recurse_property_referencing_other_rows,
        #loading_templates                           => $per_object_in_resultset_loading_detail,
        joins_across_data_sources                   => $joins_across_data_sources,
    );
    return $self;
}

sub _init_core {
    my $self = shift;
    my $rule_template = $self->rule_template;
    my $ds = $self->data_source;

    # TODO: most of this only applies to the RDBMS subclass,
    # but some applies to any datasource.  It doesn't hurt to have the RDBMS stuff
    # here and ignored, but it's not placed correctly.
        
    # class-based values
    
    my $class_name = $rule_template->subject_class_name;
    my $class_meta = $class_name->__meta__;
    my $class_data = $ds->_get_class_data_for_loading($class_meta);       

    my @parent_class_objects                = @{ $class_data->{parent_class_objects} };
    my @all_properties                      = @{ $class_data->{all_properties} };
#    my $first_table_name                    = $class_data->{first_table_name};
    my $sub_classification_meta_class_name  = $class_data->{sub_classification_meta_class_name};
    my $subclassify_by    = $class_data->{subclassify_by};
    
    my @all_id_property_names               = @{ $class_data->{all_id_property_names} };
    my @id_properties                       = @{ $class_data->{id_properties} };   
    my $id_property_sorter                  = $class_data->{id_property_sorter};    
    
#    my $order_by_clause                     = $class_data->{order_by_clause};
    
#    my @lob_column_names                    = @{ $class_data->{lob_column_names} };
#    my @lob_column_positions                = @{ $class_data->{lob_column_positions} };
    
#    my $query_config                        = $class_data->{query_config}; 
#    my $post_process_results_callback       = $class_data->{post_process_results_callback};

    my $sub_typing_property                 = $class_data->{sub_typing_property};
    my $class_table_name                    = $class_data->{class_table_name};
    #my @type_names_under_class_with_no_table= @{ $class_data->{type_names_under_class_with_no_table} };
    
    # individual query/boolexpr based
    
    my $recursion_desc = $rule_template->recursion_desc;
    my $recurse_property_on_this_row;
    my $recurse_property_referencing_other_rows;
    if ($recursion_desc) {
        ($recurse_property_on_this_row,$recurse_property_referencing_other_rows) = @$recursion_desc;        
    }        
    
    # _usually_ items freshly loaded from the DB don't need to be evaluated through the rule
    # because the SQL gets constructed in such a way that all the items returned would pass anyway.
    # But in certain cases (a delegated property trying to match a non-object value (which is a bug
    # in the caller's code from one point of view) or with calculated non-sql properties, then the
    # sql will return a superset of the items we're actually asking for, and the loader needs to
    # validate them through the rule
    my $needs_further_boolexpr_evaluation_after_loading; 
    
    # Does fulfilling this request involve querying more than one data source?
    my $is_join_across_data_source;

    my @sql_params;
    my @filter_specs;         
    my @property_names_in_resultset_order;
    my $object_num = 0; # 0-based, usually zero unless there are joins
    
    my @filters = $rule_template->_property_names;
    my %filters =     
        map { $_ => 0 }
        grep { substr($_,0,1) ne '-' }
        @filters;
    
    unless (@all_id_property_names == 1 && $all_id_property_names[0] eq "id") {
        delete $filters{'id'};
    }
    
    my (
        @sql_joins,
        @sql_filters, 
        $prev_table_name, 
        $prev_id_column_name, 
        $eav_class, 
        @eav_properties,
        $eav_cnt, 
        %pcnt, 
        $pk_used,
        @delegated_properties,    
        %outer_joins,
        %chain_delegates,
    );

    for my $key (keys %filters) {
        if (index($key,'.') != -1) {
            $chain_delegates{$key} = delete $filters{$key};
        }
    }
    for my $co ( $class_meta, @parent_class_objects ) {
#        my $table_name = $co->table_name;
#        next unless $table_name;

#        $first_table_name ||= $table_name;

        my $type_name  = $co->type_name;
        my $class_name = $co->class_name;
        
        last if ( ($class_name eq 'UR::Object') or (not $class_name->isa("UR::Object")) );
        
        my @id_property_objects = $co->direct_id_property_metas;
        
        if (@id_property_objects == 0) {
            @id_property_objects = $co->property_meta_for_name("id");
            if (@id_property_objects == 0) {
                Carp::confess("Couldn't determine ID properties for $class_name\n");
            }
        }
        
        my %id_properties = map { $_->property_name => 1 } @id_property_objects;
        my @id_column_names =
            map { $_->column_name }
            @id_property_objects;
        
#        if ($prev_table_name)
#        {
#            # die "Database-level inheritance cannot be used with multi-value-id classes ($class_name)!" if @id_property_objects > 1;
#            Carp::confess("No table for class $co->{class_name}") unless $table_name; 
#            push @sql_joins,
#                $table_name =>
#                    {
#                        $id_property_objects[0]->column_name => { 
#                            link_table_name => $prev_table_name, 
#                            link_column_name => $prev_id_column_name 
#                        }
#                    };
#            delete $filters{ $id_property_objects[0]->property_name } if $pk_used;
#        }

        for my $property_name (sort keys %filters)
        {                
            my $property = UR::Object::Property->get(type_name => $type_name, property_name => $property_name);                
            next unless $property;
            
            my $operator       = $rule_template->operator_for($property_name);
            my $value_position = $rule_template->value_position_for_property_name($property_name);
            
            delete $filters{$property_name};
            $pk_used = 1 if $id_properties{ $property_name };
            
#            if ($property->can("expr_sql")) {
#                my $expr_sql = $property->expr_sql;
#                push @sql_filters, 
#                    $table_name => 
#                        { 
#                            # cheap hack of putting a whitespace differentiates 
#                            # from a regular column below
#                            " " . $expr_sql => { operator => $operator, value_position => $value_position }
#                        };
#                next;
#            }
            
            if ($property->is_legacy_eav) {
                die "Old GSC EAV can be handled with a via/to/where/is_mutable=1";
            }
            elsif ($property->is_transient) {
                die "Query by transient property $property_name on $class_name cannot be done!";
            }
            elsif ($property->is_delegated) {
                push @delegated_properties, $property;
            }
            elsif ($property->is_calculated) {
                $needs_further_boolexpr_evaluation_after_loading = 1;
            }
            else {
                # normal column: filter on it
                push @sql_filters, 
                    $class_name => 
                        { 
                            $property_name => { operator => $operator, value_position => $value_position }
                        };
            }
        }
        
#        $prev_table_name = $table_name;
        $prev_id_column_name = $id_property_objects[0]->column_name;
        
    } # end of inheritance loop
        
    if ( my @errors = keys(%filters) ) { 
        my $class_name = $class_meta->class_name;
        $ds->error_message('Unknown param(s) (' . join(',',@errors) . ") used to generate SQL for $class_name!");
        Carp::confess();
    }

    my $last_class_name = $class_name;
    my $last_class_object = $class_meta;        
    my $alias_num = 1;

    my %joins_done;
    my $joins_across_data_sources;

    DELEGATED_PROPERTY:
    for my $delegated_property (@delegated_properties) {
        my $last_alias_for_this_chain;
    
        my $property_name = $delegated_property->property_name;
        my @joins = $delegated_property->_resolve_join_chain;
        #pop @joins if $joins[-1]->{foreign_class}->isa("UR::Value");
        my $relationship_name = $delegated_property->via;
        unless ($relationship_name) {
           $relationship_name = $property_name;
           $needs_further_boolexpr_evaluation_after_loading = 1;
        }

        my $delegate_class_meta = $delegated_property->class_meta;
        my $via_accessor_meta = $delegate_class_meta->property_meta_for_name($relationship_name);
        my $final_accessor = $delegated_property->to;            
        my $final_accessor_meta = $via_accessor_meta->data_type->__meta__->property_meta_for_name($final_accessor);
        unless ($final_accessor_meta) {
            Carp::croak("No property '$final_accessor' on class " . $via_accessor_meta->data_type .
                          " while resolving property $property_name on class $class_name");
        }
        while($final_accessor_meta->is_delegated) {
            $final_accessor_meta = $final_accessor_meta->to_property_meta();
            unless ($final_accessor_meta) {
                Carp::croak("No property '$final_accessor' on class " . $via_accessor_meta->data_type .
                              " while resolving property $property_name on class $class_name");
            }
        }
        $final_accessor = $final_accessor_meta->property_name;

        #print "$property_name needs join "
        #    . " via $relationship_name "
        #    . " to $final_accessor"
        #    . " using joins ";
        
        #my $final_table_name_with_alias = $first_table_name; 
        
        for my $join (@joins) {
            #print "\tjoin $join\n";

            my $source_class_name = $join->{source_class};
            my $source_class_object = $join->{'source_class_meta'} || $source_class_name->__meta__;

            my $foreign_class_name = $join->{foreign_class};
            my $foreign_class_object = $join->{'foreign_class_meta'} || $foreign_class_name->__meta__;
            my($foreign_data_source) = $UR::Context::current->resolve_data_sources_for_class_meta_and_rule($foreign_class_object, $rule_template);
            if (! $foreign_data_source) {
                $needs_further_boolexpr_evaluation_after_loading = 1;
                next DELEGATED_PROPERTY;

            } elsif ($foreign_data_source ne $ds or
                    ! $ds->does_support_joins or
                    ! $foreign_data_source->does_support_joins
                )
            {
                push(@{$joins_across_data_sources->{$foreign_data_source->id}}, $delegated_property);
                next DELEGATED_PROPERTY;
            }

            my @source_property_names = @{ $join->{source_property_names} };

            my @source_table_and_column_names = 
                map {
                    my $p = $source_class_object->property_meta_for_name($_);
                    unless ($p) {
                        Carp::confess("No property $_ for class $source_class_object->{class_name}\n");
                    }
                    [$p->class_name->__meta__->class_name, $p->property_name];
                }
                @source_property_names;

            #print "source column names are @source_table_and_column_names for $property_name\n";            

            my $foreign_table_name = $foreign_class_name;

            unless ($foreign_table_name) {
                # If we can't make the join because there is no datasource representation
                # for this class, we're done following the joins for this property
                # and will NOT try to filter on it at the datasource level
                $needs_further_boolexpr_evaluation_after_loading = 1;
                next DELEGATED_PROPERTY;
            }

            my @foreign_property_names = @{ $join->{foreign_property_names} };
            my @foreign_property_meta = 
                map {
                    $foreign_class_object->property_meta_for_name($_)
                }
                @foreign_property_names;
            
            my @foreign_column_names = 
                map {
                    # TODO: encapsulate
                    $_->is_calculated ? (defined($_->calculate_sql) ? ($_->calculate_sql) : () ) : ($_->property_name)
                }
                @foreign_property_meta;
                
            unless (@foreign_column_names) {
                # all calculated properties: don't try to join any further
                last;
            }
            unless (@foreign_column_names == @foreign_property_meta) {
                # some calculated properties, be sure to re-check for a match after loading the object
                $needs_further_boolexpr_evaluation_after_loading = 1;
            }
            
            my $alias = $joins_done{$join->{id}};
            unless ($alias) {            
                $alias = "${relationship_name}_${alias_num}";
                $alias_num++;
                $object_num++;
                
                push @sql_joins,
                    "$foreign_table_name $alias" =>
                        {
                            map {
                                $foreign_property_names[$_] => { 
                                    link_table_name     => $last_alias_for_this_chain || $source_table_and_column_names[$_][0],
                                    link_column_name    => $source_table_and_column_names[$_][1] 
                                }
                            }
                            (0..$#foreign_property_names)
                        };
                    
                # Add all of the columns in the join table to the return list.                
                push @all_properties, 
                    map { [$foreign_class_object, $_, $alias, $object_num] }
                    sort { $a->property_name cmp $b->property_name }
                    grep { defined($_->column_name) && $_->column_name ne '' }
                    UR::Object::Property->get( type_name => $foreign_class_object->type_name );
              
                $joins_done{$join->{id}} = $alias;
                
            }
            
            # Set these for after all of the joins are done
            $last_class_name = $foreign_class_name;
            $last_class_object = $foreign_class_object;
            $last_alias_for_this_chain = $alias;
            
        } # next join

        unless ($delegated_property->via) {
            next;
        }

        my $final_accessor_property_meta = $last_class_object->property_meta_for_name($final_accessor);
        if ($final_accessor_property_meta
            and $final_accessor_property_meta->class_name eq 'UR::Object'
            and $final_accessor_property_meta->property_name eq 'id')
        {
            # This is the 'fake' id property.  Remap it to the class' real ID property name
            my @id_properties = $last_class_object->id_property_names;
            if (@id_properties != 1) {
                # TODO - we could add further joins and not have to evaluate later
                $needs_further_boolexpr_evaluation_after_loading = 1;
                next;

            } else {
                $final_accessor_property_meta = $last_class_object->property_meta_for_name($id_properties[0]);
            }
            
        }

        unless ($final_accessor_property_meta) {
            Carp::croak("No property metadata for property named '$final_accessor' in class " . $last_class_object->class_name
                        . " while resolving joins for property '" .$delegated_property->property_name . "' in class "
                        . $delegated_property->class_name);
        }
       
        my $sql_lvalue;
        if ($final_accessor_property_meta->is_calculated) {
            $sql_lvalue = $final_accessor_property_meta->calculate_sql;
            unless (defined($sql_lvalue)) {
                $needs_further_boolexpr_evaluation_after_loading = 1;
                next;
            }
        }
        else {
            $sql_lvalue = $final_accessor_property_meta->column_name;
            unless (defined($sql_lvalue)) {
                Carp::confess("No column name set for non-delegated/calculated property $property_name of $class_name");
            }
        }

        my $operator       = $rule_template->operator_for($property_name);
        my $value_position = $rule_template->value_position_for_property_name($property_name);                
        #push @sql_filters, 
        #    $final_table_name_with_alias => { 
        #        $sql_lvalue => { operator => $operator, value_position => $value_position } 
        #    };
    } # next delegated property
    
    for my $property_meta_array (@all_properties) {
        push @property_names_in_resultset_order, $property_meta_array->[1]->property_name; 
    }
    
    my $rule_template_without_recursion_desc = ($recursion_desc ? $rule_template->remove_filter('-recurse') : $rule_template);
    
    my $rule_template_specifies_value_for_subtype;
    if ($sub_typing_property) {
        $rule_template_specifies_value_for_subtype = $rule_template->specifies_value_for($sub_typing_property)
    }

    my $per_object_in_resultset_loading_detail = $ds->_generate_loading_templates_arrayref(\@all_properties);

    
    %$self = (
        %$self,

        %$class_data,
        
        properties_for_params                       => \@all_properties,  
        property_names_in_resultset_order           => \@property_names_in_resultset_order,
        joins                                       => \@sql_joins,
        
        rule_template_id                            => $rule_template->id,
        rule_template_without_recursion_desc        => $rule_template_without_recursion_desc,
        rule_template_id_without_recursion_desc     => $rule_template_without_recursion_desc->id,
        rule_matches_all                            => $rule_template->matches_all,
        rule_specifies_id                           => ($rule_template->specifies_value_for('id') || undef),
        rule_template_is_id_only                    => $rule_template->is_id_only,
        rule_template_specifies_value_for_subtype   => $rule_template_specifies_value_for_subtype,
        
        recursion_desc                              => $rule_template->recursion_desc,
        recurse_property_on_this_row                => $recurse_property_on_this_row,
        recurse_property_referencing_other_rows     => $recurse_property_referencing_other_rows,
        
        loading_templates                           => $per_object_in_resultset_loading_detail,

        joins_across_data_sources                   => $joins_across_data_sources,
    );
        
    return $self;
}

sub _init_default {
    my $self = shift;
    my $bx_template = $self->rule_template;
    $self->{needs_further_boolexpr_evaluation_after_loading} = 1;
    my $all_possible_headers = $self->{loading_templates}[0]{property_names};
    my $expected_headers;
    my $class_meta = $bx_template->subject_class_name->__meta__;
    for my $pname (@$all_possible_headers) {
        my $pmeta = $class_meta->property($pname);
        if ($pmeta->is_delegated) {
            next;
        }
        push @$expected_headers, $pname;
    }
    $self->{loading_templates}[0]{property_names} = $expected_headers;

    return $self;
}

sub _init_remote_cache {
    my $self = shift;
    my $rule_template = $self->rule_template;
    my $ds = $self->data_source;

    my $class_name = $rule_template->subject_class_name;
    my $class_meta = $class_name->__meta__;
    my $class_data = $ds->_get_class_data_for_loading($class_meta);

    my $recursion_desc = $rule_template->recursion_desc;
    my $rule_template_without_recursion_desc = ($recursion_desc ? $rule_template->remove_filter('-recurse') : $rule_template);
    my $rule_template_specifies_value_for_subtype;
    my $sub_typing_property = $class_data->{'sub_typing_property'};
    if ($sub_typing_property) {
        $rule_template_specifies_value_for_subtype = $rule_template->specifies_value_for($sub_typing_property)
    }

    my @property_names = $class_name->__meta__->all_property_names;

    %$self = (
        %$self,

        select_clause                               => '',
        select_hint                                 => undef,
        from_clause                                 => '',
        where_clause                                => '',
        connect_by_clause                           => '',
        order_by_clause                             => '',

        needs_further_boolexpr_evaluation_after_loading => undef,
        loading_templates                           => [],

        sql_params                                  => [],
        filter_specs                                => [],
        property_names_in_resultset_order           => \@property_names,
        properties_for_params                       => [],

        rule_template_id                            => $rule_template->id,
        rule_template_without_recursion_desc        => $rule_template_without_recursion_desc,
        rule_template_id_without_recursion_desc     => $rule_template_without_recursion_desc->id,
        rule_matches_all                            => $rule_template->matches_all,
        rule_specifies_id                           => ($rule_template->specifies_value_for('id') || undef),
        rule_template_is_id_only                    => $rule_template->is_id_only,
        rule_template_specifies_value_for_subtype   => $rule_template_specifies_value_for_subtype,

        recursion_desc                              => undef,
        recurse_property_on_this_row                => undef,
        recurse_property_referencing_other_rows     => undef,

        %$class_data,
    );

    return $self;
}

1;
<|MERGE_RESOLUTION|>--- conflicted
+++ resolved
@@ -378,192 +378,6 @@
 
                 my $foreign_class_name = $join->{foreign_class};
                 my $foreign_class_object = $join->{'foreign_class_meta'} || $foreign_class_name->__meta__;
-<<<<<<< HEAD
-=======
-                my($foreign_data_source) = UR::Context->resolve_data_sources_for_class_meta_and_rule($foreign_class_object, $rule_template);
-                if (!$foreign_data_source or ($foreign_data_source ne $ds)) {
-                    # FIXME - do something smarter in the future where it can do a join-y thing in memory
-                    $needs_further_boolexpr_evaluation_after_loading = 1;
-                    next DELEGATED_PROPERTY;
-                }
-
-                # This will get filled in during the first pass, and every time after we've successfully
-                # performed a join - ie. that the delegated property points directly to a class/property
-                # that is a real table/column, and not a tableless class or another delegated property
-                my @source_property_names;
-                unless (@source_table_and_column_names) {
-                    @source_property_names = @{ $join->{source_property_names} };
-
-                    @source_table_and_column_names =
-                        map {
-                            if ($_->[0] =~ /^(.*)\s+(\w+)\s*$/s) {
-                                # This "table_name" was actually a bit of SQL with an inline view and an alias
-                                # FIXME - this won't work if they used the optional "as" keyword
-                                $_->[0] = $1;
-                                $_->[2] = $2;
-                            }
-                            $_;
-                        }
-                        map {
-                            my $p = $source_class_object->property_meta_for_name($_);
-                            unless ($p) {
-                                Carp::confess("No property $_ for class ".$source_class_object->class_name);
-                            }
-                            my($table_name,$column_name) = $p->table_and_column_name_for_property();
-                            if ($table_name && $column_name) {
-                                [$table_name, $column_name];
-                            } else {
-                                #Carp::confess("Can't determine table and column for property $_ in class " .
-                                #              $source_class_object->class_name);
-                                ();
-                            }
-                        }
-                        @source_property_names;
-                }
-
-                my @foreign_property_names = @{ $join->{foreign_property_names} };
-                my @foreign_property_meta = 
-                    map { $foreign_class_object->property_meta_for_name($_) }
-                    @foreign_property_names;
-                my $foreign_table_name;
-                my @foreign_column_names = 
-                    map {
-                        # TODO: encapsulate
-                        if ($_->is_calculated) {
-                            if ($_->calculate_sql) {
-                                $_->calculate_sql;
-                            } else {
-                                ();
-                            }
-                        } else {
-                            my $foreign_column_name;
-                            ($foreign_table_name, $foreign_column_name) = $_->table_and_column_name_for_property();
-                            $foreign_column_name;
-                        }
-                    }
-                    @foreign_property_meta;
-
-                unless (@foreign_column_names) {
-                    # all calculated properties: don't try to join any further
-                    last;
-                }
-                unless (@foreign_column_names == @foreign_property_meta) {
-                    # some calculated properties, be sure to re-check for a match after loading the object
-                    $needs_further_boolexpr_evaluation_after_loading = 1;
-                }
-                if ($foreign_table_name and $foreign_table_name =~ /^(.*)\s+(\w+)\s*$/s) {
-                    $foreign_table_name = $1;
-                }
-
-                unless ($foreign_table_name) {
-                    # If we can't make the join because there is no datasource representation
-                    # for this class, we're done following the joins for this property
-                    # and will NOT try to filter on it at the datasource level
-                    $needs_further_boolexpr_evaluation_after_loading = 1;
-                    next DELEGATED_PROPERTY;
-                }
-
-                my $foreign_class_loading_data = $ds->_get_class_data_for_loading($foreign_class_object);
-
-                my $alias = $joins_done{$join->{id}};
-
-                unless ($alias) {
-                    $alias_num++;
-                   
-                    my $alias_name = $join->sub_group_label || $property_name;
-                    if (substr($alias_name,-1) eq '?') {
-                        chop($alias_name) if substr($alias_name,-1) eq '?';
-                    }
-
-                    my $alias_length = length($alias_name)+length($alias_num)+1;
-                    my $alias_max_length = 29;
-                    if ($alias_length > $alias_max_length) {
-                        $alias = substr($alias_name,0,$alias_max_length-length($alias_num)-1); 
-                    }
-                    else {
-                        $alias = $alias_name;
-                    }
-                    $alias =~ s/\./_/g;
-                    $alias .= '_' . $alias_num; 
-
-                    if ($foreign_class_object->table_name) {
-                        my @extra_db_filters;
-                        my @extra_obj_filters;
-
-                        # TODO: when "flatten" correctly feeds the "ON" clause we can remove this
-                        # This will crash if the "where" happens to use indirect things 
-                        my $where = $join->{where};
-                        if ($where) {
-                            for (my $n = 0; $n < @$where; $n += 2) {
-                                my $key =$where->[$n];
-                                my ($name,$op) = ($key =~ /^(\S+)\s*(.*)/);
-                                my $meta = $foreign_class_object->property_meta_for_name($name);
-                                unless ($meta) {
-                                    print "no meta for $name in " . $foreign_class_object->id; 
-                                }
-                                my $column = $meta->is_calculated ? (defined($meta->calculate_sql) ? ($meta->calculate_sql) : () ) : ($meta->column_name);
-                                my $value = $where->[$n+1];
-                                push @extra_db_filters, $column => { value => $value, ($op ? (operator => $op) : ()) };
-                                push @extra_obj_filters, $name  => { value => $value, ($op ? (operator => $op) : ()) };
-                            }
-                        }
-
-                        push @sql_joins,
-                            "$foreign_table_name $alias" => {
-                                (
-                                    map {
-                                        $foreign_column_names[$_] => { 
-                                            link_table_name     => $join_alias_for_table_for_this_delgated_property{$source_table_and_column_names[$_][0]} # join alias
-                                                                   || $source_table_and_column_names[$_][2]  # SQL inline view alias
-                                                                   || $source_table_and_column_names[$_][0], # table_name
-                                            link_column_name    => $source_table_and_column_names[$_][1] 
-                                        }
-                                    }
-                                    (0..$#foreign_column_names)
-                                ),
-                                @extra_db_filters,
-                            };
-                        
-                        $alias_sql_join{$alias} = $sql_joins[-1];
-
-                        push @obj_joins,  
-                            "$alias" => {
-                                (
-                                    map {
-                                        $foreign_property_names[$_] => {
-                                            link_class_name     => $source_class_name,
-                                            link_alias          => $join_alias_for_table_for_this_delgated_property{$source_table_and_column_names[$_][0]} # join alias
-                                                                   || $source_table_and_column_names[$_][2]  # SQL inline view alias
-                                                                   || $source_table_and_column_names[$_][0], # table_name
-                                            link_property_name    => $source_property_names[$_] 
-                                        }
-                                    }
-                                    (0..$#foreign_property_names)
-                                ),
-                                @extra_obj_filters,
-                            };
-
-                        $alias_obj_join{$alias} = $obj_joins[-1];
-
-                        # Add all of the columns in the join table to the return list
-                        # Note that we increment the object numbers.
-                        # Note: we add grouping columns individually instead of in chunks
-                        if ($group_by) {
-                        }
-                        else {
-                            push @all_table_properties,
-                                 map {
-                                     my $new = [@$_]; 
-                                     $new->[2] = $alias;
-                                     $new->[3] = $object_num; 
-                                     $new 
-                                 }
-                                 @{ $foreign_class_loading_data->{direct_table_properties} };                
-                        }
-                    }
-
-                    ## TEST
->>>>>>> 5b14b1b4
                 
                 my $alias = $self->_add_join(
                     $delegated_property,
