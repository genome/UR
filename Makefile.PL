
use warnings FATAL => 'all';
use strict;
use inc::Module::Install;

name     'UR';
license 'perl';
all_from 'lib/UR.pm';
install_script 'bin/ur';
perl_version '5.008';

# prereqs (ordered)
features (
    -core => [
        'Carp'                => '',
        'Sys::Hostname'       => '1.11',
        'File::Basename'      => '2.73',
        'Lingua::EN::Inflect' => '1.88',
        'Date::Format'        => '',
        'Data::Compare'       => '0.13',
        'Text::Diff'          => '0.35',
        'Path::Class'         => '',
        'XML::Dumper'         => '',
        'XML::Generator'      => '',
        
        'FreezeThaw'          => '0.43',
        'YAML'                => '',
        'DBI'                 => '1.601',
        'DBD::SQLite'         => '1.14',
        'Sub::Name'           => '0.04',
        'Sub::Install'        => '0.924',
<<<<<<< HEAD
=======
        'Path::Class'         => '',
        'XML::Dumper'         => '',
        'XML::Generator'      => '',
        'Net::HTTPServer'     => '',
        'CGI::Application'    => '',
        'XML::Simple'         => '',
        'Class::Inspector'    => '',
>>>>>>> a747cd79
    ],
    'Getopt::Complete' => [
        'Getopt::Complete'    => '0.17',
    ],
    'XSLT' => [
        'XML::LibXML'         => '',
        'XML::LibXSLT'        => '',
    ],
);

# things the tests need
build_requires 'Test::More' => '0.62';
#build_requires 'Test::Deep' => '0.096';
#build_requires 'Test::Differences' => '0.47';
#build_requires 'Test::Exception' => '0.21';

tests('t/*.t t/*/*.t t/*/*/*.t t/*/*/*/*.t');

auto_install();
WriteAll();<|MERGE_RESOLUTION|>--- conflicted
+++ resolved
@@ -12,6 +12,7 @@
 # prereqs (ordered)
 features (
     -core => [
+        # pure Perl
         'Carp'                => '',
         'Sys::Hostname'       => '1.11',
         'File::Basename'      => '2.73',
@@ -20,30 +21,29 @@
         'Data::Compare'       => '0.13',
         'Text::Diff'          => '0.35',
         'Path::Class'         => '',
+        'Class::Inspector'    => '',
         'XML::Dumper'         => '',
         'XML::Generator'      => '',
+        'XML::Simple'         => '',
         
+        # C
         'FreezeThaw'          => '0.43',
         'YAML'                => '',
         'DBI'                 => '1.601',
         'DBD::SQLite'         => '1.14',
         'Sub::Name'           => '0.04',
         'Sub::Install'        => '0.924',
-<<<<<<< HEAD
-=======
-        'Path::Class'         => '',
-        'XML::Dumper'         => '',
-        'XML::Generator'      => '',
+        
+        # possibly move to a web-specific 
         'Net::HTTPServer'     => '',
         'CGI::Application'    => '',
-        'XML::Simple'         => '',
-        'Class::Inspector'    => '',
->>>>>>> a747cd79
     ],
     'Getopt::Complete' => [
+        # we may migrate some of the Command logic here and really depend on it
         'Getopt::Complete'    => '0.17',
     ],
     'XSLT' => [
+        # this stuff is hard to install and is only used by some views
         'XML::LibXML'         => '',
         'XML::LibXSLT'        => '',
     ],
