--- conflicted
+++ resolved
@@ -29,18 +29,10 @@
         'Path::Class'         => '',
         'XML::Dumper'         => '',
         'XML::Generator'      => '',
-<<<<<<< HEAD
-        'XML::LibXML'         => '',
         'Net::HTTPServer'     => '',
         'CGI::Application'    => '',
         'XML::Simple'         => '',
         'Class::Inspector'    => '',
-    ],
-    'Moose' => [
-        #-tests  => [ [ 't/URT/t/00-load.t' ], <t/URT/t/*-moose-*.t> ],
-        'Moose' => '0.31',
-=======
->>>>>>> e7c986b6
     ],
     'Getopt::Complete' => [
         'Getopt::Complete'    => '0.17',
