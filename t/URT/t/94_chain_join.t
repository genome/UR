use strict;
use warnings;
use Test::More tests=> 12;
use File::Basename;
use lib File::Basename::dirname(__FILE__)."/../../../lib";
use lib File::Basename::dirname(__FILE__).'/../..';

# the initial code is from test 91b, to set-up some joinable data

use URT;

my $dbh = URT::DataSource::SomeSQLite->get_default_handle;

ok($dbh, 'Got a database handle');

ok($dbh->do('create table PERSON
            ( person_id int NOT NULL PRIMARY KEY, name varchar, is_cool integer, age integer )'),
   'created person table');
ok($dbh->do('create table CAR
            ( car_id int NOT NULL PRIMARY KEY, color varchar, is_primary int, owner_id integer references PERSON(person_id))'),
   'created car table');
ok($dbh->do('create table CAR_ENGINE
            (engine_id int NOT NULL PRIMARY KEY, car_id integer references CAR(car_id), size number)'),
   'created car_engine table');

ok(UR::Object::Type->define(
    class_name => 'URT::Person',
    table_name => 'PERSON',
    id_by => [
        person_id           => { is => 'Number' },
    ],
    has => [
        name                => { is => 'Text' },
        is_cool             => { is => 'Boolean' },
        age                 => { is => 'Integer' },
        cars                => { is => 'URT::Car', reverse_as => 'owner', is_many => 1, is_optional => 1 },
        primary_car         => { is => 'URT::Car', via => 'cars', to => '__self__', where => ['is_primary true' => 1], is_optional => 1 },     # direct where
        big_cars            => { is => 'URT::Car', via => 'cars', to => '__self__', where => [ 'engine_size >=' => 400 ], }, # indirect where
        car_colors          => { via => 'cars', to => 'color', is_many => 1 },
        primary_car_color   => { via => 'primary_car', to => 'color' },
    ],
    data_source => 'URT::DataSource::SomeSQLite',
),
'Created class for people');

ok(UR::Object::Type->define(
        class_name => 'URT::Car',
        table_name => 'CAR',
        id_by => [
            car_id          => { is => 'Number' },
        ],
        has => [
            color           => { is => 'String' },
            is_primary      => { is => 'Boolean' },
            owner           => { is => 'URT::Person', id_by => 'owner_id' },
            engine          => { is => 'URT::Car::Engine', reverse_as => 'car', is_many => 1 },
            engine_size     => { is => 'Number', via => 'engine', to => 'size' },
        ],
        data_source => 'URT::DataSource::SomeSQLite',
    ),
    "Created class for Car");

ok(UR::Object::Type->define(
        class_name => 'URT::Car::Engine',
        table_name => 'CAR_ENGINE',
        id_by => [
            engine_id   => { is => 'Number' },
        ],
        has => [
            size        => { is => 'Number' },
            car         => { is => 'URT::Car', id_by => 'car_id' },
        ],
        data_source => 'URT::DataSource::SomeSQLite',
    ),
    "Created class for Engine");

# Insert some data
# Bob and Mike have red cars, Fred and Joe have blue cars.  Frank has no car.  Bob, Joe and Frank are cool
# Bob also has a yellow car that's his primary car
my $insert = $dbh->prepare('insert into person values (?,?,?,?)');
foreach my $row ( [ 11, 'Bob',1, 25 ], [12, 'Fred',0, 30], [13, 'Mike',0, 35],[14,'Joe',1, 40], [15,'Frank', 1, 45] ) {
    $insert->execute(@$row);
}
$insert->finish();

$insert = $dbh->prepare('insert into car values (?,?,?,?)');
foreach my $row ( [ 1,'red',0,  11], [ 2,'blue',1, 12], [3,'red',1,13],[4,'blue',1,14],[5,'yellow',1,11] ) {
    $insert->execute(@$row);
}
$insert->finish();

$insert = $dbh->prepare('insert into car_engine values (?,?,?)');
foreach my $row ( [100, 1, 350], [ 200, 2, 400], [300, 3, 428], [400, 4, 429], [500, 5, 289] ) {
    $insert->execute(@$row);
}
$insert->finish();

my $query_count = 0;
my $query_text = '';
ok(URT::DataSource::SomeSQLite->create_subscription(
                    method => 'query',
                    callback => sub {$query_text = $_[0]; $query_count++}),
    'Created a subscription for query');

#$DB::single = 1;

# chain property equiv
my $bx1 = URT::Person->define_boolexpr('primary_car.color' => 'red');
ok($bx1, "got bx with property chain");

my @p1 = URT::Person->get('primary_car.color' => 'red');
is(scalar(@p1), 1, "got one person with a primary car color of red using a property chain");

my @p2 = URT::Person->get('primary_car_color' => 'red');
is(scalar(@p2),1,"got one person with a primary car color of red using a custom accessor");

is($p1[0], $p2[0], "result matches");

<<<<<<< HEAD
__END__
=======
my $bx5 = URT::Person->define_boolexpr('cars.color' => 'blue', 'cars.engine.size' => '400');
#print "$bx5";
#$ENV{UR_DBI_MONITOR_SQL} = 1;
$DB::single = 1;
my @p5 = URT::Person->get($bx5);
ok("@p5", "regular query works for " . scalar(@p5) . " objects");

__END__


>>>>>>> c1b79bf2
my $bx4i = URT::Person->define_boolexpr('big_cars.color' => 'red');
my $bx4f = $bx4i->flatten;
print "$bx4i\n$bx4f\n";
my @p4f = URT::Person->get($bx4f);
ok("@p4f", "flat query $bx4f works for " . scalar(@p4f) . " objects");

# we must flatten before query for this to work, and currently constant_values need support
my @p4i = URT::Person->get($bx4i);
ok("@p4i", "indirect query works");
is("@p4i", "@p4f", "indirect and flat query results match");

# the bx "operator" could be named "subquery" or we turn "matches" into "matches-bx" and "matches-regex"
#my @p = URT::Person->get('primary_car.color' => 'red');
my $rule1 = URT::Car->define_boolexpr(color => 'red');
ok($rule1, "made a 'car has color red' rule");
note("$rule1");

#$DB::single = 1;
my $rule2 = URT::Person->define_boolexpr('cars bx' => $rule1->id);
ok($rule2, "made a 'person has primary_car with color is red'");
note("$rule2");

my @p = URT::Person->get($rule2);
is(scalar(@p), 1, "got one person with a red primary car");
is($p[0]->id, 13, "got the expected person");

<|MERGE_RESOLUTION|>--- conflicted
+++ resolved
@@ -116,9 +116,6 @@
 
 is($p1[0], $p2[0], "result matches");
 
-<<<<<<< HEAD
-__END__
-=======
 my $bx5 = URT::Person->define_boolexpr('cars.color' => 'blue', 'cars.engine.size' => '400');
 #print "$bx5";
 #$ENV{UR_DBI_MONITOR_SQL} = 1;
@@ -128,8 +125,6 @@
 
 __END__
 
-
->>>>>>> c1b79bf2
 my $bx4i = URT::Person->define_boolexpr('big_cars.color' => 'red');
 my $bx4f = $bx4i->flatten;
 print "$bx4i\n$bx4f\n";
