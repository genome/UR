use strict;
use warnings;
use Test::More tests=> 20;
use File::Basename;
use lib File::Basename::dirname(__FILE__)."/../../../lib";
use lib File::Basename::dirname(__FILE__).'/../..';

use URT;

my $dbh = URT::DataSource::SomeSQLite->get_default_handle;

ok($dbh, 'Got a database handle');

ok($dbh->do('create table PERSON
            ( person_id int NOT NULL PRIMARY KEY, name varchar, is_cool integer )'),
   'created person table');
ok($dbh->do('create table CAR
            ( car_id int NOT NULL PRIMARY KEY, color varchar, is_primary int, owner_id integer references PERSON(person_id))'),
   'created car table');
ok($dbh->do('create table car_parts
             ( part_id int NOT NULL PRIMARY KEY, name varchar, price integer, car_id integer references CAR(car_id))'),
    'created car_parts table');

ok(UR::Object::Type->define(
    class_name => 'URT::Person',
    table_name => 'PERSON',
    id_by => [
        person_id => { is => 'NUMBER' },
    ],
    has => [
        name      => { is => 'String' },
        is_cool   => { is => 'Boolean' },
        cars       => { is => 'URT::Car', reverse_as => 'owner', is_many => 1, is_optional => 1 },
        primary_car => { is => 'URT::Car', via => 'cars', to => '__self__', where => ['is_primary true' => 1] },
        primary_car_parts => { via => 'primary_car', to => 'parts' },
        car_color => { via => 'cars', to => 'color', is_many => 1 },

        car_parts => { is => 'URT::CarParts', via => 'cars', to => 'parts', is_optional => 1, is_many => 1 },
        car_parts_prices => { via => 'cars', to => 'parts_prices', is_optional => 1, is_many => 1 },
    ],
    data_source => 'URT::DataSource::SomeSQLite',
),
'Created class for people');

ok(UR::Object::Type->define(
        class_name => 'URT::Car',
        table_name => 'CAR',
        id_by => [
            car_id =>           { is => 'NUMBER' },
        ],
        has => [
            color   => { is => 'String' },
            is_primary => { is => 'Boolean' },
            owner   => { is => 'URT::Person', id_by => 'owner_id' },
            parts   => { is => 'URT::CarParts', reverse_as => 'car', is_many => 1 },
            parts_prices => { via => 'parts', to => 'price', is_many => 1},
        ],
        data_source => 'URT::DataSource::SomeSQLite',
    ),
    "Created class for Car");

ok(UR::Object::Type->define(
        class_name => 'URT::CarParts',
        table_name => 'CAR_PARTS',
        id_by => 'part_id',
        has => [
            name => { is => 'String' },
            price => { is => 'Integer' },
            car   => { is => 'URT::Car', id_by => 'car_id' },
        ],
        data_source => 'URT::DataSource::SomeSQLite',
    ),
    "Created class for CarParts");
        


# Insert some data
# Bob and Mike have red cars, Fred and Joe have blue cars.  Frank has no car.  Bob, Joe and Frank are cool
# Bob also has a yellow car that's his primary car
my $insert = $dbh->prepare('insert into person values (?,?,?)');
foreach my $row ( [ 1, 'Bob',1 ], [2, 'Fred',0], [3, 'Mike',0],[4,'Joe',1], [5,'Frank', 1], [6, 'Hobo Cliff', 0] ) {
    $insert->execute(@$row);
}
$insert->finish();

$insert = $dbh->prepare('insert into car values (?,?,?,?)');
foreach my $row ( [ 1,'red',0,  1], [ 2,'blue',1, 2], [3,'red',1,3],[4,'blue',1,4],[5,'yellow',1,1] ) {
    $insert->execute(@$row);
}
$insert->finish();

# Bob's non-primary car has wheels and engine,
# Bob's primary car has custom wheels and neon lights
# Fred's car has wheels and seats
# Mike's car has engine and radio
# Joe's car has seats and radio
$insert = $dbh->prepare('insert into car_parts values (?,?,?,?)');
foreach my $row ( [1, 'wheels', 100, 1],
                  [2, 'engine', 200, 1],
                  [3, 'wheels', 100, 2],
                  [4, 'seats',  50,  2],
                  [5, 'engine', 200, 3],
                  [6, 'radio',  50,  3],
                  [7, 'seats',  50,  4],
                  [8, 'radio',  50,  4],
                  [9, 'custom wheels', 200, 5],
                  [10,'neon lights',   100, 5],
                ) {
    $insert->execute(@$row);
}

my $query_count = 0;
my $query_text = '';
ok(URT::DataSource::SomeSQLite->create_subscription(
                    method => 'query',
                    callback => sub {$query_text = $_[0]; $query_count++}),
    'Created a subscription for query');

$query_count = 0;
my @people = URT::Person->get(car_color => 'pink');
is(scalar(@people), 0, 'No person has a pink car');
is($query_count, 1, 'Made 1 query');

$query_count = 0;
@people = URT::Person->get(car_color => 'red');
is(scalar(@people), 2, '2 people have red cars');
is($query_count, 1, 'Made 1 query');

is($people[0]->name, 'Bob', 'Bob is the first person returned');
is($people[1]->name, 'Mike', 'Mike is the second person returned');

$query_count = 0;
my @cars = URT::Car->get(owner_id => $people[1]->id, color => 'red');
is(scalar(@cars), 1, 'Mike has 1 red car');
is($query_count, 0, 'Made no queries');

$query_count = 0;
@cars = URT::Car->get(owner_id => $people[0]->id);
is(scalar(@cars), 2, 'Bob has 2 cars');
is($query_count, 1, 'Made 1 query');  # Needed to query since the first via URT::Person only loaded red cars

$query_count = 0;
<<<<<<< HEAD
@people = URT::Person->get(is_cool => 0, -hints => ['cars']);
is(scalar(@people), 3, "got three people, with a hint to get their cars, when only one actually has cars");
=======
$DB::single = 1;
@people = URT::Person->get(is_cool => 0, -hints => ['cars']);
is(scalar(@people), 3, "got two people, with a hint to get their cars, when only one actually has cars");
>>>>>>> d004d825
for my $person (@people) {
    my @cars = $person->cars();
    note("person $person has " . scalar(@cars) . " cars");
}
<<<<<<< HEAD
is($query_count, 2, 'Made 2 queries because we have to (sadly) re-query for the one person with zero cars');
=======
is($query_count, 1, 'Made 1 query');
>>>>>>> d004d825

#$query_count = 0;
#@people = URT::Person->get(<|MERGE_RESOLUTION|>--- conflicted
+++ resolved
@@ -140,23 +140,12 @@
 is($query_count, 1, 'Made 1 query');  # Needed to query since the first via URT::Person only loaded red cars
 
 $query_count = 0;
-<<<<<<< HEAD
-@people = URT::Person->get(is_cool => 0, -hints => ['cars']);
 is(scalar(@people), 3, "got three people, with a hint to get their cars, when only one actually has cars");
-=======
-$DB::single = 1;
-@people = URT::Person->get(is_cool => 0, -hints => ['cars']);
-is(scalar(@people), 3, "got two people, with a hint to get their cars, when only one actually has cars");
->>>>>>> d004d825
 for my $person (@people) {
     my @cars = $person->cars();
     note("person $person has " . scalar(@cars) . " cars");
 }
-<<<<<<< HEAD
 is($query_count, 2, 'Made 2 queries because we have to (sadly) re-query for the one person with zero cars');
-=======
-is($query_count, 1, 'Made 1 query');
->>>>>>> d004d825
 
 #$query_count = 0;
 #@people = URT::Person->get(