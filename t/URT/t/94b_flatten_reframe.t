use strict;
use warnings;
use Test::More tests=> 20;
use File::Basename;
use lib File::Basename::dirname(__FILE__)."/../../../lib";
use lib File::Basename::dirname(__FILE__).'/../..';

use URT;

my $dbh = URT::DataSource::SomeSQLite->get_default_handle;

ok($dbh, 'got a database handle');

ok($dbh->do('create table PERSON
            ( person_id int NOT NULL PRIMARY KEY, name varchar, is_cool integer, age integer )'),
   'created person table');
ok($dbh->do('create table CAR
            ( car_id int NOT NULL PRIMARY KEY, color varchar, is_primary int, owner_id integer references PERSON(person_id))'),
   'created car table');
ok($dbh->do('create table CAR_ENGINE
            (engine_id int NOT NULL PRIMARY KEY, car_id integer references CAR(car_id), size number)'),
   'created car_engine table');

ok(UR::Object::Type->define(
    class_name => 'URT::Person',
    table_name => 'PERSON',
    id_by => [
        person_id           => { is => 'Number' },
    ],
    has => [
        name                => { is => 'Text' },
        is_cool             => { is => 'Boolean' },
        age                 => { is => 'Integer' },
        cars                => { is => 'URT::Car', reverse_as => 'owner', is_many => 1, is_optional => 1 },
        primary_car         => { is => 'URT::Car', via => 'cars', to => '__self__', where => ['is_primary true' => 1], is_optional => 1 },
        car_colors          => { via => 'cars', to => 'color', is_many => 1 },
        primary_car_color   => { via => 'primary_car', to => 'color' },
    ],
    data_source => 'URT::DataSource::SomeSQLite',
),
'created class for people');

ok(UR::Object::Type->define(
        class_name => 'URT::Car',
        table_name => 'CAR',
        id_by => [
            car_id          => { is => 'Number' },
        ],
        has => [
            color           => { is => 'String' },
            is_primary      => { is => 'Boolean' },
            owner           => { is => 'URT::Person', id_by => 'owner_id' },
            engine          => { is => 'URT::Car::Engine', reverse_as => 'car', is_many => 1 },
        ],
        data_source => 'URT::DataSource::SomeSQLite',
    ),
    "created class for Car");

ok(UR::Object::Type->define(
        class_name => 'URT::Car::Engine',
        table_name => 'CAR_ENGINE',
        id_by => [
            engine_id   => { is => 'Number' },
        ],
        has => [
            size        => { is => 'Number' },
            car         => { is => 'URT::Car', id_by => 'car_id' },
        ],
        data_source => 'URT::DataSource::SomeSQLite',
    ),
    "created class for Engine");

# Insert some data
# Bob and Mike have red cars, Fred and Joe have blue cars.  Frank has no car.  Bob, Joe and Frank are cool
# Bob also has a yellow car that's his primary car
my $insert = $dbh->prepare('insert into person values (?,?,?,?)');
foreach my $row ( [ 11, 'Bob',1, 25 ], [12, 'Fred',0, 30], [13, 'Mike',0, 35],[14,'Joe',1, 40], [15,'Frank', 1, 45] ) {
    $insert->execute(@$row);
}
$insert->finish();

$insert = $dbh->prepare('insert into car values (?,?,?,?)');
foreach my $row ( [ 1,'red',0,  11], [ 2,'blue',1, 12], [3,'red',1,13],[4,'blue',1,14],[5,'yellow',1,11] ) {
    $insert->execute(@$row);
}
$insert->finish();

$insert = $dbh->prepare('insert into car_engine values (?,?,?)');
foreach my $row ( [100, 1, 350], [ 200, 2, 400], [300, 3, 428], [400, 4, 429], [500, 5, 289] ) {
    $insert->execute(@$row);
}
$insert->finish();

my $query_count = 0;
my $query_text = '';
ok(URT::DataSource::SomeSQLite->create_subscription(
                    method => 'query',
                    callback => sub {$query_text = $_[0]; $query_count++}),
    'created a subscription for query');

$DB::single = 1;

note("***** FLATTEN AND *****");

my $bx0 = URT::Person->define_boolexpr(
    'is_cool' => 1,
    'primary_car_color' => 'red',
    'primary_car.engine.size' => 428,
);

my $bx0f = $bx0->flatten();
my $bx1 = URT::Person->define_boolexpr(
    'is_cool' => 1,
    'cars-primary_car.color' => 'red',
    'cars-primary_car.engine.size' => 428,
    'cars-primary_car?.is_primary true' => 1,
);
is($bx0f->normalize, $bx1->normalize, "flattening works correctly");

note("***** REFRAME AND *****");

my $bx1r1 = $bx1->reframe('primary_car');
my $bx2 = URT::Car->define_boolexpr(
    'owner.is_cool' => 1,
    'color' => 'red',
    'engine.size' => 428,
    'is_primary true' => 1,
);
is($bx1r1->normalize, $bx2->normalize, "reframe works for a one-step property embedding via/to/where");
my $bx1r2 = $bx1->reframe('primary_car.engine');
my $bx3 = URT::Car::Engine->define_boolexpr(
    'car.owner.is_cool' => 1,
    'car.color' => 'red',
    'size' => 428,
    'car.is_primary true' => 1,
);
is($bx1r2->normalize->id, $bx3->normalize->id, "reframe works on a two-step chain with the first embedding via/to/where");

my $bx33 = URT::Person->define_boolexpr(
    'primary_car.color' => 'red',
    'is_cool true' => 1,
);
my $bx33r = $bx33->reframe('primary_car');
my $bx33re = URT::Car->define_boolexpr(
    'color' => 'red',
    'owner.is_cool true' => 1,
    'is_primary true' => 1,
);

note("***** FLATTEN OR *****");

my $bx4 = URT::Person->define_boolexpr(
    -or => [
        ['is_cool' => 1],
        ['primary_car.color' => 'red'],
    ]
);
ok($bx4, "created an 'or' boolexpr");

my $bx4f = $bx4->flatten;
ok($bx4f, "flattened an OR bx");

my $bx4fe = URT::Person->define_boolexpr(
    -or => [
        ['is_cool' => 1],
        ['cars-primary_car.color' => 'red', 'cars-primary_car?.is_primary true' => 1],
    ]
);
ok($bx4fe, "defined what we expect for a flattned OR rule");
is($bx4f->id, $bx4fe->id, "the flattened OR rule matches expectations"); 


note("***** REFRAME OR *****");

my $bx4r = $bx4->reframe('primary_car');
ok($bx4r, "reframed OR expression");

my $bx4re = URT::Car->define_boolexpr(
    -or => [
        ['owner.is_cool' => 1],
        ['color' => 'red', 'is_primary true' => 1],
    ],
);
ok($bx4re, "created expected reframe expression");
is($bx4r->id, $bx4re->id, "reframed expression matches the expected expression");

note("***** FLATTEN WITH ORDER/GROUP *****");

my $bx5 = URT::Person->define_boolexpr(
    'is_cool true' => 1,
    'primary_car_color' => 'red',
    '-group_by' => ['is_cool','primary_car_color','name'],
    '-order_by' => ['is_cool','primary_car_color'],
);

my $bx5r = $bx5->reframe('primary_car');
my $bx5re = URT::Car->define_boolexpr(
    'owner.is_cool true' => 1,
    'color' => 'red',
    '-group_by' => ['owner.is_cool','color','owner.name'],
    '-order_by' => ['owner.is_cool','color'],
    'is_primary true' => 1,
);

is($bx5r->id, $bx5re->id, "reframe works on -order_by");
note("$bx5re\n$bx5r\n");

note("***** FLATTEN AROUND JOIN TO OPTIONAL WITH ON CLAUSE *****");

my $bx6 = URT::Person->define_boolexpr(
    is_cool => 1,
    -hints => ['primary_car']
);
my $bx6f = $bx6->flatten;

<<<<<<< HEAD
=======
__END__
>>>>>>> 4480e1a4
$DB::single = 1;
#$ENV{UR_DBI_MONITOR_SQL} = 1;
my @p6f = URT::Person->get($bx6f);
my @p6 = URT::Person->get($bx6);
is("@p6f", "@p6", "got the same objects back after flattening around an optional relationship");

my @p6b = URT::Person->get($bx6f);
is("@p6", "@p6b", "a repeate of the original query gets the same answer from the context");

my @p6fb = URT::Person->get($bx6f);
is("@p6f", "@p6fb", "a repeate of the flattened query gets the same answer from the context");

<|MERGE_RESOLUTION|>--- conflicted
+++ resolved
@@ -213,10 +213,7 @@
 );
 my $bx6f = $bx6->flatten;
 
-<<<<<<< HEAD
-=======
 __END__
->>>>>>> 4480e1a4
 $DB::single = 1;
 #$ENV{UR_DBI_MONITOR_SQL} = 1;
 my @p6f = URT::Person->get($bx6f);
