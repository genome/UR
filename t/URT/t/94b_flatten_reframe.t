--- conflicted
+++ resolved
@@ -195,7 +195,6 @@
 
 is($bx5r->id, $bx5re->id, "reframe works on -order_by");
 note("$bx5re\n$bx5r\n");
-<<<<<<< HEAD
 
 note("***** FLATTEN AROUND JOIN TO OPTIONAL WITH ON CLAUSE *****");
 
@@ -204,10 +203,8 @@
     -hints => ['primary_car']
 );
 my $bx6f = $bx6->flatten;
+
 #$ENV{UR_DBI_MONITOR_SQL} = 1;
-
-my @p6f = URT::Person->get($bx6f);
-my @p6 = URT::Person->get($bx6);
-is("@p6f", "@p6", "got the same objects back after flattening around an optional relationship");
-=======
->>>>>>> 685180ce
+#my @p6f = URT::Person->get($bx6f);
+#my @p6 = URT::Person->get($bx6);
+#is("@p6f", "@p6", "got the same objects back after flattening around an optional relationship");